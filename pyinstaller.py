--- conflicted
+++ resolved
@@ -29,12 +29,8 @@
 hiddenimports = []
 hiddenimports += collect_submodules("canu")
 hiddenimports += collect_submodules("network_modeling")
-<<<<<<< HEAD
-
-=======
 added_files = []
 added_files += collect_data_files("canu", True) + copy_metadata("canu")
->>>>>>> 67e5ce5e
 block_cipher = None
 
 added_files += [
@@ -141,19 +137,8 @@
         "network_modeling/configs/templates/1.4/dellmellanox/full/*.j2",
         "network_modeling/configs/templates/1.4/dellmellanox/full",
     ),
-<<<<<<< HEAD
-    (
-        "network_modeling/configs/templates/1.5/arista/*.j2",
-        "network_modeling/configs/templates/1.5/arista",
-    ),
-    (
-        "network_modeling/configs/templates/1.5/aruba/common/*.j2",
-        "network_modeling/configs/templates/1.5/aruba/common",
-    ),
-=======
     ("canu/test/aruba/test_suite.yaml", "canu/test/aruba"),
     ("canu/test/dellanox/test_suite.yaml", "canu/test/dellanox"),
->>>>>>> 67e5ce5e
     (
         "network_modeling/configs/templates/1.5/aruba/*.j2",
         "network_modeling/configs/templates/1.5/aruba/",
@@ -166,23 +151,6 @@
         "network_modeling/configs/templates/1.5/aruba/tds/*.j2",
         "network_modeling/configs/templates/1.5/aruba/tds",
     ),
-<<<<<<< HEAD
-    (
-        "network_modeling/configs/templates/1.5/dellmellanox/common/*.j2",
-        "network_modeling/configs/templates/1.5/dellmellanox/common",
-    ),
-    (
-        "network_modeling/configs/templates/1.5/dellmellanox/full/*.j2",
-        "network_modeling/configs/templates/1.5/dellmellanox/full",
-    ),
-    ("canu/test/aruba/test_suite.yaml", "canu/test/aruba"),
-    ("canu/test/dellanox/test_suite.yaml", "canu/test/dellanox"),
-    (
-        "canu/generate/switch/config/ttp_templates/*.txt",
-        "canu/generate/switch/config/ttp_templates",
-    ),
-=======
->>>>>>> 67e5ce5e
     ("canu/utils/sls_utils/schemas/*.json", "canu/utils/sls_utils/schemas"),
 ]
 a = Analysis(
