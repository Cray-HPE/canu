--- conflicted
+++ resolved
@@ -78,11 +78,8 @@
         "network_modeling/configs/templates/1.2/dellmellanox/tds/*.j2",
         "network_modeling/configs/templates/1.2/dellmellanox/tds",
     ),
-<<<<<<< HEAD
     ("canu/test/aruba/test_suite.yaml", "canu/test/aruba"),
     ("canu/test/aruba/test_suite.yaml", "canu/test/dellanox"),
-=======
->>>>>>> 4d4d681c
 ]
 a = Analysis(
     ["canu/cli.py"],
