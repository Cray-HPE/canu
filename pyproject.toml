--- conflicted
+++ resolved
@@ -46,13 +46,8 @@
     'click==8.0.3',
     'colorama==0.4.4',
     'emoji==2.2.0',
-<<<<<<< HEAD
-    'hier-config==2.2.2',
-    'ipython==7.16.3',
-=======
     'hier-config==1.6.1',
     'ipython==8.10.0',
->>>>>>> 9d5031ae
     'jinja2==3.1.2',
     'jsonschema==4.17.3',
     'kubernetes==24.2.0',
