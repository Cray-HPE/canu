# Validate SHCD

## canu validate shcd

Validate a SHCD file.

CANU can be used to validate that an SHCD (SHasta Cabling Diagram) passes basic validation checks.


* Use the ‘–tabs’ flag to select which tabs on the spreadsheet will be included.


* The ‘–corners’ flag is used to input the upper left and lower right corners of the table on each tab of the worksheet. If the corners are not specified, you will be prompted to enter them for each tab.


* The table should contain the 11 headers: Source, Rack, Location, Slot, (Blank), Port, Destination, Rack, Location, (Blank), Port.


---

```
canu validate shcd [OPTIONS]
```

### Options


### -a(, --architecture( <architecture>)
**Required** CSM architecture


* **Options**

    Full | TDS | V1


<<<<<<< HEAD

### --shcd( <shcd>)
**Required** SHCD file


### --tabs( <tabs>)
The tabs on the SHCD file to check, e.g. 10G_25G_40G_100G,NMN,HMN.


### --corners( <corners>)
The corners on each tab, comma separated e.g. ‘J37,U227,J15,T47,J20,U167’.


### --out( <out>)
Output JSON model to a file


### --out( <out>)
Output results to a file


### --json()
Output JSON model to a file


### --out( <out>)
Output results to a file


### --json()
Output JSON model to a file


### --out( <out>)
Output results to a file


### --json()
Output JSON model to a file
=======

### --shcd( <shcd>)
**Required** SHCD file


### --tabs( <tabs>)
The tabs on the SHCD file to check, e.g. 10G_25G_40G_100G,NMN,HMN.


### --corners( <corners>)
The corners on each tab, comma separated e.g. ‘J37,U227,J15,T47,J20,U167’.
>>>>>>> 619cf29c


### --out( <out>)
Output results to a file


### --json()
Output JSON model to a file


### --log( <log_>)
Level of logging.


* **Options**

    DEBUG | INFO | WARNING | ERROR


## Example

To check an SHCD run: `canu validate shcd -a tds --shcd FILENAME.xlsx --tabs 25G_10G,NMN,HMN --corners I14,S25,I16,S22,J20,T39`

```
$ canu validate shcd -a tds --shcd FILENAME.xlsx --tabs 25G_10G,NMN,HMN --corners I14,S25,I16,S22,J20,T39

SHCD Node Connections
------------------------------------------------------------
0: sw-spine-001 connects to 6 nodes: [1, 2, 3, 4, 5, 6]
1: sw-spine-002 connects to 6 nodes: [0, 2, 3, 4, 5, 6]
2: sw-leaf-bmc-001 connects to 2 nodes: [0, 1]
3: uan001 connects to 2 nodes: [0, 1]
4: ncn-s001 connects to 2 nodes: [0, 1]
5: ncn-w001 connects to 2 nodes: [0, 1]
6: ncn-m001 connects to 2 nodes: [0, 1]

Warnings

Node type could not be determined for the following
------------------------------------------------------------
CAN switch
```



![image](images/canu_validate_shcd.png)



---

<a href="/readme.md">Back To Readme</a><br><|MERGE_RESOLUTION|>--- conflicted
+++ resolved
@@ -34,7 +34,6 @@
     Full | TDS | V1
 
 
-<<<<<<< HEAD
 
 ### --shcd( <shcd>)
 **Required** SHCD file
@@ -46,47 +45,6 @@
 
 ### --corners( <corners>)
 The corners on each tab, comma separated e.g. ‘J37,U227,J15,T47,J20,U167’.
-
-
-### --out( <out>)
-Output JSON model to a file
-
-
-### --out( <out>)
-Output results to a file
-
-
-### --json()
-Output JSON model to a file
-
-
-### --out( <out>)
-Output results to a file
-
-
-### --json()
-Output JSON model to a file
-
-
-### --out( <out>)
-Output results to a file
-
-
-### --json()
-Output JSON model to a file
-=======
-
-### --shcd( <shcd>)
-**Required** SHCD file
-
-
-### --tabs( <tabs>)
-The tabs on the SHCD file to check, e.g. 10G_25G_40G_100G,NMN,HMN.
-
-
-### --corners( <corners>)
-The corners on each tab, comma separated e.g. ‘J37,U227,J15,T47,J20,U167’.
->>>>>>> 619cf29c
 
 
 ### --out( <out>)
