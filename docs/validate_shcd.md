# Validate SHCD

## canu validate shcd

Validate a SHCD file.

CANU can be used to validate that an SHCD (SHasta Cabling Diagram) passes basic validation checks.


* Use the ‘–tabs’ flag to select which tabs on the spreadsheet will be included.


* The ‘–corners’ flag is used to input the upper left and lower right corners of the table on each tab of the worksheet. If the corners are not specified, you will be prompted to enter them for each tab.


* The table should contain the 11 headers: Source, Rack, Location, Slot, (Blank), Port, Destination, Rack, Location, (Blank), Port.


---

```
canu validate shcd [OPTIONS]
```

### Options


### -a(, --architecture( <architecture>)
**Required** CSM architecture


* **Options**

    Full | TDS | V1


<<<<<<< HEAD

### --shcd( <shcd>)
**Required** SHCD file


### --tabs( <tabs>)
The tabs on the SHCD file to check, e.g. 10G_25G_40G_100G,NMN,HMN.


### --corners( <corners>)
The corners on each tab, comma separated e.g. ‘J37,U227,J15,T47,J20,U167’.


### --out( <out>)
Output JSON model to a file


### --out( <out>)
Output results to a file


### --json()
Output JSON model to a file


### --out( <out>)
Output results to a file


### --json()
Output JSON model to a file
=======

### --shcd( <shcd>)
**Required** SHCD file


### --tabs( <tabs>)
The tabs on the SHCD file to check, e.g. 10G_25G_40G_100G,NMN,HMN.


### --corners( <corners>)
The corners on each tab, comma separated e.g. ‘J37,U227,J15,T47,J20,U167’.
>>>>>>> 755e74b3


### --out( <out>)
Output results to a file


### --json()
Output JSON model to a file


### --log( <log_>)
Level of logging.


* **Options**

    DEBUG | INFO | WARNING | ERROR


## Example

To check an SHCD run: `canu validate shcd -a tds --shcd FILENAME.xlsx --tabs 25G_10G,NMN,HMN --corners I14,S25,I16,S22,J20,T39`

```
$ canu validate shcd -a tds --shcd FILENAME.xlsx --tabs 25G_10G,NMN,HMN --corners I14,S25,I16,S22,J20,T39

SHCD Node Connections
------------------------------------------------------------
0: sw-spine-001 connects to 6 nodes: [1, 2, 3, 4, 5, 6]
1: sw-spine-002 connects to 6 nodes: [0, 2, 3, 4, 5, 6]
2: sw-leaf-bmc-001 connects to 2 nodes: [0, 1]
3: uan001 connects to 2 nodes: [0, 1]
4: ncn-s001 connects to 2 nodes: [0, 1]
5: ncn-w001 connects to 2 nodes: [0, 1]
6: ncn-m001 connects to 2 nodes: [0, 1]

Warnings

Node type could not be determined for the following
------------------------------------------------------------
CAN switch
```



![image](images/canu_validate_shcd.png)



---

<a href="/readme.md">Back To Readme</a><br><|MERGE_RESOLUTION|>--- conflicted
+++ resolved
@@ -34,7 +34,6 @@
     Full | TDS | V1
 
 
-<<<<<<< HEAD
 
 ### --shcd( <shcd>)
 **Required** SHCD file
@@ -66,19 +65,14 @@
 
 ### --json()
 Output JSON model to a file
-=======
-
-### --shcd( <shcd>)
-**Required** SHCD file
 
 
-### --tabs( <tabs>)
-The tabs on the SHCD file to check, e.g. 10G_25G_40G_100G,NMN,HMN.
+### --out( <out>)
+Output results to a file
 
 
-### --corners( <corners>)
-The corners on each tab, comma separated e.g. ‘J37,U227,J15,T47,J20,U167’.
->>>>>>> 755e74b3
+### --json()
+Output JSON model to a file
 
 
 ### --out( <out>)
