# Validate Switch Config

## canu validate switch config

Validate switch config.

After config has been generated, CANU can validate the generated config against running switch config. The running config can be from either an IP address, or a config file.


* To get running config from an IP address, use the flags ‘–ip 192.168.1.1 –username USERNAME –password PASSWORD’.


* To get running config from a file, use the flag ‘–running RUNNING_CONFIG.cfg’ instead.

After running the ‘validate switch config’ command, you will be shown a line by line comparison of the currently running switch config against the config file that was passed in. You will also be given a list of remediation commands that can be typed into the switch to get the running config to match the config file. There will be a summary table at the end highlighting the most important differences between the configs.


* Lines that are red and start with a ‘-’ are in the running config, but not in the config file


* Lines that are green and start with a ‘+’ are not in the running config, but are in the config file


* Lines that are blue and start with a ‘?’ are attempting to point out specific line differences


---

```
canu validate switch config [OPTIONS]
```

### Options


### --ip( <ip>)
The IP address of the switch with running config


### --running( <running>)
The running switch config file


### --vendor( <vendor>)
The vendor is needed if passing in the running config from a file


* **Options**

    Aruba | Dell | Mellanox



### --username( <username>)
Switch username


* **Default**

    admin



### --password( <password>)
Switch password


### --generated( <generated_config>)
Generated config file


<<<<<<< HEAD
### --json()
Output JSON


=======
>>>>>>> 755e74b3
### --out( <out>)
Output results to a file


### --override( <override>)
Switch configuration override
<<<<<<< HEAD
=======


### --remediation()
Outputs commands to get from the running-config to generated config
>>>>>>> 755e74b3

## Example

To validate switch config run: `canu validate switch config --ip 192.168.1.1 --username USERNAME --password PASSWORD --generated SWITCH_CONFIG.cfg`

```
$ canu validate switch config --ip 192.168.1.1 --generated sw-spine-001.cfg

hostname sw-spine-001
- ntp server 192.168.1.10
?                       ^
+ ntp server 192.168.1.16
?                       ^
  vlan 1
  vlan 2
-     name RVR_NMN
?          ----
+     name NMN
      apply access-list ip nmn-hmn in
      apply access-list ip nmn-hmn out
...

Switch: sw-leaf-001 (192.168.1.1)
Differences
-------------------------------------------------------------------------
In Generated Not In Running (+)     |  In Running Not In Generated (-)
-------------------------------------------------------------------------
Total Additions:                 7  |  Total Deletions:                 7
Hostname:                        1  |  Hostname:                        1
Interface:                       2  |  Interface:                       1
Interface Lag:                   1  |  Interface Lag:                   2
Spanning Tree:                   2  |  Spanning Tree:                   3
Router:                          1  |

```



![image](images/canu_validate_switch_config.png)



---

<a href="/readme.md">Back To Readme</a><br><|MERGE_RESOLUTION|>--- conflicted
+++ resolved
@@ -69,26 +69,16 @@
 Generated config file
 
 
-<<<<<<< HEAD
-### --json()
-Output JSON
-
-
-=======
->>>>>>> 755e74b3
 ### --out( <out>)
 Output results to a file
 
 
 ### --override( <override>)
 Switch configuration override
-<<<<<<< HEAD
-=======
 
 
 ### --remediation()
 Outputs commands to get from the running-config to generated config
->>>>>>> 755e74b3
 
 ## Example
 
