# Generate Switch Config

## canu generate switch config

Generate switch config using the SHCD.

In order to generate switch config, a valid SHCD must be passed in and system variables must be read in from either
an SLS output file or the SLS API.

## CSI Input


* In order to parse network data using SLS, pass in the file containing SLS JSON data (normally sls_file.json) using the ‘–sls-file’ flag


* If used, CSI-generated sls_input_file.json file is generally stored in one of two places depending on how far the system is in the install process.


* Early in the install process, when running off of the LiveCD the sls_input_file.json file is normally found in the the directory ‘/var/www/ephemeral/prep/SYSTEMNAME/’


* Later in the install process, the sls_file.json file is generally in ‘/mnt/pitdata/prep/SYSTEMNAME/’

## SLS API Input


* To parse the Shasta SLS API for IP addresses, ensure that you have a valid token.


* The token file can either be passed in with the ‘–auth-token TOKEN_FILE’ flag, or it can be automatically read if the environmental variable ‘SLS_TOKEN’ is set.


* The SLS address is default set to ‘api-gw-service-nmn.local’.


* if you are operating on a system with a different address, you can set it with the ‘–sls-address SLS_ADDRESS’ flag.

## SHCD Input


* Use the ‘–tabs’ flag to select which tabs on the spreadsheet will be included.


* The ‘–corners’ flag is used to input the upper left and lower right corners of the table on each tab of the worksheet. If the corners are not specified, you will be prompted to enter them for each tab.


* The table should contain the 11 headers: Source, Rack, Location, Slot, (Blank), Port, Destination, Rack, Location, (Blank), Port.

Use the ‘–folder FOLDERNAME’ flag to output all the switch configs to a folder.


---

```
canu generate switch config [OPTIONS]
```

### Options


### --csm( <csm>)
**Required** CSM network version


* **Options**

    1.0 | 1.2



### -a(, --architecture( <architecture>)
**Required** CSM architecture


* **Options**

    Full | TDS | V1



<<<<<<< HEAD
### --ccj( <ccj>)
Paddle CCJ file


### --shcd( <shcd>)
SHCD file
=======
### --shcd( <shcd>)
**Required** SHCD file
>>>>>>> 56d966d1


### --tabs( <tabs>)
The tabs on the SHCD file to check, e.g. 10G_25G_40G_100G,NMN,HMN.


### --corners( <corners>)
The corners on each tab, comma separated e.g. ‘J37,U227,J15,T47,J20,U167’.


### --name( <switch_name>)
**Required** The name of the switch to generate config e.g. ‘sw-spine-001’


### --sls-file( <sls_file>)
File containing system SLS JSON data.


### --auth-token( <auth_token>)
Token for SLS authentication


### --sls-address( <sls_address>)

* **Default**

    api-gw-service-nmn.local



### --out( <out>)
Output results to a file


### --override( <override>)
Switch configuration override

### Environment variables


### SLS_TOKEN()
> Provide a default for `--auth-token`

## Examples

### 1. Generate switch config from SLS API for sw-spine-001

To generate switch config run: `canu generate switch config --csm 1.2 -a full --shcd FILENAME.xlsx --tabs 'INTER_SWITCH_LINKS,NON_COMPUTE_NODES,HARDWARE_MANAGEMENT,COMPUTE_NODES' --corners 'J14,T44,J14,T48,J14,T24,J14,T23' --auth_token TOKEN_FILE --name SWITCH_HOSTNAME --out FILENAME`

```
$ canu generate switch config --csm 1.2 -a full --shcd FILENAME.xlsx --tabs INTER_SWITCH_LINKS,NON_COMPUTE_NODES,HARDWARE_MANAGEMENT,COMPUTE_NODES --corners J14,T44,J14,T48,J14,T24,J14,T23 --auth_token TOKEN_FILE --name sw-spine-001

hostname sw-spine-001
user admin group administrators password plaintext
bfd
no ip icmp redirect
vrf CAN
vrf keepalive
...

```

### 2. Generate switch config from CSI for sw-leaf-bmc-001

To generate switch config run: `canu generate switch config --csm 1.2 -a full --shcd FILENAME.xlsx --tabs 'INTER_SWITCH_LINKS,NON_COMPUTE_NODES,HARDWARE_MANAGEMENT,COMPUTE_NODES' --corners 'J14,T44,J14,T48,J14,T24,J14,T23' --sls-file /CSI/OUTPUT/FOLDER/ADDRESS --name SWITCH_HOSTNAME --out FILENAME`

```
$ canu generate switch config --csm 1.2 -a full --shcd FILENAME.xlsx --tabs INTER_SWITCH_LINKS,NON_COMPUTE_NODES,HARDWARE_MANAGEMENT,COMPUTE_NODES --corners J14,T44,J14,T48,J14,T24,J14,T23 --sls-file /CSI/OUTPUT/FOLDER/ADDRESS --name sw-leaf-bmc-001

hostname sw-leaf-bmc-001
user admin group administrators password plaintext
no ip icmp redirect
ntp server 192.168.1.4
ntp server 192.168.1.5
ntp server 192.168.1.6
ntp enable
...

```


---

<a href="/readme.md">Back To Readme</a><br><|MERGE_RESOLUTION|>--- conflicted
+++ resolved
@@ -78,17 +78,8 @@
 
 
 
-<<<<<<< HEAD
-### --ccj( <ccj>)
-Paddle CCJ file
-
-
-### --shcd( <shcd>)
-SHCD file
-=======
 ### --shcd( <shcd>)
 **Required** SHCD file
->>>>>>> 56d966d1
 
 
 ### --tabs( <tabs>)
