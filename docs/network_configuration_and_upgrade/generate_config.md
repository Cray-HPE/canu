--- conflicted
+++ resolved
@@ -1,4 +1,3 @@
-<<<<<<< HEAD
 # Generate CSM switch configs
 
 Generating configuration files can be done for singular switch or for the full system. For example; in a case where you suspect a configuration issue on single switch you can generate just that one file for easier debugging purposes.
@@ -14,27 +13,11 @@
 ```text
 canu generate network config --csm 1.2 -a full --ccj hela-ccj.json  --sls-file sls_file.json  --folder generated
 ```
-=======
-# Generate Switch Configs
-
-Generating configuration files can be done for singular switch or for the full system.
-
-For example, if there is a suspected configuration issue on single switch, a configuration file can be generated for just that switch to make it easier to debug problems.
-
-## Generate Configuration Files
-
-Ensure the correct architecture (`-a` parameter) is selected for the setup in use.
->>>>>>> 2d614a59
 
 The following are the different architectures that can be specified:
 
-<<<<<<< HEAD
 Again, make sure that you select the correct (-a) architecture specific to your setup:
 
-* ***Tds*** – Aruba-based Test and Development System.
-* ***Full*** – Aruba-based Leaf-Spine systems, usually customer production systems.
-* ***V1*** – Dell and Mellanox based systems of either a TDS or Full layout.
-=======
 * ***Tds*** – Aruba-based Test and Development System. These are small systems characterized by Kubernetes NCNs cabling directly to the spine.
 * ***Full*** – Aruba-based Leaf-Spine systems, usually customer production systems.
 * ***V1*** – Dell and Mellanox based systems of either a TDS or Full layout.
@@ -61,6 +44,5 @@
   ```bash
   ncn# canu generate network config --csm 1.2 -a full --ccj system-ccj.json  --sls-file sls_file.json --folder generated
   ```
->>>>>>> 2d614a59
 
 [Back to index](index.md)