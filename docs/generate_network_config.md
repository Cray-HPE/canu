# Generate Network Config

## canu generate network config

Generate the config of all switches (Aruba, Dell, or Mellanox) on the network using the SHCD.

In order to generate network switch config, a valid SHCD must be passed in and system variables must be read in from either
an SLS output file or the SLS API.

## CSI Input


* In order to parse network data using SLS, pass in the file containing SLS JSON data (normally sls_file.json) using the ‘–sls-file’ flag


* If used, CSI-generated sls_input_file.json file is generally stored in one of two places depending on how far the system is in the install process.


* Early in the install process, when running off of the LiveCD the sls_input_file.json file is normally found in the the directory ‘/var/www/ephemeral/prep/SYSTEMNAME/’


* Later in the install process, the sls_file.json file is generally in ‘/mnt/pitdata/prep/SYSTEMNAME/’

## SLS API Input


* To parse the Shasta SLS API for IP addresses, ensure that you have a valid token.


* The token file can either be passed in with the ‘–auth-token TOKEN_FILE’ flag, or it can be automatically read if the environmental variable ‘SLS_TOKEN’ is set.


* The SLS address is default set to ‘api-gw-service-nmn.local’.


* if you are operating on a system with a different address, you can set it with the ‘–sls-address SLS_ADDRESS’ flag.

## SHCD Input


* Use the ‘–tabs’ flag to select which tabs on the spreadsheet will be included.


* The ‘–corners’ flag is used to input the upper left and lower right corners of the table on each tab of the worksheet. If the corners are not specified, you will be prompted to enter them for each tab.


* The table should contain the 11 headers: Source, Rack, Location, Slot, (Blank), Port, Destination, Rack, Location, (Blank), Port.

Use the ‘–folder FOLDERNAME’ flag to output all the switch configs to a folder.


---

```
canu generate network config [OPTIONS]
```

### Options


### --csm( <csm>)
**Required** CSM network version


* **Options**

    1.0 | 1.2



### -a(, --architecture( <architecture>)
<<<<<<< HEAD
CSM architecture
=======
**Required** CSM architecture
>>>>>>> 56d966d1


* **Options**

    Full | TDS | V1



<<<<<<< HEAD
### --ccj( <ccj>)
Paddle CCJ file


### --shcd( <shcd>)
SHCD file
=======
### --shcd( <shcd>)
**Required** SHCD file
>>>>>>> 56d966d1


### --tabs( <tabs>)
The tabs on the SHCD file to check, e.g. 10G_25G_40G_100G,NMN,HMN.


### --corners( <corners>)
The corners on each tab, comma separated e.g. ‘J37,U227,J15,T47,J20,U167’.


### --sls-file( <sls_file>)
File containing system SLS JSON data.


### --auth-token( <auth_token>)
Token for SLS authentication


### --sls-address( <sls_address>)

* **Default**

    api-gw-service-nmn.local



### --folder( <folder>)
**Required** Folder to store config files


### --override( <override>)
Switch configuration override

### Environment variables


### SLS_TOKEN()
> Provide a default for `--auth-token`

## Examples

### 1. Generate network config from SLS API

To generate network config run: `canu generate network config --csm 1.2 -a full --shcd FILENAME.xlsx --tabs 'INTER_SWITCH_LINKS,NON_COMPUTE_NODES,HARDWARE_MANAGEMENT,COMPUTE_NODES' --corners 'J14,T44,J14,T48,J14,T24,J14,T23' --auth_token TOKEN_FILE --folder SWITCH_CONFIG`

```
$ canu generate network config --csm 1.2 -a full --shcd FILENAME.xlsx --tabs INTER_SWITCH_LINKS,NON_COMPUTE_NODES,HARDWARE_MANAGEMENT,COMPUTE_NODES --corners J14,T44,J14,T48,J14,T24,J14,T23 --auth_token TOKEN_FILE --folder SWITCH_CONFIG

sw-spine-001 Config Generated
sw-spine-002 Config Generated
sw-leaf-001 Config Generated
sw-leaf-002 Config Generated
sw-leaf-003 Config Generated
sw-leaf-004 Config Generated
sw-cdu-001 Config Generated
sw-cdu-002 Config Generated
sw-leaf-bmc-001 Config Generated

```

### 2. Generate network config from CSI

To generate network config run: `canu generate network config --csm 1.2 -a full --shcd FILENAME.xlsx --tabs 'INTER_SWITCH_LINKS,NON_COMPUTE_NODES,HARDWARE_MANAGEMENT,COMPUTE_NODES' --corners 'J14,T44,J14,T48,J14,T24,J14,T23' --sls-file SLS_FILE --folder SWITCH_CONFIG`

```
$ canu generate network config --csm 1.2 -a full --shcd FILENAME.xlsx --tabs INTER_SWITCH_LINKS,NON_COMPUTE_NODES,HARDWARE_MANAGEMENT,COMPUTE_NODES --corners J14,T44,J14,T48,J14,T24,J14,T23 --sls-file SLS_FILE --folder SWITCH_CONFIG

sw-spine-001 Config Generated
sw-spine-002 Config Generated
sw-leaf-001 Config Generated
sw-leaf-002 Config Generated
sw-leaf-003 Config Generated
sw-leaf-004 Config Generated
sw-cdu-001 Config Generated
sw-cdu-002 Config Generated
sw-leaf-bmc-001 Config Generated

```


---

<a href="/readme.md">Back To Readme</a><br><|MERGE_RESOLUTION|>--- conflicted
+++ resolved
@@ -69,11 +69,7 @@
 
 
 ### -a(, --architecture( <architecture>)
-<<<<<<< HEAD
-CSM architecture
-=======
 **Required** CSM architecture
->>>>>>> 56d966d1
 
 
 * **Options**
@@ -82,17 +78,8 @@
 
 
 
-<<<<<<< HEAD
-### --ccj( <ccj>)
-Paddle CCJ file
-
-
-### --shcd( <shcd>)
-SHCD file
-=======
 ### --shcd( <shcd>)
 **Required** SHCD file
->>>>>>> 56d966d1
 
 
 ### --tabs( <tabs>)
