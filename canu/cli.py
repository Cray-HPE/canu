# MIT License
#
# (C) Copyright [2022] Hewlett Packard Enterprise Development LP
#
# Permission is hereby granted, free of charge, to any person obtaining a
# copy of this software and associated documentation files (the "Software"),
# to deal in the Software without restriction, including without limitation
# the rights to use, copy, modify, merge, publish, distribute, sublicense,
# and/or sell copies of the Software, and to permit persons to whom the
# Software is furnished to do so, subject to the following conditions:
#
# The above copyright notice and this permission notice shall be included
# in all copies or substantial portions of the Software.
#
# THE SOFTWARE IS PROVIDED "AS IS", WITHOUT WARRANTY OF ANY KIND, EXPRESS OR
# IMPLIED, INCLUDING BUT NOT LIMITED TO THE WARRANTIES OF MERCHANTABILITY,
# FITNESS FOR A PARTICULAR PURPOSE AND NONINFRINGEMENT. IN NO EVENT SHALL
# THE AUTHORS OR COPYRIGHT HOLDERS BE LIABLE FOR ANY CLAIM, DAMAGES OR
# OTHER LIABILITY, WHETHER IN AN ACTION OF CONTRACT, TORT OR OTHERWISE,
# ARISING FROM, OUT OF OR IN CONNECTION WITH THE SOFTWARE OR THE USE OR
# OTHER DEALINGS IN THE SOFTWARE.
"""CANU (CSM Automatic Network Utility) floats through a Shasta network and makes setup and config breeze."""
from collections import defaultdict
import json
from os import environ, path
import sys

import click
from click_help_colors import HelpColorsCommand, HelpColorsGroup
import requests
from ruamel.yaml import YAML
import urllib3

<<<<<<< HEAD
=======
from canu.backup import backup
>>>>>>> 619cf29c
from canu.cache import cache
from canu.config import config
from canu.generate import generate
from canu.report import report
from canu.test import test
from canu.utils.cache import cache_switch
from canu.validate import validate

yaml = YAML()

# To disable warnings about unsecured HTTPS requests
urllib3.disable_warnings(urllib3.exceptions.InsecureRequestWarning)

# To get the canu.yaml file
if getattr(sys, "frozen", False) and hasattr(sys, "_MEIPASS"):  # pragma: no cover
    parent_directory = sys._MEIPASS
else:
    parent_directory = path.abspath(path.dirname(path.dirname(__file__)))

canu_config_file = path.join(parent_directory, "canu", "canu.yaml")
canu_version_file = path.join(parent_directory, "canu", ".version")

with open(canu_version_file, "r") as version_file:
    version = version_file.read().replace("\n", "")

with open(canu_config_file, "r") as canu_f:
    canu_config = yaml.load(canu_f)

CONTEXT_SETTING = {
    "obj": {
        "config": canu_config,
    },
}


@click.group(
    context_settings=CONTEXT_SETTING,
    cls=HelpColorsGroup,
    help_headers_color="yellow",
    help_options_color="blue",
)
@click.option(
    "--cache",
    "cache_minutes",
    default=10,
    show_default=True,
    help="Max age in minutes of existing cache before making new API call.",
)
@click.version_option(version)
@click.pass_context
def cli(ctx, cache_minutes):
    """CANU (CSM Automatic Network Utility) floats through a Shasta network and makes setup and config breeze."""
    ctx.ensure_object(dict)

    ctx.obj["cache_minutes"] = cache_minutes


<<<<<<< HEAD
=======
cli.add_command(backup.backup)
>>>>>>> 619cf29c
cli.add_command(cache.cache)
cli.add_command(config.config)
cli.add_command(generate.generate)
cli.add_command(report.report)
cli.add_command(validate.validate)
cli.add_command(test.test)


@cli.command(
    cls=HelpColorsCommand,
    help_headers_color="yellow",
    help_options_color="blue",
)
@click.option(
    "--sls-file",
    help="File containing system SLS JSON data.",
    type=click.File("r"),
)
@click.option(
    "--auth-token",
    envvar="SLS_TOKEN",
    help="Token for SLS authentication",
)
@click.option("--sls-address", default="api-gw-service-nmn.local", show_default=True)
@click.option(
    "--network",
    default="NMN",
    help="Switch network e.g. (CAN, MTL, NMN)",
    show_default=True,
)
@click.option(
    "--out",
    required=True,
    help="Output file with CSI IP addresses",
    type=click.File("w"),
)
@click.pass_context
def init(ctx, sls_file, auth_token, sls_address, network, out):
    """Initialize CANU by extracting all the switch IPs from CSI generated json, or by getting IPs from SLS.

    To access the SLS API, a token must be passed in using the '--auth-token' flag.
    - Tokens are typically stored in '~./config/cray/tokens/'
    - Instead of passing in a token file, the environmental variable SLS_TOKEN can be used.

    To initialize using JSON instead of the SLS API, pass in the file containing SLS JSON data (normally sls_input_file.json) using the '--sls-file' flag

    If used, CSI-generated sls_input_file.json file is generally stored in one of two places depending on how far the system is in the install process.
    - Early in the install process, when running off of the LiveCD the CSI sls_input_file.json file is normally found in the the directory '/var/www/ephemeral/prep/SYSTEMNAME/'
    - Later in the install process, the CSI sls_input_file.json file is generally in '/mnt/pitdata/prep/SYSTEMNAME/'


    The output file for the `canu init` command is set with the `--out FILENAME` flag.

    \f
    # noqa: D301, B950

    Args:
        ctx: CANU context settings
        sls_file: File containing the CSI json data
        auth_token: Token for SLS authentication
        sls_address: The address of SLS
        network: Switch network e.g. (CAN, MTL, NMN).
        out: Name of the output file
    """
    switch_addresses = []

    # Parse SLS input file. and filter "Node Management Network" IP addresses
    if sls_file:
        try:
            input_json = json.load(sls_file)
        except (json.JSONDecodeError, UnicodeDecodeError):
            click.secho(
                f"The file {sls_file.name} is not valid JSON.",
                fg="red",
            )
            return

        # Format the input to be like the SLS JSON
        input_json_networks = [input_json["Networks"][network]]
        input_json_hardware = input_json.get("Hardware", {})

        switch_addresses, switch_dict = parse_sls_json_for_ips(
            input_json_networks,
            network,
        )
        parse_sls_json_for_vendor(input_json_hardware, switch_dict)

    else:
        token = environ.get("SLS_TOKEN")

        # Token file takes precedence over the environmental variable
        if auth_token != token:
            try:
                with open(auth_token) as auth_f:
                    auth_data = json.load(auth_f)
                    token = auth_data["access_token"]

            except Exception:
                return click.secho(
                    "Invalid token file, generate another token or try again.",
                    fg="white",
                    bg="red",
                )

        # SLS
        networks_url = "https://" + sls_address + "/apis/sls/v1/networks"
        hardware_url = "https://" + sls_address + "/apis/sls/v1/hardware"
        try:
            # Networks
            networks_response = requests.get(
                networks_url,
                headers={
                    "Content-Type": "application/json",
                    "Authorization": f"Bearer {token}",
                },
                verify=False,
            )
            networks_response.raise_for_status()
            csm_networks = networks_response.json()
            switch_addresses, switch_dict = parse_sls_json_for_ips(
                csm_networks,
                network,
            )

            # Hardware
            hardware_response = requests.get(
                hardware_url,
                headers={
                    "Content-Type": "application/json",
                    "Authorization": f"Bearer {token}",
                },
                verify=False,
            )
            hardware_response.raise_for_status()
            csm_hardware = hardware_response.json()
            parse_sls_json_for_vendor(csm_hardware[0], switch_dict)

        except requests.exceptions.ConnectionError:
            return click.secho(
                f"Error connecting to SLS {sls_address}, check the address or pass in a new address using --sls-address.",
                fg="white",
                bg="red",
            )
        except requests.exceptions.HTTPError:
            bad_token_reason = (
                "environmental variable 'SLS_TOKEN' is correct."
                if auth_token == token
                else "token is valid, or generate a new one."
            )
            return click.secho(
                f"Error connecting SLS {sls_address}, check that the {bad_token_reason}",
                fg="white",
                bg="red",
            )

    # Put the IP addresses into a file
    for ip in switch_addresses:
        click.echo(ip, file=out)
    click.secho(
        f"{len(switch_addresses)} IP addresses saved to {out.name}",
        fg="yellow",
    )


def parse_sls_json_for_ips(csm, network="NMN"):
    """Parse SLS JSON and return IPv4 addresses.

    Defaults to the "NMN" network, but another network can be passed in. Cache the switch IP and hostname.

    Args:
        csm: The SLS JSON to be parsed.
        network: Switch network e.g. (CAN, MTL, NMN).

    Returns:
        switch_addresses: A list of switch IPs.
        switch_dict: Dictionary of IP addresses and hostnames

    """
    switch_addresses = []
    switch_dict = defaultdict()
    for sls_network in csm:
        if sls_network["Name"] == network:
            for subnets in sls_network.get("ExtraProperties", {}).get("Subnets", {}):
                for ip in subnets.get("IPReservations", {}):
                    # Only get the IP addresses if the name starts with "sw-"
                    if ip.get("Name", "").startswith("sw-"):
                        ip_address = ip.get("IPAddress", None)
                        hostname = ip.get("Name", "")
                        switch_json = {
                            "ip_address": ip_address,
                            "hostname": hostname,
                        }
                        cache_switch(switch_json)
                        switch_addresses.append(ip_address)
                        if hostname:
                            switch_dict[hostname] = ip_address

    return switch_addresses, switch_dict


def parse_sls_json_for_vendor(csm, switch_dict):
    """Parse SLS JSON for switch vendor and cache the results.

    Args:
        csm: The SLS JSON to be parsed.
        switch_dict: Dictionary of IP addresses and hostnames
    """
    # for device in csm:
    for _key, device in csm.items():
        alias_list = device.get("ExtraProperties", {}).get("Aliases", [])

        for alias in alias_list:
            if alias.startswith("sw-"):
                vendor = device["ExtraProperties"].get("Brand", "").lower()
                hostname = alias

                switch_json = {
                    "ip_address": switch_dict[hostname],
                    "hostname": hostname,
                    "vendor": vendor,
                }
                cache_switch(switch_json)


if __name__ == "__main__":  # pragma: no cover
    cli()<|MERGE_RESOLUTION|>--- conflicted
+++ resolved
@@ -31,10 +31,7 @@
 from ruamel.yaml import YAML
 import urllib3
 
-<<<<<<< HEAD
-=======
 from canu.backup import backup
->>>>>>> 619cf29c
 from canu.cache import cache
 from canu.config import config
 from canu.generate import generate
@@ -92,10 +89,7 @@
     ctx.obj["cache_minutes"] = cache_minutes
 
 
-<<<<<<< HEAD
-=======
 cli.add_command(backup.backup)
->>>>>>> 619cf29c
 cli.add_command(cache.cache)
 cli.add_command(config.config)
 cli.add_command(generate.generate)
