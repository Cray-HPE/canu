--- conflicted
+++ resolved
@@ -158,25 +158,8 @@
     # Parse SLS input file. and filter "Node Management Network" IP addresses
     if sls_file:
         try:
-<<<<<<< HEAD
-            with open(path.join(csi_folder, "sls_input_file.json"), "r") as f:
-                input_json = json.load(f)
-
-                # Format the input to be like the SLS JSON
-                input_json_networks = [input_json["Networks"][network]]
-                input_json_hardware = input_json.get("Hardware", {})
-
-                switch_addresses, switch_dict = parse_sls_json_for_ips(
-                    input_json_networks,
-                    network,
-                )
-                parse_sls_json_for_vendor(input_json_hardware, switch_dict)
-
-        except FileNotFoundError:
-=======
             input_json = json.load(sls_file)
         except (json.JSONDecodeError, UnicodeDecodeError):
->>>>>>> afb66cee
             click.secho(
                 f"The file {sls_file.name} is not valid JSON.",
                 fg="red",
@@ -200,8 +183,8 @@
         if auth_token != token:
             try:
                 with open(auth_token) as auth_f:
-                    data = json.load(auth_f)
-                    token = data["access_token"]
+                    auth_data = json.load(auth_f)
+                    token = auth_data["access_token"]
 
             except Exception:
                 return click.secho(
@@ -313,12 +296,13 @@
         shasta: The SLS JSON to be parsed.
         switch_dict: Dictionary of IP addresses and hostnames
     """
-    for device in shasta:
-        alias_list = shasta[device].get("ExtraProperties", {}).get("Aliases", [])
+    # for device in shasta:
+    for _key, device in shasta.items():
+        alias_list = device.get("ExtraProperties", {}).get("Aliases", [])
 
         for alias in alias_list:
             if alias.startswith("sw-"):
-                vendor = shasta[device]["ExtraProperties"].get("Brand", "").lower()
+                vendor = device["ExtraProperties"].get("Brand", "").lower()
                 hostname = alias
 
                 switch_json = {
