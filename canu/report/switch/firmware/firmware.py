# MIT License
#
# (C) Copyright [2021] Hewlett Packard Enterprise Development LP
#
# Permission is hereby granted, free of charge, to any person obtaining a
# copy of this software and associated documentation files (the "Software"),
# to deal in the Software without restriction, including without limitation
# the rights to use, copy, modify, merge, publish, distribute, sublicense,
# and/or sell copies of the Software, and to permit persons to whom the
# Software is furnished to do so, subject to the following conditions:
#
# The above copyright notice and this permission notice shall be included
# in all copies or substantial portions of the Software.
#
# THE SOFTWARE IS PROVIDED "AS IS", WITHOUT WARRANTY OF ANY KIND, EXPRESS OR
# IMPLIED, INCLUDING BUT NOT LIMITED TO THE WARRANTIES OF MERCHANTABILITY,
# FITNESS FOR A PARTICULAR PURPOSE AND NONINFRINGEMENT. IN NO EVENT SHALL
# THE AUTHORS OR COPYRIGHT HOLDERS BE LIABLE FOR ANY CLAIM, DAMAGES OR
# OTHER LIABILITY, WHETHER IN AN ACTION OF CONTRACT, TORT OR OTHERWISE,
# ARISING FROM, OUT OF OR IN CONNECTION WITH THE SOFTWARE OR THE USE OR
# OTHER DEALINGS IN THE SOFTWARE.
"""CANU commands that report the firmware of an individual switch."""
import datetime
import json
from os import path
from pathlib import Path
import sys

import click
from click_help_colors import HelpColorsCommand
import emoji
from netmiko import ssh_exception
import requests
from ruamel.yaml import YAML
import urllib3

from canu.utils.cache import (
    cache_switch,
    firmware_cached_recently,
    get_switch_from_cache,
)
from canu.utils.ssh import netmiko_commands
from canu.utils.vendor import switch_vendor

yaml = YAML()


# Get project root directory
if getattr(sys, "frozen", False) and hasattr(sys, "_MEIPASS"):  # noqa
    project_root = sys._MEIPASS
else:
    prog = __file__
    project_root = Path(__file__).resolve().parent.parent.parent.parent.parent

canu_config_file = path.join(project_root, "canu", "canu.yaml")

# Get CSM versions from canu.yaml
with open(canu_config_file, "r") as config_file:
    canu_config = yaml.load(config_file)

csm_options = canu_config["csm_versions"]


# To disable warnings about unsecured HTTPS requests
urllib3.disable_warnings(urllib3.exceptions.InsecureRequestWarning)


@click.command(
    cls=HelpColorsCommand,
    help_headers_color="yellow",
    help_options_color="blue",
)
@click.option(
    "--csm",
    type=click.Choice(csm_options),
    help="CSM network version",
    prompt="CSM network version",
    required=True,
    show_choices=True,
)
@click.option("--ip", required=True, help="The IP address of the switch")
@click.option("--username", default="admin", show_default=True, help="Switch username")
@click.option(
    "--password",
    prompt=True,
    hide_input=True,
    confirmation_prompt=False,
    help="Switch password",
)
@click.option("--json", "json_", is_flag=True, help="Output JSON")
@click.option("--verbose", is_flag=True, help="Verbose mode")
@click.option(
    "--out",
    help="Output results to a file",
    type=click.File("w"),
    default="-",
)
@click.pass_context
<<<<<<< HEAD
def firmware(ctx, shasta, ip, username, password, json_, verbose, out):
=======
def firmware(ctx, csm, ip, username, password, json_, verbose, out):
>>>>>>> dd86482c
    """Report the firmware of a switch (Aruba, Dell, or Mellanox) on the network.

    There are two different statuses that might be indicated.\n
    🛶 - Pass: Indicates that the switch passed the firmware verification.\n
    ❌ - Fail: Indicates that the switch failed the firmware verification. A list of expected firmware versions will be displayed.\n

    \f
    # noqa: D301

    Args:
        ctx: CANU context settings
        csm: CSM version
        ip: Switch IPv4 address
        username: Switch username
        password: Switch password
        json_: Bool indicating json output
        verbose: Bool indicating verbose output
        out: Name of the output file
    """
    config = ctx.obj["config"]
    cache_minutes = ctx.obj["cache_minutes"]

    credentials = {"username": username, "password": password}

    vendor = switch_vendor(ip, credentials)

    if vendor is None:
        return
    elif vendor == "aruba":
        switch_firmware, switch_info = get_firmware_aruba(
            ip,
            credentials,
            return_error=False,
            cache_minutes=cache_minutes,
        )
    elif vendor == "dell":
        switch_firmware, switch_info = get_firmware_dell(
            ip,
            credentials,
            return_error=False,
            cache_minutes=cache_minutes,
        )
    elif vendor == "mellanox":
        switch_firmware, switch_info = get_firmware_mellanox(
            ip,
            credentials,
            return_error=False,
            cache_minutes=cache_minutes,
        )

    if switch_firmware is None:
        return

    # Get the firmware range from the canu.yaml file and the switch info
    firmware_range = config["csm"][csm][vendor][switch_info["platform_name"]]

    if switch_firmware["current_version"] in firmware_range:
        match_emoji = emoji.emojize(":canoe:")
        firmware_match = "Pass"
    else:
        match_emoji = emoji.emojize(":cross_mark:")
        firmware_match = "Fail"

    # If the JSON flag is enabled
    if json_:
        if verbose:

            json_formatted = json.dumps(
                {
                    "ip_address": ip,
                    "status": firmware_match,
                    "hostname": switch_info["hostname"],
                    "platform_name": switch_info["platform_name"],
                    "firmware": switch_firmware,
                    "updated_at": datetime.datetime.now().strftime("%Y-%m-%d %H:%M:%S"),
                },
                indent=2,
            )
            click.echo(json_formatted, file=out)
            return json_formatted

        json_formatted = json.dumps(
            {
                "ip_address": ip,
                "status": firmware_match,
                "firmware": switch_firmware["current_version"],
                "updated_at": datetime.datetime.now().strftime("%Y-%m-%d %H:%M:%S"),
            },
            indent=2,
        )
        click.echo(json_formatted, file=out)
        return switch_firmware["current_version"]

    if verbose:
        if firmware_match == "Pass":
            click.secho(
                f"{match_emoji} - Pass - IP: {ip} Hostname:{switch_info['hostname']}",
                file=out,
            )
        else:
            click.secho(
                f"{match_emoji} - Fail - IP: {ip} Hostname:{switch_info['hostname']}",
                file=out,
            )
            click.secho(f"Firmware should be in: {firmware_range}", fg="red", file=out)

        click.echo(f"Current Version: {switch_firmware['current_version']}", file=out)
        click.echo(f"Primary Version: {switch_firmware['primary_version']}", file=out)
        click.echo(
            f"Secondary Version: {switch_firmware['secondary_version']}",
            file=out,
        )
        click.echo(f"Default Image: {switch_firmware['default_image']}", file=out)
        click.echo(f"Booted Image: {switch_firmware['booted_image']}", file=out)
    else:
        if firmware_match == "Pass":
            click.echo(
                f"{match_emoji} - Pass - IP: {ip} Hostname: {switch_info['hostname']}"
                + f" Firmware: {switch_firmware['current_version']}",
                file=out,
            )
        if firmware_match == "Fail":
            click.echo(
                f"{match_emoji} - Fail - IP: {ip} Hostname: {switch_info['hostname']}"
                + f" Firmware: {switch_firmware['current_version']}",
                file=out,
            )
            click.secho(f"Firmware should be in: {firmware_range}", fg="red", file=out)


def get_firmware_aruba(ip, credentials, return_error=False, cache_minutes=10):
    """Get the firmware of an Aruba switch using v10.04 API.

    Args:
        ip: IPv4 address of the switch
        credentials: Dictionary with username and password of the switch
        return_error: If True, raises requests exceptions, if False prints error and returns None
        cache_minutes: Age in minutes of cache before requesting new values

    Returns:
        Dictionary with a switches firmware and dictionary with platform_name and hostname

    Raises:
        error: Error
    """
    if firmware_cached_recently(ip, cache_minutes):
        cached_switch = get_switch_from_cache(ip)

        switch_info = {
            "platform_name": cached_switch["platform_name"],
            "hostname": cached_switch["hostname"],
        }

        return cached_switch["firmware"], switch_info

    else:
        session = requests.Session()
        try:
            # Login
            login = session.post(
                f"https://{ip}/rest/v10.04/login",
                data=credentials,
                verify=False,
            )
            login.raise_for_status()

        except (
            requests.exceptions.HTTPError,
            requests.exceptions.ConnectionError,
            requests.exceptions.RequestException,
        ) as err:
            if return_error:
                raise err
            exception_type = type(err).__name__

            if exception_type == "HTTPError":
                error_message = (
                    f"Error connecting to switch {ip}, check the username or password"
                )
            elif exception_type == "ConnectionError":
                error_message = f"Error connecting to switch {ip}, check the IP address and try again"
            else:  # pragma: no cover
                error_message = f"Error connecting to switch {ip}."

            click.secho(
                error_message,
                fg="white",
                bg="red",
            )
            return None, None

        try:
            # GET firmware version
            response = session.get(f"https://{ip}/rest/v10.04/firmware", verify=False)
            response.raise_for_status()

            switch_firmware = response.json()

            # GET switch platform
            response = session.get(
                f"https://{ip}/rest/v10.04/system?attributes=platform_name,hostname",
                verify=False,
            )
            response.raise_for_status()

            switch_info = response.json()

            # Logout
            session.post(f"https://{ip}/rest/v10.04/logout", verify=False)

            # Cache switch values
            switch_json = {
                "ip_address": ip,
                "hostname": switch_info["hostname"],
                "platform_name": switch_info["platform_name"],
                "vendor": "aruba",
                "firmware": switch_firmware,
                "updated_at": datetime.datetime.now().strftime("%Y-%m-%d %H:%M:%S"),
            }
            cache_switch(switch_json)

            return switch_firmware, switch_info

        except requests.exceptions.RequestException as error:  # pragma: no cover
            if return_error:
                raise error

            click.secho(
                f"Error getting firmware version from switch {ip}",
                fg="white",
                bg="red",
            )
            return None, None


def get_firmware_dell(ip, credentials, return_error=False, cache_minutes=10):
    """Get the firmware of a Dell switch using the API.

    Args:
        ip: IPv4 address of the switch
        credentials: Dictionary with username and password of the switch
        return_error: If True, raises requests exceptions, if False prints error and returns None
        cache_minutes: Age in minutes of cache before requesting new values

    Returns:
        Dictionary with a switches firmware and dictionary with platform_name and hostname
    """
    switch_firmware = {
        "current_version": "",
        "primary_version": "",
        "secondary_version": "",
        "default_image": "",
        "booted_image": "",
    }
    if firmware_cached_recently(ip, cache_minutes):

        cached_switch = get_switch_from_cache(ip)

        switch_info = {
            "platform_name": cached_switch["platform_name"],
            "hostname": cached_switch["hostname"],
        }

        return cached_switch["firmware"], switch_info

    else:

        session = requests.Session()
        try:
            # GET firmware version
            auth = (credentials["username"], credentials["password"])
            url = f"https://{ip}/restconf/data/system-sw-state/sw-version"

            response = session.get(url, auth=auth, verify=False)
            response.raise_for_status()
            switch_info = response.json()
            switch_firmware["current_version"] = switch_info[
                "dell-system-software:sw-version"
            ]["sw-version"]
            platform_name = switch_info["dell-system-software:sw-version"][
                "sw-platform"
            ]

            # GET hostname
            hostname_url = f"https://{ip}/restconf/data/dell-system:system/hostname"

            get_hostname = session.get(hostname_url, auth=auth, verify=False)
            get_hostname.raise_for_status()
            hostname = get_hostname.json()

            # Cache switch values
            switch_json = {
                "ip_address": ip,
                "hostname": hostname["dell-system:hostname"],
                "platform_name": platform_name,
                "vendor": "dell",
                "firmware": switch_firmware,
                "updated_at": datetime.datetime.now().strftime("%Y-%m-%d %H:%M:%S"),
            }
            cache_switch(switch_json)
            return switch_firmware, switch_json

        except (
            requests.exceptions.HTTPError,
            requests.exceptions.RequestException,
            requests.exceptions.ConnectionError,
        ) as error:
            if return_error:
                raise error

            click.secho(
                f"Error getting firmware version from Dell switch {ip}",
                fg="white",
                bg="red",
            )
            return None, None


def get_firmware_mellanox(ip, credentials, return_error=False, cache_minutes=10):
    """Get the firmware of a Mellanox switch using Netmiko.

    Args:
        ip: IPv4 address of the switch
        credentials: Dictionary with username and password of the switch
        return_error: If True, raises requests exceptions, if False prints error and returns None
        cache_minutes: Age in minutes of cache before requesting new values

    Returns:
        Dictionary with a switches firmware and dictionary with platform_name and hostname

    Raises:
        Exception: Error
    """
    if firmware_cached_recently(ip, cache_minutes):
        cached_switch = get_switch_from_cache(ip)

        switch_info = {
            "platform_name": cached_switch["platform_name"],
            "hostname": cached_switch["hostname"],
        }

        return cached_switch["firmware"], switch_info

    try:
        switch_firmware = {
            "current_version": "",
            "primary_version": "",
            "secondary_version": "",
            "default_image": "",
            "booted_image": "",
        }

        commands = [
            "show version concise",
            "show system type",
            "show running-config | include hostname",
        ]
        command_output = netmiko_commands(ip, credentials, commands, "mellanox")

        # Switch Firmware
        for line in command_output[0].splitlines():
            switch_firmware["current_version"] = line.split()[1]

        # Switch Model
        system_type = command_output[1].strip("\n")

        # Switch Hostname
        hostname = ""
        for line in command_output[2].splitlines():
            if line.startswith("   hostname"):
                hostname = command_output[2].split()[1]

        switch_info = {
            "platform_name": system_type,
            "hostname": hostname,
        }

        # Cache switch values
        switch_json = {
            "ip_address": ip,
            "hostname": switch_info["hostname"],
            "platform_name": switch_info["platform_name"],
            "vendor": "mellanox",
            "firmware": switch_firmware,
            "updated_at": datetime.datetime.now().strftime("%Y-%m-%d %H:%M:%S"),
        }
        cache_switch(switch_json)

    except (
        ssh_exception.NetmikoTimeoutException,
        ssh_exception.NetmikoAuthenticationException,
        Exception,
    ) as err:
        if return_error:
            raise err

        exception_type = type(err).__name__

        if exception_type == "NetmikoTimeoutException":
            error_message = f"Timeout error connecting to switch {ip}, check the IP address and try again."
        elif exception_type == "NetmikoAuthenticationException":
            error_message = f"Authentication error connecting to switch {ip}, check the credentials or IP address and try again."
        else:
            error_message = f"{exception_type} {err}"

        click.secho(
            error_message,
            fg="white",
            bg="red",
        )
        return None, None

    return switch_firmware, switch_info<|MERGE_RESOLUTION|>--- conflicted
+++ resolved
@@ -96,11 +96,7 @@
     default="-",
 )
 @click.pass_context
-<<<<<<< HEAD
-def firmware(ctx, shasta, ip, username, password, json_, verbose, out):
-=======
 def firmware(ctx, csm, ip, username, password, json_, verbose, out):
->>>>>>> dd86482c
     """Report the firmware of a switch (Aruba, Dell, or Mellanox) on the network.
 
     There are two different statuses that might be indicated.\n
