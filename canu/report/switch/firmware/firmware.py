# MIT License
#
# (C) Copyright [2021] Hewlett Packard Enterprise Development LP
#
# Permission is hereby granted, free of charge, to any person obtaining a
# copy of this software and associated documentation files (the "Software"),
# to deal in the Software without restriction, including without limitation
# the rights to use, copy, modify, merge, publish, distribute, sublicense,
# and/or sell copies of the Software, and to permit persons to whom the
# Software is furnished to do so, subject to the following conditions:
#
# The above copyright notice and this permission notice shall be included
# in all copies or substantial portions of the Software.
#
# THE SOFTWARE IS PROVIDED "AS IS", WITHOUT WARRANTY OF ANY KIND, EXPRESS OR
# IMPLIED, INCLUDING BUT NOT LIMITED TO THE WARRANTIES OF MERCHANTABILITY,
# FITNESS FOR A PARTICULAR PURPOSE AND NONINFRINGEMENT. IN NO EVENT SHALL
# THE AUTHORS OR COPYRIGHT HOLDERS BE LIABLE FOR ANY CLAIM, DAMAGES OR
# OTHER LIABILITY, WHETHER IN AN ACTION OF CONTRACT, TORT OR OTHERWISE,
# ARISING FROM, OUT OF OR IN CONNECTION WITH THE SOFTWARE OR THE USE OR
# OTHER DEALINGS IN THE SOFTWARE.
"""CANU commands that report the firmware of an individual switch."""
import datetime
import json
from os import path
from pathlib import Path
import sys

import click
from click_help_colors import HelpColorsCommand
import emoji
from netmiko import ssh_exception
import requests
from ruamel.yaml import YAML
import urllib3

from canu.utils.cache import (
    cache_switch,
    firmware_cached_recently,
    get_switch_from_cache,
)
from canu.utils.ssh import netmiko_commands
from canu.utils.vendor import switch_vendor

yaml = YAML()


# Get project root directory
if getattr(sys, "frozen", False) and hasattr(sys, "_MEIPASS"):  # noqa
    project_root = sys._MEIPASS
else:
    prog = __file__
    project_root = Path(__file__).resolve().parent.parent.parent.parent.parent

canu_config_file = path.join(project_root, "canu", "canu.yaml")

# Get CSM versions from canu.yaml
with open(canu_config_file, "r") as config_file:
    canu_config = yaml.load(config_file)

csm_options = canu_config["csm_versions"]


# To disable warnings about unsecured HTTPS requests
urllib3.disable_warnings(urllib3.exceptions.InsecureRequestWarning)


@click.command(
    cls=HelpColorsCommand,
    help_headers_color="yellow",
    help_options_color="blue",
)
@click.option(
    "--csm",
    type=click.Choice(csm_options),
    help="CSM network version",
    prompt="CSM network version",
    required=True,
    show_choices=True,
)
@click.option("--ip", required=True, help="The IP address of the switch")
@click.option("--username", default="admin", show_default=True, help="Switch username")
@click.option(
    "--password",
    prompt=True,
    hide_input=True,
    confirmation_prompt=False,
    help="Switch password",
)
@click.option("--json", "json_", is_flag=True, help="Output JSON")
@click.option("--verbose", is_flag=True, help="Verbose mode")
@click.option(
    "--out",
    help="Output results to a file",
    type=click.File("w"),
    default="-",
)
@click.pass_context
def firmware(ctx, csm, ip, username, password, json_, verbose, out):
<<<<<<< HEAD
    """Report the firmware of an Aruba switch (API v10.04) on the network.
=======
    """Report the firmware of a switch (Aruba, Dell, or Mellanox) on the network.
>>>>>>> dd86482c

    There are two different statuses that might be indicated.\n
    🛶 - Pass: Indicates that the switch passed the firmware verification.\n
    ❌ - Fail: Indicates that the switch failed the firmware verification. A list of expected firmware versions will be displayed.\n

    \f
    # noqa: D301

    Args:
        ctx: CANU context settings
        csm: CSM version
        ip: Switch IPv4 address
        username: Switch username
        password: Switch password
        json_: Bool indicating json output
        verbose: Bool indicating verbose output
        out: Name of the output file
    """
    config = ctx.obj["config"]
    cache_minutes = ctx.obj["cache_minutes"]

    credentials = {"username": username, "password": password}

    vendor = switch_vendor(ip, credentials)

    if vendor is None:
        return
    elif vendor == "aruba":
        switch_firmware, switch_info = get_firmware_aruba(
            ip,
            credentials,
            return_error=False,
            cache_minutes=cache_minutes,
        )
    elif vendor == "dell":
        switch_firmware, switch_info = get_firmware_dell(
            ip,
            credentials,
            return_error=False,
            cache_minutes=cache_minutes,
        )
    elif vendor == "mellanox":
        switch_firmware, switch_info = get_firmware_mellanox(
            ip,
            credentials,
            return_error=False,
            cache_minutes=cache_minutes,
        )

    if switch_firmware is None:
        return

    # Get the firmware range from the canu.yaml file and the switch info
    firmware_range = config["csm"][csm][vendor][switch_info["platform_name"]]

    if switch_firmware["current_version"] in firmware_range:
        match_emoji = emoji.emojize(":canoe:")
        firmware_match = "Pass"
    else:
        match_emoji = emoji.emojize(":cross_mark:")
        firmware_match = "Fail"

    # If the JSON flag is enabled
    if json_:
        if verbose:

            json_formatted = json.dumps(
                {
                    "ip_address": ip,
                    "status": firmware_match,
                    "hostname": switch_info["hostname"],
                    "platform_name": switch_info["platform_name"],
                    "firmware": switch_firmware,
                    "updated_at": datetime.datetime.now().strftime("%Y-%m-%d %H:%M:%S"),
                },
                indent=2,
            )
            click.echo(json_formatted, file=out)
            return json_formatted

        json_formatted = json.dumps(
            {
                "ip_address": ip,
                "status": firmware_match,
                "firmware": switch_firmware["current_version"],
                "updated_at": datetime.datetime.now().strftime("%Y-%m-%d %H:%M:%S"),
            },
            indent=2,
        )
        click.echo(json_formatted, file=out)
        return switch_firmware["current_version"]

    if verbose:
        if firmware_match == "Pass":
            click.secho(
                f"{match_emoji} - Pass - IP: {ip} Hostname:{switch_info['hostname']}",
                file=out,
            )
        else:
            click.secho(
                f"{match_emoji} - Fail - IP: {ip} Hostname:{switch_info['hostname']}",
                file=out,
            )
            click.secho(f"Firmware should be in: {firmware_range}", fg="red", file=out)

        click.echo(f"Current Version: {switch_firmware['current_version']}", file=out)
        click.echo(f"Primary Version: {switch_firmware['primary_version']}", file=out)
        click.echo(
            f"Secondary Version: {switch_firmware['secondary_version']}",
            file=out,
        )
        click.echo(f"Default Image: {switch_firmware['default_image']}", file=out)
        click.echo(f"Booted Image: {switch_firmware['booted_image']}", file=out)
    else:
        if firmware_match == "Pass":
            click.echo(
                f"{match_emoji} - Pass - IP: {ip} Hostname: {switch_info['hostname']}"
                + f" Firmware: {switch_firmware['current_version']}",
                file=out,
            )
        if firmware_match == "Fail":
            click.echo(
                f"{match_emoji} - Fail - IP: {ip} Hostname: {switch_info['hostname']}"
                + f" Firmware: {switch_firmware['current_version']}",
                file=out,
            )
            click.secho(f"Firmware should be in: {firmware_range}", fg="red", file=out)


def get_firmware_aruba(ip, credentials, return_error=False, cache_minutes=10):
    """Get the firmware of an Aruba switch using v10.04 API.

    Args:
        ip: IPv4 address of the switch
        credentials: Dictionary with username and password of the switch
        return_error: If True, raises requests exceptions, if False prints error and returns None
        cache_minutes: Age in minutes of cache before requesting new values

    Returns:
        Dictionary with a switches firmware and dictionary with platform_name and hostname

    Raises:
        error: Error
    """
    if firmware_cached_recently(ip, cache_minutes):
        cached_switch = get_switch_from_cache(ip)

        switch_info = {
            "platform_name": cached_switch["platform_name"],
            "hostname": cached_switch["hostname"],
        }

        return cached_switch["firmware"], switch_info

    else:
        session = requests.Session()
        try:
            # Login
            login = session.post(
                f"https://{ip}/rest/v10.04/login",
                data=credentials,
                verify=False,
            )
            login.raise_for_status()

        except (
            requests.exceptions.HTTPError,
            requests.exceptions.ConnectionError,
            requests.exceptions.RequestException,
        ) as err:
            if return_error:
                raise err
            exception_type = type(err).__name__

            if exception_type == "HTTPError":
                error_message = (
                    f"Error connecting to switch {ip}, check the username or password"
                )
            elif exception_type == "ConnectionError":
                error_message = f"Error connecting to switch {ip}, check the IP address and try again"
            else:  # pragma: no cover
                error_message = f"Error connecting to switch {ip}."

            click.secho(
                error_message,
                fg="white",
                bg="red",
            )
            return None, None

        try:
            # GET firmware version
            response = session.get(f"https://{ip}/rest/v10.04/firmware", verify=False)
            response.raise_for_status()

            switch_firmware = response.json()

            # GET switch platform
            response = session.get(
                f"https://{ip}/rest/v10.04/system?attributes=platform_name,hostname",
                verify=False,
            )
            response.raise_for_status()

            switch_info = response.json()

            # Logout
            session.post(f"https://{ip}/rest/v10.04/logout", verify=False)

            # Cache switch values
            switch_json = {
                "ip_address": ip,
                "hostname": switch_info["hostname"],
                "platform_name": switch_info["platform_name"],
                "vendor": "aruba",
                "firmware": switch_firmware,
                "updated_at": datetime.datetime.now().strftime("%Y-%m-%d %H:%M:%S"),
            }
            cache_switch(switch_json)

            return switch_firmware, switch_info

        except requests.exceptions.RequestException as error:  # pragma: no cover
            if return_error:
                raise error

            click.secho(
                f"Error getting firmware version from switch {ip}",
                fg="white",
                bg="red",
            )
            return None, None


def get_firmware_dell(ip, credentials, return_error=False, cache_minutes=10):
    """Get the firmware of a Dell switch using the API.

    Args:
        ip: IPv4 address of the switch
        credentials: Dictionary with username and password of the switch
        return_error: If True, raises requests exceptions, if False prints error and returns None
        cache_minutes: Age in minutes of cache before requesting new values

    Returns:
        Dictionary with a switches firmware and dictionary with platform_name and hostname
    """
    switch_firmware = {
        "current_version": "",
        "primary_version": "",
        "secondary_version": "",
        "default_image": "",
        "booted_image": "",
    }
    if firmware_cached_recently(ip, cache_minutes):

        cached_switch = get_switch_from_cache(ip)

        switch_info = {
            "platform_name": cached_switch["platform_name"],
            "hostname": cached_switch["hostname"],
        }

        return cached_switch["firmware"], switch_info

    else:

        session = requests.Session()
        try:
            # GET firmware version
            auth = (credentials["username"], credentials["password"])
            url = f"https://{ip}/restconf/data/system-sw-state/sw-version"

            response = session.get(url, auth=auth, verify=False)
            response.raise_for_status()
            switch_info = response.json()
            switch_firmware["current_version"] = switch_info[
                "dell-system-software:sw-version"
            ]["sw-version"]
            platform_name = switch_info["dell-system-software:sw-version"][
                "sw-platform"
            ]

            # GET hostname
            hostname_url = f"https://{ip}/restconf/data/dell-system:system/hostname"

            get_hostname = session.get(hostname_url, auth=auth, verify=False)
            get_hostname.raise_for_status()
            hostname = get_hostname.json()

            # Cache switch values
            switch_json = {
                "ip_address": ip,
                "hostname": hostname["dell-system:hostname"],
                "platform_name": platform_name,
                "vendor": "dell",
                "firmware": switch_firmware,
                "updated_at": datetime.datetime.now().strftime("%Y-%m-%d %H:%M:%S"),
            }
            cache_switch(switch_json)
            return switch_firmware, switch_json

        except (
            requests.exceptions.HTTPError,
            requests.exceptions.RequestException,
            requests.exceptions.ConnectionError,
        ) as error:
            if return_error:
                raise error

            click.secho(
                f"Error getting firmware version from Dell switch {ip}",
                fg="white",
                bg="red",
            )
            return None, None


def get_firmware_mellanox(ip, credentials, return_error=False, cache_minutes=10):
    """Get the firmware of a Mellanox switch using Netmiko.

    Args:
        ip: IPv4 address of the switch
        credentials: Dictionary with username and password of the switch
        return_error: If True, raises requests exceptions, if False prints error and returns None
        cache_minutes: Age in minutes of cache before requesting new values

    Returns:
        Dictionary with a switches firmware and dictionary with platform_name and hostname

    Raises:
        Exception: Error
    """
    if firmware_cached_recently(ip, cache_minutes):
        cached_switch = get_switch_from_cache(ip)

        switch_info = {
            "platform_name": cached_switch["platform_name"],
            "hostname": cached_switch["hostname"],
        }

        return cached_switch["firmware"], switch_info

    try:
        switch_firmware = {
            "current_version": "",
            "primary_version": "",
            "secondary_version": "",
            "default_image": "",
            "booted_image": "",
        }

        commands = [
            "show version concise",
            "show system type",
            "show running-config | include hostname",
        ]
        command_output = netmiko_commands(ip, credentials, commands, "mellanox")

        # Switch Firmware
        for line in command_output[0].splitlines():
            switch_firmware["current_version"] = line.split()[1]

        # Switch Model
        system_type = command_output[1].strip("\n")

        # Switch Hostname
        hostname = ""
        for line in command_output[2].splitlines():
            if line.startswith("   hostname"):
                hostname = command_output[2].split()[1]

        switch_info = {
            "platform_name": system_type,
            "hostname": hostname,
        }

        # Cache switch values
        switch_json = {
            "ip_address": ip,
            "hostname": switch_info["hostname"],
            "platform_name": switch_info["platform_name"],
            "vendor": "mellanox",
            "firmware": switch_firmware,
            "updated_at": datetime.datetime.now().strftime("%Y-%m-%d %H:%M:%S"),
        }
        cache_switch(switch_json)

    except (
        ssh_exception.NetmikoTimeoutException,
        ssh_exception.NetmikoAuthenticationException,
        Exception,
    ) as err:
        if return_error:
            raise err

        exception_type = type(err).__name__

        if exception_type == "NetmikoTimeoutException":
            error_message = f"Timeout error connecting to switch {ip}, check the IP address and try again."
        elif exception_type == "NetmikoAuthenticationException":
            error_message = f"Authentication error connecting to switch {ip}, check the credentials or IP address and try again."
        else:
            error_message = f"{exception_type} {err}"

        click.secho(
            error_message,
            fg="white",
            bg="red",
        )
        return None, None

    return switch_firmware, switch_info<|MERGE_RESOLUTION|>--- conflicted
+++ resolved
@@ -97,11 +97,7 @@
 )
 @click.pass_context
 def firmware(ctx, csm, ip, username, password, json_, verbose, out):
-<<<<<<< HEAD
-    """Report the firmware of an Aruba switch (API v10.04) on the network.
-=======
     """Report the firmware of a switch (Aruba, Dell, or Mellanox) on the network.
->>>>>>> dd86482c
 
     There are two different statuses that might be indicated.\n
     🛶 - Pass: Indicates that the switch passed the firmware verification.\n
