# MIT License
#
# (C) Copyright [2021] Hewlett Packard Enterprise Development LP
#
# Permission is hereby granted, free of charge, to any person obtaining a
# copy of this software and associated documentation files (the "Software"),
# to deal in the Software without restriction, including without limitation
# the rights to use, copy, modify, merge, publish, distribute, sublicense,
# and/or sell copies of the Software, and to permit persons to whom the
# Software is furnished to do so, subject to the following conditions:
#
# The above copyright notice and this permission notice shall be included
# in all copies or substantial portions of the Software.
#
# THE SOFTWARE IS PROVIDED "AS IS", WITHOUT WARRANTY OF ANY KIND, EXPRESS OR
# IMPLIED, INCLUDING BUT NOT LIMITED TO THE WARRANTIES OF MERCHANTABILITY,
# FITNESS FOR A PARTICULAR PURPOSE AND NONINFRINGEMENT. IN NO EVENT SHALL
# THE AUTHORS OR COPYRIGHT HOLDERS BE LIABLE FOR ANY CLAIM, DAMAGES OR
# OTHER LIABILITY, WHETHER IN AN ACTION OF CONTRACT, TORT OR OTHERWISE,
# ARISING FROM, OUT OF OR IN CONNECTION WITH THE SOFTWARE OR THE USE OR
# OTHER DEALINGS IN THE SOFTWARE.
"""CANU commands that report the firmware of the entire Shasta network."""
from collections import defaultdict
import datetime
import ipaddress
import json
from os import path
from pathlib import Path
import sys

import click
from click_help_colors import HelpColorsCommand
from click_option_group import optgroup, RequiredMutuallyExclusiveOptionGroup
from click_params import IPV4_ADDRESS, Ipv4AddressListParamType
import click_spinner
import emoji
from netmiko import ssh_exception
import requests
from ruamel.yaml import YAML


from canu.report.switch.firmware.firmware import (
    get_firmware_aruba,
    get_firmware_dell,
    get_firmware_mellanox,
)
from canu.utils.cache import cache_switch
from canu.utils.vendor import switch_vendor


yaml = YAML()


# Get project root directory
if getattr(sys, "frozen", False) and hasattr(sys, "_MEIPASS"):  # pragma: no cover
    project_root = sys._MEIPASS
else:
    prog = __file__
    project_root = Path(__file__).resolve().parent.parent.parent.parent.parent

canu_config_file = path.join(project_root, "canu", "canu.yaml")

# Get CSM versions from canu.yaml
with open(canu_config_file, "r") as file:
    canu_config = yaml.load(file)

csm_options = canu_config["csm_versions"]


@click.command(
    cls=HelpColorsCommand,
    help_headers_color="yellow",
    help_options_color="blue",
)
@click.option(
    "--csm",
    type=click.Choice(csm_options),
    help="CSM network version",
    prompt="CSM network version",
    required=True,
    show_choices=True,
)
@optgroup.group(
    "Switch IPv4 input sources",
    cls=RequiredMutuallyExclusiveOptionGroup,
)
@optgroup.option(
    "--ips",
    help="Comma separated list of IPv4 addresses of switches",
    type=Ipv4AddressListParamType(),
)
@optgroup.option(
    "--ips-file",
    help="File with one IPv4 address per line",
    type=click.File("r"),
)
@click.option("--username", default="admin", show_default=True, help="Switch username")
@click.option(
    "--password",
    prompt=True,
    hide_input=True,
    confirmation_prompt=False,
    help="Switch password",
)
@click.option("--json", "json_", is_flag=True, help="Output JSON")
@click.option(
    "--out",
    help="Output results to a file",
    type=click.File("w"),
    default="-",
)
# @click.option("--verbose", "-v", is_flag=True, help="Verbose mode")
@click.pass_context
<<<<<<< HEAD
def firmware(ctx, csm, ips, ips_file, username, password, json_, out):
    """Report the firmware versions of all Aruba switches (API v10.04) on the network.
=======
def firmware(ctx, shasta, ips, ips_file, username, password, json_, out):
    """Report the firmware versions of all switches (Aruba, Dell, or Mellanox) on the network.
>>>>>>> 6718cd47

    Pass in either a comma separated list of IP addresses using the --ips option

    OR

    Pass in a file of IP addresses with one address per line
    There are three different statuses found in the report.

    🛶 Pass: Indicates that the switch passed the firmware verification.

    ❌ Fail: Indicates that the switch failed the firmware verification, in the generated table, a
    list of expected firmware versions for that switch is displayed.

    🔺 Error: Indicates that there was an error connecting to the switch, check the Errors table for the specific error.

    \f
    # noqa: D301

    Args:
        ctx: CANU context settings
        csm: CSM version
        ips: Comma separated list of IPv4 addresses of switches
        ips_file: File with one IPv4 address per line
        username: Switch username
        password: Switch password
        json_: Bool indicating json output
        out: Name of the output file

    Returns:
        json_formatted: If JSON is selected, returns output
    """
    config = ctx.obj["config"]
    cache_minutes = ctx.obj["cache_minutes"]

    if ips_file:
        ips = []
        lines = [line.strip().replace(",", "") for line in ips_file]
        ips.extend([ipaddress.ip_address(line) for line in lines if IPV4_ADDRESS(line)])

    credentials = {"username": username, "password": password}
    data = []
    errors = []
    switch_json = {}
    ips_length = len(ips)
    if ips:
        with click_spinner.spinner():
            for i, ip in enumerate(ips, start=1):
                print(
                    f"  Connecting to {ip} - Switch {i} of {ips_length}        ",
                    end="\r",
                )
                try:

                    vendor = switch_vendor(str(ip), credentials, True)

                    if vendor == "aruba":
                        switch_firmware, switch_info = get_firmware_aruba(
                            str(ip),
                            credentials,
                            True,
                            cache_minutes=cache_minutes,
                        )
                    elif vendor == "dell":
                        switch_firmware, switch_info = get_firmware_dell(
                            str(ip),
                            credentials,
                            True,
                        )
                    elif vendor == "mellanox":
                        switch_firmware, switch_info = get_firmware_mellanox(
                            str(ip),
                            credentials,
                            True,
                        )

                    firmware_range = config["csm"][csm][vendor][
                        switch_info["platform_name"]
                    ]
                    if switch_firmware["current_version"] in firmware_range:
                        match_emoji = emoji.emojize(":canoe:")
                        firmware_match = "Pass"
                        firmware_error = ""
                    else:
                        match_emoji = emoji.emojize(":cross_mark:")
                        firmware_match = "Fail"
                        firmware_error = f"Firmware should be in range {firmware_range}"
                    switch_json[str(ip)] = {
                        "ip_address": str(ip),
                        "status": firmware_match,
                        "hostname": switch_info["hostname"],
                        "platform_name": switch_info["platform_name"],
                        "firmware": switch_firmware,
                        "updated_at": datetime.datetime.now().strftime(
                            "%Y-%m-%d %H:%M:%S",
                        ),
                    }
                    data.append(
                        [
                            match_emoji,
                            firmware_match,
                            str(ip),
                            switch_info["hostname"],
                            switch_firmware["current_version"],
                            firmware_error,
                        ],
                    )
                    cache_switch(switch_json[str(ip)])

                except (
                    requests.exceptions.HTTPError,
                    requests.exceptions.ConnectionError,
                    requests.exceptions.RequestException,
                    ssh_exception.NetmikoTimeoutException,
                    ssh_exception.NetmikoAuthenticationException,
                    KeyError,
                ) as err:
                    exception_type = type(err).__name__

                    if exception_type == "HTTPError":
                        error_message = (
                            "HTTP Error. Check the IP, username, or password"
                        )
                    elif exception_type == "ConnectionError":
                        error_message = (
                            "Connection Error. Check that the IP address is valid"
                        )
                    elif exception_type == "RequestException":  # pragma: no cover
                        error_message = (
                            "RequestException Error. Error connecting to switch."
                        )
                    elif exception_type == "NetmikoTimeoutException":
                        error_message = (
                            "Timeout error. Check the IP address and try again."
                        )
                    elif exception_type == "NetmikoAuthenticationException":
                        error_message = "Authentication error. Check the credentials or IP address and try again"
                    elif exception_type == "KeyError":
                        error_message = "Could not determine the vendor of the switch."

                    error_emoji = emoji.emojize(":red_triangle_pointed_up:")

                    switch_json[str(ip)] = {
                        "ip_address": str(ip),
                        "status": "Error",
                        "updated_at": datetime.datetime.now().strftime(
                            "%Y-%m-%d %H:%M:%S",
                        ),
                    }
                    data.append([error_emoji, "Error", str(ip), "", "", ""])
                    errors.append([str(ip), error_message])

                except Exception as error:  # pragma: no cover
                    exception_type = type(error).__name__

                    error_message = f"Error connecting to switch, {exception_type}."
                    error_emoji = emoji.emojize(":red_triangle_pointed_up:")

                    switch_json[str(ip)] = {
                        "ip_address": str(ip),
                        "status": "Error",
                        "updated_at": datetime.datetime.now().strftime(
                            "%Y-%m-%d %H:%M:%S",
                        ),
                    }
                    data.append([error_emoji, "Error", str(ip), "", "", ""])
                    errors.append([str(ip), error_message])

        if json_:
            json_formatted = json.dumps(switch_json, indent=2)
            click.echo("\n")
            click.echo(json_formatted, file=out)
            return json_formatted
        firmware_table(data, out)
        dash = "-" * 66
        if len(errors) > 0:
            click.echo("\n", file=out)
            click.secho("Errors", fg="red", file=out)
            click.echo(dash, file=out)
            for error in errors:
                click.echo("{:<15s} - {}".format(error[0], error[1]), file=out)
        summary_table(data, out)


def firmware_table(data, out="-"):
    """Print a table with switch information.

    Args:
        data: An array of switch information to be printed
            [Status emoji, Status text, Switch IP, Switch Hostname, Current firmware, Error]
        out: Defaults to stdout, but will print to the file name passed in
    """
    dash = "-" * 66
    heading = ["", "STATUS", "IP", "HOSTNAME", "FIRMWARE", ""]

    click.echo(dash, file=out)
    click.echo(
        "{:^4s}{:<8s}{:<16s}{:<20s}{:<20s}{}".format(
            heading[0],
            heading[1],
            heading[2],
            heading[3],
            heading[4],
            heading[5],
        ),
        file=out,
    )
    click.echo(dash, file=out)

    for i in range(len(data)):
        click.echo(
            "{:^3s}{:<8s}{:<16s}{:<20s}{:20s}{}".format(
                str(data[i][0]),
                str(data[i][1]),
                str(data[i][2]),
                str(data[i][3]),
                str(data[i][4]),
                str(data[i][5]),
            ),
            file=out,
        )


def summary_table(data, out="-"):
    """Print summary of the switch data.

    Args:
        data: An array of switch information to be printed
            [Status emoji, Status text, Switch IP, Switch Hostname, Current firmware, Error]
        out: Defaults to stdout, but will print to the file name passed in
    """
    dash = "-" * 66

    click.echo("\nSummary", file=out)
    click.echo(dash, file=out)

    firmware_versions = defaultdict(int)
    network_summary = defaultdict(int)
    for firmware in data:
        network_summary[firmware[1]] += 1

        if firmware[4] != "":
            firmware_versions[firmware[4]] += 1

    for status, number in network_summary.items():
        if status == "Error":
            status_emoji = emoji.emojize(":red_triangle_pointed_up:")
        elif status == "Fail":
            status_emoji = emoji.emojize(":cross_mark:")
        elif status == "Pass":
            status_emoji = emoji.emojize(":canoe:")

        click.echo(f"{status_emoji} {status} - {number} switches", file=out)

    for version, number in firmware_versions.items():
        click.echo(f"{version} - {number} switches", file=out)<|MERGE_RESOLUTION|>--- conflicted
+++ resolved
@@ -111,13 +111,8 @@
 )
 # @click.option("--verbose", "-v", is_flag=True, help="Verbose mode")
 @click.pass_context
-<<<<<<< HEAD
 def firmware(ctx, csm, ips, ips_file, username, password, json_, out):
-    """Report the firmware versions of all Aruba switches (API v10.04) on the network.
-=======
-def firmware(ctx, shasta, ips, ips_file, username, password, json_, out):
     """Report the firmware versions of all switches (Aruba, Dell, or Mellanox) on the network.
->>>>>>> 6718cd47
 
     Pass in either a comma separated list of IP addresses using the --ips option
 
