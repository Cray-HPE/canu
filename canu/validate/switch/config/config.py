# MIT License
#
# (C) Copyright [2022] Hewlett Packard Enterprise Development LP
#
# Permission is hereby granted, free of charge, to any person obtaining a
# copy of this software and associated documentation files (the "Software"),
# to deal in the Software without restriction, including without limitation
# the rights to use, copy, modify, merge, publish, distribute, sublicense,
# and/or sell copies of the Software, and to permit persons to whom the
# Software is furnished to do so, subject to the following conditions:
#
# The above copyright notice and this permission notice shall be included
# in all copies or substantial portions of the Software.
#
# THE SOFTWARE IS PROVIDED "AS IS", WITHOUT WARRANTY OF ANY KIND, EXPRESS OR
# IMPLIED, INCLUDING BUT NOT LIMITED TO THE WARRANTIES OF MERCHANTABILITY,
# FITNESS FOR A PARTICULAR PURPOSE AND NONINFRINGEMENT. IN NO EVENT SHALL
# THE AUTHORS OR COPYRIGHT HOLDERS BE LIABLE FOR ANY CLAIM, DAMAGES OR
# OTHER LIABILITY, WHETHER IN AN ACTION OF CONTRACT, TORT OR OTHERWISE,
# ARISING FROM, OUT OF OR IN CONNECTION WITH THE SOFTWARE OR THE USE OR
# OTHER DEALINGS IN THE SOFTWARE.
"""CANU commands that validate switch running config against a config file."""
import difflib
<<<<<<< HEAD
import os
=======
>>>>>>> d05e3562
from os import path
from pathlib import Path
import sys

import click
from click_help_colors import HelpColorsCommand
from click_option_group import optgroup, RequiredMutuallyExclusiveOptionGroup
from click_params import IPV4_ADDRESS
import click_spinner
from hier_config import HConfig, Host
from netmiko import ssh_exception
from ruamel.yaml import YAML

from canu.utils.ssh import netmiko_command, netmiko_commands
from canu.utils.vendor import switch_vendor

yaml = YAML()

# Get project root directory
if getattr(sys, "frozen", False) and hasattr(sys, "_MEIPASS"):  # pragma: no cover
    project_root = sys._MEIPASS
else:
    prog = __file__
    project_root = Path(__file__).resolve().parent.parent.parent.parent.parent

options_file = path.join(
    project_root,
    "canu",
    "validate",
    "switch",
    "config",
<<<<<<< HEAD
    "options.yaml",
=======
    "aoscx_options.yaml",
>>>>>>> d05e3562
)
dell_options_file = path.join(
    project_root,
    "canu",
    "validate",
    "switch",
    "config",
<<<<<<< HEAD
    "dell_options.yaml",
=======
    "dellOS10_options.yaml",
>>>>>>> d05e3562
)
mellanox_options_file = path.join(
    project_root,
    "canu",
    "validate",
    "switch",
    "config",
<<<<<<< HEAD
    "mellanox_options.yaml",
=======
    "onyx_options.yaml",
>>>>>>> d05e3562
)
tags_file = path.join(
    project_root,
    "canu",
    "validate",
    "switch",
    "config",
    "tags.yaml",
)

dell_tags_file = path.join(
    project_root,
    "canu",
    "validate",
    "switch",
    "config",
    "dell_tags.yaml",
)

mellanox_tags_file = path.join(
    project_root,
    "canu",
    "validate",
    "switch",
    "config",
    "mellanox_tags.yaml",
)

with open(tags_file, "r") as tags_f:
    tags = yaml.load(tags_f)

with open(dell_tags_file, "r") as tags_f:
    dell_tags = yaml.load(tags_f)

with open(mellanox_tags_file, "r") as tags_f:
    mellanox_tags = yaml.load(tags_f)

with open(options_file, "r") as options_f:
    options = yaml.load(options_f)

with open(dell_options_file, "r") as options_f:
    dell_options = yaml.load(options_f)

with open(mellanox_options_file, "r") as options_f:
    mellanox_options = yaml.load(options_f)


@click.command(
    cls=HelpColorsCommand,
    help_headers_color="yellow",
    help_options_color="blue",
)
@optgroup.group(
    "Running config source",
    cls=RequiredMutuallyExclusiveOptionGroup,
)
@optgroup.option(
    "--ip",
    help="The IP address of the switch with running config",
    type=IPV4_ADDRESS,
)
@optgroup.option(
    "--running",
    help="The running switch config file",
)
@click.option(
    "--vendor",
    type=click.Choice(["Aruba", "Dell", "Mellanox"], case_sensitive=False),
    help="The vendor is needed if passing in the running config from a file",
)
@click.option("--username", default="admin", show_default=True, help="Switch username")
@click.option(
    "--password",
    hide_input=True,
    confirmation_prompt=False,
    help="Switch password",
)
@click.option(
    "--generated",
    "generated_config",
    help="Generated config file",
)
@click.option(
    "--out",
    help="Output results to a file",
    type=click.File("w"),
    default="-",
)
@click.option(
<<<<<<< HEAD
    "--override",
    help="Switch configuration override",
    type=click.Path(),
)
@click.option(
=======
>>>>>>> d05e3562
    "--remediation",
    is_flag=True,
    help="Outputs commands to get from the running-config to generated config",
    required=False,
)
@click.pass_context
def config(
    ctx,
    ip,
    running,
    username,
    password,
    generated_config,
    out,
<<<<<<< HEAD
    override,
=======
>>>>>>> d05e3562
    vendor,
    remediation,
):
    """Validate switch config.

    After config has been generated, CANU can validate the generated config against running switch config. The running config can be from either an IP address, or a config file.

    - To get running config from an IP address, use the flags '--ip 192.168.1.1 --username USERNAME --password PASSWORD'.

    - To get running config from a file, use the flag '--running RUNNING_CONFIG.cfg' instead.


    After running the 'validate switch config' command, you will be shown a line by line comparison of the currently running switch config against the config file that was passed in. You will also be given a list of remediation commands that can be typed into the switch to get the running config to match the config file. There will be a summary table at the end highlighting the most important differences between the configs.

    - Lines that are red and start with a '-' are in the running config, but not in the config file
<<<<<<< HEAD

    - Lines that are green and start with a '+' are not in the running config, but are in the config file

=======

    - Lines that are green and start with a '+' are not in the running config, but are in the config file

>>>>>>> d05e3562
    - Lines that are blue and start with a '?' are attempting to point out specific line differences

    --------
    \f
    # noqa: D301, B950

    Args:
        ctx: CANU context settings
        ip: The IP address of the switch
        running: The running switch config file
        username: Switch username
        password: Switch password
        generated_config: Generated config file
        out: Name of the output file
<<<<<<< HEAD
        override: Input file to ignore switch configuration
=======
>>>>>>> d05e3562
        vendor: Switch vendor. Aruba, Dell, or Mellanox
        remediation: output remediation config
    """
    if ip:
        ip = str(ip)
        if not password:
            password = click.prompt(
                "Enter the switch password",
                type=str,
                hide_input=True,
            )

        credentials = {"username": username, "password": password}

        with click_spinner.spinner():
            print(
                f"  Connecting to {ip}...",
                end="\r",
            )
            hostname, switch_config, vendor = get_switch_config(ip, credentials)
        print(
            "                                                             ",
            end="\r",
        )
        if not hostname:
            click.secho(
                "There wan an error determining the vendor of the switch.",
                fg="white",
                bg="red",
            )
            return
        if vendor == "dell":
            host = Host("example.rtr", "dellOS10", dell_options)
        elif vendor == "mellanox":
            host = Host("example.rtr", "onyx", mellanox_options)
        elif vendor == "aruba":
            host = Host("example.rtr", "aoscx", options)
        running_config_hier = HConfig(host=host)
        running_config_hier.load_from_string(switch_config)
    else:
        if not vendor:
            vendor = click.prompt(
                "Please enter the vendor",
                type=click.Choice(["Aruba", "Dell", "Mellanox"], case_sensitive=False),
            )
        try:
            # Load config from file and parse hostname
            with open(running, "r") as f:
                running = f.read()
                vendor = vendor.lower()
                if vendor == "dell":
                    host = Host("example.rtr", "dellOS10", dell_options)
                elif vendor == "mellanox":
                    host = Host("example.rtr", "onyx", mellanox_options)
                    switch_config_list = []
                    for line in running.splitlines():
                        if line.startswith("   "):
                            switch_config_list.append(line.strip())
                        else:
                            switch_config_list.append(line)
                    running = ("\n").join(switch_config_list)
                elif vendor == "aruba":
                    host = Host("example.rtr", "aoscx", options)
                running_config_hier = HConfig(host=host)
                running_config_hier.load_from_string(running)
        except UnicodeDecodeError:
            click.secho(
                f"The file {running} is not a valid config file.",
                fg="white",
                bg="red",
            )
            return

        hostname = ""
        for running_line in running_config_hier.all_children():
            if running_line.cisco_style_text().startswith("hostname "):
                hostname = running_line.cisco_style_text().split()[1]
                break

    # Build Hierarchical Configuration object for the Generated Config
    generated_config_hier = HConfig(host=host)
    generated_config_hier.load_from_file(generated_config)

    dash = "-" * 73
    compare_config_heir(
        running_config_hier.difference(generated_config_hier),
        generated_config_hier.difference(running_config_hier),
        vendor,
        out,
    )

<<<<<<< HEAD
    if override:
        try:
            with open(os.path.join(override), "r") as f:
                override_tags = yaml.load(f)
                running_config_hier.add_tags(override_tags[hostname])
                generated_config_hier.add_tags(override_tags[hostname])
                click.secho(
                    "\n"
                    + "Ignored config"
                    + "\n"
                    + "The commands below come from the override file that was provided.",
                    fg="blue",
                    file=out,
                )
                click.echo(dash)
                for line in running_config_hier.all_children_sorted_by_tags(
                    "override",
                    None,
                ):
                    click.echo(line.cisco_style_text())
                    running_config_hier.del_child_by_text(line.cisco_style_text())

                click.echo(dash)
                for line in generated_config_hier.all_children_sorted_by_tags(
                    "override",
                    None,
                ):
                    generated_config_hier.del_child_by_text(line.cisco_style_text())

        except FileNotFoundError:
            click.secho(
                "The override yaml file was not found, check that you entered the right file name and path.",
                fg="red",
            )
            exit(1)
    compare_config_heir(
        running_config_hier.difference(generated_config_hier),
        generated_config_hier.difference(running_config_hier),
        vendor,
        out,
    )

=======
>>>>>>> d05e3562
    click.echo(dash, file=out)
    click.secho(
        "\n" + "Config differences between running config and generated config" + "\n",
        fg="bright_white",
        file=out,
    )
    click.secho(
        "\n"
        + 'lines that start with a minus "-" and RED: Config that is present in running config but not in generated config',
        fg="red",
        file=out,
    )
    click.secho(
        'lines that start with a plus "+" and GREEN: Config that is present in generated config but not in running config.'
        + "\n",
        fg="green",
        file=out,
    )

    # Build Hierarchical Configuration object for the Remediation Config
    if remediation:
        click.echo(dash, file=out)
        click.secho(
            "\n" + "Remediation Config" + "\n",
            fg="bright_white",
            file=out,
        )
<<<<<<< HEAD

        remediation_config_hier = running_config_hier.config_to_get_to(
            generated_config_hier,
        )

        for line in remediation_config_hier.all_children():
            click.echo(line.cisco_style_text(), file=out)


def get_switch_config(ip, credentials, return_error=False):
    """Get the running config of an Aruba, Dell, or Mellanox switch.

    Args:
        ip: IPv4 address of the switch
        credentials: Dictionary with username and password of the switch
        return_error: Bool if the error should be printed or returned

    Returns:
        hostname: Switch hostname
        switch_config: Switch running config

    Raises:
        Exception: Netmiko exception
    """
    try:
        vendor = switch_vendor(ip, credentials, return_error)

        if vendor is None:
            return None, None, None
        if vendor == "aruba":
            switch_config = netmiko_command(str(ip), credentials, "show running-config")
            hostname = netmiko_command(str(ip), credentials, "sh run | i host")
            hostname = hostname.split()[1]
        elif vendor == "dell":
            dell_commands = ["show running-configuration", "system hostname"]
            command_output = netmiko_commands(
                str(ip),
                credentials,
                dell_commands,
                "dell",
            )
            switch_config = command_output[0]
            hostname = command_output[1]
        elif vendor == "mellanox":
            mellanox_commands = [
                "show running-config expanded",
                "show hosts | include Hostname",
            ]
            command_output = netmiko_commands(
                str(ip),
                credentials,
                mellanox_commands,
                "mellanox",
            )

            switch_config_list = []
            for line in command_output[0].splitlines():
                if line.startswith("   "):
                    switch_config_list.append(line.strip())
                else:
                    switch_config_list.append(line)

            switch_config = ("\n").join(switch_config_list)
            hostname = command_output[1].split()[1]

    except (
        ssh_exception.NetmikoTimeoutException,
        ssh_exception.NetmikoAuthenticationException,
        Exception,
    ) as error:
        if return_error:
            raise error

        exception_type = type(error).__name__
        if exception_type == "NetmikoTimeoutException":
            error_message = "Timeout error. Check the IP address and try again."
        elif exception_type == "NetmikoAuthenticationException":
            error_message = "Authentication error. Check the credentials or IP address and try again"
        else:  # pragma: no cover
            error_message = (
                f"Error connecting to switch {ip}, {exception_type} {error}."
            )

        click.secho(
            error_message,
            fg="white",
            bg="red",
        )
        return None, None, None

    return hostname, switch_config, vendor
=======

        remediation_config_hier = running_config_hier.config_to_get_to(
            generated_config_hier,
        )
>>>>>>> d05e3562

        if vendor == "aruba":
            aruba_banner(remediation_config_hier)
        for line in remediation_config_hier.all_children():
            click.echo(line.cisco_style_text(), file=out)

<<<<<<< HEAD
=======

def get_switch_config(ip, credentials, return_error=False):
    """Get the running config of an Aruba, Dell, or Mellanox switch.

    Args:
        ip: IPv4 address of the switch
        credentials: Dictionary with username and password of the switch
        return_error: Bool if the error should be printed or returned

    Returns:
        hostname: Switch hostname
        switch_config: Switch running config

    Raises:
        Exception: Netmiko exception
    """
    try:
        vendor = switch_vendor(ip, credentials, return_error)

        if vendor is None:
            return None, None, None
        if vendor == "aruba":
            switch_config = netmiko_command(str(ip), credentials, "show running-config")
            hostname = netmiko_command(str(ip), credentials, "sh run | i host")
            hostname = hostname.split()[1]
        elif vendor == "dell":
            dell_commands = ["show running-configuration", "system hostname"]
            command_output = netmiko_commands(
                str(ip),
                credentials,
                dell_commands,
                "dell",
            )
            switch_config = command_output[0]
            hostname = command_output[1]
        elif vendor == "mellanox":
            mellanox_commands = [
                "show running-config expanded",
                "show hosts | include Hostname",
            ]
            command_output = netmiko_commands(
                str(ip),
                credentials,
                mellanox_commands,
                "mellanox",
            )

            switch_config_list = []
            for line in command_output[0].splitlines():
                if line.startswith("   "):
                    switch_config_list.append(line.strip())
                else:
                    switch_config_list.append(line)

            switch_config = ("\n").join(switch_config_list)
            hostname = command_output[1].split()[1]

    except (
        ssh_exception.NetmikoTimeoutException,
        ssh_exception.NetmikoAuthenticationException,
        Exception,
    ) as error:
        if return_error:
            raise error

        exception_type = type(error).__name__
        if exception_type == "NetmikoTimeoutException":
            error_message = "Timeout error. Check the IP address and try again."
        elif exception_type == "NetmikoAuthenticationException":
            error_message = "Authentication error. Check the credentials or IP address and try again"
        else:  # pragma: no cover
            error_message = (
                f"Error connecting to switch {ip}, {exception_type} {error}."
            )

        click.secho(
            error_message,
            fg="white",
            bg="red",
        )
        return None, None, None

    return hostname, switch_config, vendor


>>>>>>> d05e3562
def print_config_diff_summary(hostname, ip, differences, out):
    """Print a summary of the config differences.

    Args:
        hostname: Switch hostname
        ip: Switch ip
        differences: Dict containing config differences.
        out: Defaults to stdout, but will print to the file name passed in
    """
    dash = "-" * 73
    click.echo("\n", file=out)
    if ip:
        title = f"Switch: {hostname} ({ip})"
    else:
        title = f"Switch: {hostname}"
    click.secho(
        title,
        fg="bright_white",
        file=out,
    )
    click.secho(
        "Differences",
        fg="bright_white",
        file=out,
    )
    click.echo(dash, file=out)

    print_difference_line(
        "In Generated Not In Running (+)",
        "",
        "In Running Not In Generated (-)",
        "",
        out,
    )
    click.echo(dash, file=out)
    # Always print total additions and deletions even if 0
    click.echo(
        "{:<40s}{:>12s}  |  {:<40s}{:>12s}".format(
            click.style("Total Additions:", fg="green"),
            click.style(str(differences["additions"]), fg="green"),
            click.style("Total Deletions: ", fg="red"),
            click.style(str(differences["deletions"]), fg="red"),
        ),
        file=out,
    )
    print_difference_line(
        "Hostname:",
        differences["hostname_additions"],
        "Hostname: ",
        differences["hostname_deletions"],
        out,
    )
    print_difference_line(
        "Interface:",
        differences["interface_additions"],
        "Interface: ",
        differences["interface_deletions"],
        out,
    )
    print_difference_line(
        "Interface Lag:",
        differences["interface_lag_additions"],
        "Interface Lag: ",
        differences["interface_lag_deletions"],
        out,
    )
    print_difference_line(
        "Spanning Tree:",
        differences["spanning_tree_additions"],
        "Spanning Tree: ",
        differences["spanning_tree_deletions"],
        out,
    )
    print_difference_line(
        "Script:",
        differences["script_additions"],
        "Script: ",
        differences["script_deletions"],
        out,
    )
    print_difference_line(
        "Router:",
        differences["router_additions"],
        "Router: ",
        differences["router_deletions"],
        out,
    )
    print_difference_line(
        "System Mac:",
        differences["system_mac_additions"],
        "System Mac: ",
        differences["system_mac_deletions"],
        out,
    )
    print_difference_line(
        "Inter Switch Link:",
        differences["isl_additions"],
        "Inter Switch Link: ",
        differences["isl_deletions"],
        out,
    )
    print_difference_line(
        "Role:",
        differences["role_additions"],
        "Role: ",
        differences["role_deletions"],
        out,
    )
    print_difference_line(
        "Keepalive:",
        differences["keepalive_additions"],
        "Keepalive: ",
        differences["keepalive_deletions"],
        out,
    )


def print_difference_line(additions, additions_int, deletions, deletions_int, out):
    """Print the additions and deletions in red and green text. Doesn't print if zero.

    Args:
        additions: (str) Text of the additions
        additions_int: (int) Number of additions
        deletions: (str) Text of the deletions
        deletions_int: (int) Number of deletions
        out: Defaults to stdout, but will print to the file name passed in
    """
    if additions_int == 0 and deletions_int == 0:
        return
    if additions_int == 0:
        additions = ""
        additions_int = ""
    if deletions_int == 0:
        deletions = ""
        deletions_int = ""
    additions = click.style(str(additions), fg="green")
    additions_int = click.style(str(additions_int), fg="green")
    deletions = click.style(str(deletions), fg="red")
    deletions_int = click.style(str(deletions_int), fg="red")
    click.echo(
        "{:<40s}{:>12s}  |  {:<40s}{:>12s}".format(
            additions,
            additions_int,
            deletions,
            deletions_int,
        ),
        file=out,
    )


<<<<<<< HEAD
=======
def aruba_banner(config):
    """Hier config removes the ! from the end of the Aruba banner, this function adds it back.

    Args:
        config: hier config object

    Returns:
        corrected banner
    """
    banner = config.get_child("contains", "banner")
    if banner is None:
        return
    else:
        banner_str = str(banner) + "\n!"
        config.del_child(banner)
        config.add_child(banner_str)
        return config


>>>>>>> d05e3562
def compare_config_heir(config1, config2, vendor, out="-"):
    """Compare and print two switch configurations.

    Args:
        config1: (Str) Switch 1 config
        config2: (Str) Switch 2 config
        vendor: Switch vendor. Aruba, Dell, or Mellanox
        out: Defaults to stdout, but will print to the file name passed in

    Returns:
        List with the number of additions and deletions
    """
    one = []
    two = []

    config1.set_order_weight()
    config2.set_order_weight()

<<<<<<< HEAD
=======
    # fix aruba banner
    if vendor == "aruba":
        aruba_banner(config1)
        aruba_banner(config2)
>>>>>>> d05e3562
    for config1_line in config1.all_children_sorted():
        one.append(config1_line.cisco_style_text())
    for config2_line in config2.all_children_sorted():
        two.append(config2_line.cisco_style_text())
    d = difflib.Differ()
    difflist = []

    for line in d.compare(one, two):
        difflist.append(line)
    if vendor == "mellanox":
        difflist.sort(reverse=True)
    for line in difflist:
        if "+" == line.strip()[0]:
            click.secho(line, fg="green", file=out)
        elif "-" == line.strip()[0]:
            click.secho(line, fg="red", file=out)
        elif line.startswith("? "):
            pass
        else:
            click.secho(line, fg="bright_white", file=out)
    return difflist


def compare_config(config1, config2, print_comparison=True, out="-"):
    """Compare and print two switch configurations.

    Args:
        config1: (Str) Switch 1 config
        config2: (Str) Switch 2 config
        print_comparison: Print the comparison to the screen (defaults True)
        out: Defaults to stdout, but will print to the file name passed in

    Returns:
        List with the number of additions and deletions
    """
    one = []
    two = []

    config1.set_order_weight()
    config2.set_order_weight()

    for config1_line in config1.all_children_sorted():
        one.append(config1_line.cisco_style_text())
    for config2_line in config2.all_children_sorted():
        two.append(config2_line.cisco_style_text())
    d = difflib.Differ()
    differences = {
        "additions": 0,
        "deletions": 0,
        "hostname_additions": 0,
        "hostname_deletions": 0,
        "interface_additions": 0,
        "interface_deletions": 0,
        "interface_lag_additions": 0,
        "interface_lag_deletions": 0,
        "spanning_tree_additions": 0,
        "spanning_tree_deletions": 0,
        "script_additions": 0,
        "script_deletions": 0,
        "router_additions": 0,
        "router_deletions": 0,
        "system_mac_additions": 0,
        "system_mac_deletions": 0,
        "isl_additions": 0,
        "isl_deletions": 0,
        "role_additions": 0,
        "role_deletions": 0,
        "keepalive_additions": 0,
        "keepalive_deletions": 0,
    }
    for diff in d.compare(one, two):
        color = ""
        if diff.startswith("- "):
            color = "red"
            differences["deletions"] += 1
        elif diff.startswith("+ "):
            color = "green"
            differences["additions"] += 1

        if diff.startswith("+ hostname"):
            differences["hostname_additions"] += 1
        if diff.startswith("- hostname"):
            differences["hostname_deletions"] += 1
        if diff.startswith("+ interface 1/1/"):
            differences["interface_additions"] += 1
        if diff.startswith("- interface 1/1/"):
            differences["interface_deletions"] += 1
        if diff.startswith("+ interface lag"):
            differences["interface_lag_additions"] += 1
        if diff.startswith("- interface lag"):
            differences["interface_lag_deletions"] += 1
        if diff.startswith("+ spanning-tree"):
            differences["spanning_tree_additions"] += 1
        if diff.startswith("- spanning-tree"):
            differences["spanning_tree_deletions"] += 1
        if diff.startswith("+ nae-script"):
            differences["script_additions"] += 1
        if diff.startswith("- nae-script"):
            differences["script_deletions"] += 1
        if diff.startswith("+ router"):
            differences["router_additions"] += 1
        if diff.startswith("- router"):
            differences["router_deletions"] += 1
        if diff.startswith("+   system-mac"):
            differences["system_mac_additions"] += 1
        if diff.startswith("-   system-mac"):
            differences["system_mac_deletions"] += 1
        if diff.startswith("+   inter-switch-link"):
            differences["isl_additions"] += 1
        if diff.startswith("-   inter-switch-link"):
            differences["isl_deletions"] += 1
        if diff.startswith("+   role"):
            differences["role_additions"] += 1
        if diff.startswith("-   role"):
            differences["role_deletions"] += 1
        if diff.startswith("+   keepalive"):
            differences["keepalive_additions"] += 1
        if diff.startswith("-   keepalive"):
            differences["keepalive_deletions"] += 1

        # Print the difference
        if print_comparison:
            click.secho(diff, fg=color, file=out)

    return differences<|MERGE_RESOLUTION|>--- conflicted
+++ resolved
@@ -21,10 +21,6 @@
 # OTHER DEALINGS IN THE SOFTWARE.
 """CANU commands that validate switch running config against a config file."""
 import difflib
-<<<<<<< HEAD
-import os
-=======
->>>>>>> d05e3562
 from os import path
 from pathlib import Path
 import sys
@@ -56,11 +52,7 @@
     "validate",
     "switch",
     "config",
-<<<<<<< HEAD
-    "options.yaml",
-=======
     "aoscx_options.yaml",
->>>>>>> d05e3562
 )
 dell_options_file = path.join(
     project_root,
@@ -68,11 +60,7 @@
     "validate",
     "switch",
     "config",
-<<<<<<< HEAD
-    "dell_options.yaml",
-=======
     "dellOS10_options.yaml",
->>>>>>> d05e3562
 )
 mellanox_options_file = path.join(
     project_root,
@@ -80,11 +68,7 @@
     "validate",
     "switch",
     "config",
-<<<<<<< HEAD
-    "mellanox_options.yaml",
-=======
     "onyx_options.yaml",
->>>>>>> d05e3562
 )
 tags_file = path.join(
     project_root,
@@ -174,14 +158,6 @@
     default="-",
 )
 @click.option(
-<<<<<<< HEAD
-    "--override",
-    help="Switch configuration override",
-    type=click.Path(),
-)
-@click.option(
-=======
->>>>>>> d05e3562
     "--remediation",
     is_flag=True,
     help="Outputs commands to get from the running-config to generated config",
@@ -196,10 +172,6 @@
     password,
     generated_config,
     out,
-<<<<<<< HEAD
-    override,
-=======
->>>>>>> d05e3562
     vendor,
     remediation,
 ):
@@ -215,15 +187,9 @@
     After running the 'validate switch config' command, you will be shown a line by line comparison of the currently running switch config against the config file that was passed in. You will also be given a list of remediation commands that can be typed into the switch to get the running config to match the config file. There will be a summary table at the end highlighting the most important differences between the configs.
 
     - Lines that are red and start with a '-' are in the running config, but not in the config file
-<<<<<<< HEAD
 
     - Lines that are green and start with a '+' are not in the running config, but are in the config file
 
-=======
-
-    - Lines that are green and start with a '+' are not in the running config, but are in the config file
-
->>>>>>> d05e3562
     - Lines that are blue and start with a '?' are attempting to point out specific line differences
 
     --------
@@ -238,10 +204,6 @@
         password: Switch password
         generated_config: Generated config file
         out: Name of the output file
-<<<<<<< HEAD
-        override: Input file to ignore switch configuration
-=======
->>>>>>> d05e3562
         vendor: Switch vendor. Aruba, Dell, or Mellanox
         remediation: output remediation config
     """
@@ -333,51 +295,6 @@
         out,
     )
 
-<<<<<<< HEAD
-    if override:
-        try:
-            with open(os.path.join(override), "r") as f:
-                override_tags = yaml.load(f)
-                running_config_hier.add_tags(override_tags[hostname])
-                generated_config_hier.add_tags(override_tags[hostname])
-                click.secho(
-                    "\n"
-                    + "Ignored config"
-                    + "\n"
-                    + "The commands below come from the override file that was provided.",
-                    fg="blue",
-                    file=out,
-                )
-                click.echo(dash)
-                for line in running_config_hier.all_children_sorted_by_tags(
-                    "override",
-                    None,
-                ):
-                    click.echo(line.cisco_style_text())
-                    running_config_hier.del_child_by_text(line.cisco_style_text())
-
-                click.echo(dash)
-                for line in generated_config_hier.all_children_sorted_by_tags(
-                    "override",
-                    None,
-                ):
-                    generated_config_hier.del_child_by_text(line.cisco_style_text())
-
-        except FileNotFoundError:
-            click.secho(
-                "The override yaml file was not found, check that you entered the right file name and path.",
-                fg="red",
-            )
-            exit(1)
-    compare_config_heir(
-        running_config_hier.difference(generated_config_hier),
-        generated_config_hier.difference(running_config_hier),
-        vendor,
-        out,
-    )
-
-=======
->>>>>>> d05e3562
     click.echo(dash, file=out)
     click.secho(
         "\n" + "Config differences between running config and generated config" + "\n",
@@ -405,12 +322,13 @@
             fg="bright_white",
             file=out,
         )
-<<<<<<< HEAD
 
         remediation_config_hier = running_config_hier.config_to_get_to(
             generated_config_hier,
         )
 
+        if vendor == "aruba":
+            aruba_banner(remediation_config_hier)
         for line in remediation_config_hier.all_children():
             click.echo(line.cisco_style_text(), file=out)
 
@@ -497,106 +415,8 @@
         return None, None, None
 
     return hostname, switch_config, vendor
-=======
-
-        remediation_config_hier = running_config_hier.config_to_get_to(
-            generated_config_hier,
-        )
->>>>>>> d05e3562
-
-        if vendor == "aruba":
-            aruba_banner(remediation_config_hier)
-        for line in remediation_config_hier.all_children():
-            click.echo(line.cisco_style_text(), file=out)
-
-<<<<<<< HEAD
-=======
-
-def get_switch_config(ip, credentials, return_error=False):
-    """Get the running config of an Aruba, Dell, or Mellanox switch.
-
-    Args:
-        ip: IPv4 address of the switch
-        credentials: Dictionary with username and password of the switch
-        return_error: Bool if the error should be printed or returned
-
-    Returns:
-        hostname: Switch hostname
-        switch_config: Switch running config
-
-    Raises:
-        Exception: Netmiko exception
-    """
-    try:
-        vendor = switch_vendor(ip, credentials, return_error)
-
-        if vendor is None:
-            return None, None, None
-        if vendor == "aruba":
-            switch_config = netmiko_command(str(ip), credentials, "show running-config")
-            hostname = netmiko_command(str(ip), credentials, "sh run | i host")
-            hostname = hostname.split()[1]
-        elif vendor == "dell":
-            dell_commands = ["show running-configuration", "system hostname"]
-            command_output = netmiko_commands(
-                str(ip),
-                credentials,
-                dell_commands,
-                "dell",
-            )
-            switch_config = command_output[0]
-            hostname = command_output[1]
-        elif vendor == "mellanox":
-            mellanox_commands = [
-                "show running-config expanded",
-                "show hosts | include Hostname",
-            ]
-            command_output = netmiko_commands(
-                str(ip),
-                credentials,
-                mellanox_commands,
-                "mellanox",
-            )
-
-            switch_config_list = []
-            for line in command_output[0].splitlines():
-                if line.startswith("   "):
-                    switch_config_list.append(line.strip())
-                else:
-                    switch_config_list.append(line)
-
-            switch_config = ("\n").join(switch_config_list)
-            hostname = command_output[1].split()[1]
-
-    except (
-        ssh_exception.NetmikoTimeoutException,
-        ssh_exception.NetmikoAuthenticationException,
-        Exception,
-    ) as error:
-        if return_error:
-            raise error
-
-        exception_type = type(error).__name__
-        if exception_type == "NetmikoTimeoutException":
-            error_message = "Timeout error. Check the IP address and try again."
-        elif exception_type == "NetmikoAuthenticationException":
-            error_message = "Authentication error. Check the credentials or IP address and try again"
-        else:  # pragma: no cover
-            error_message = (
-                f"Error connecting to switch {ip}, {exception_type} {error}."
-            )
-
-        click.secho(
-            error_message,
-            fg="white",
-            bg="red",
-        )
-        return None, None, None
-
-    return hostname, switch_config, vendor
-
-
->>>>>>> d05e3562
+
+
 def print_config_diff_summary(hostname, ip, differences, out):
     """Print a summary of the config differences.
 
@@ -747,8 +567,6 @@
     )
 
 
-<<<<<<< HEAD
-=======
 def aruba_banner(config):
     """Hier config removes the ! from the end of the Aruba banner, this function adds it back.
 
@@ -768,7 +586,6 @@
         return config
 
 
->>>>>>> d05e3562
 def compare_config_heir(config1, config2, vendor, out="-"):
     """Compare and print two switch configurations.
 
@@ -787,13 +604,10 @@
     config1.set_order_weight()
     config2.set_order_weight()
 
-<<<<<<< HEAD
-=======
     # fix aruba banner
     if vendor == "aruba":
         aruba_banner(config1)
         aruba_banner(config2)
->>>>>>> d05e3562
     for config1_line in config1.all_children_sorted():
         one.append(config1_line.cisco_style_text())
     for config2_line in config2.all_children_sorted():
