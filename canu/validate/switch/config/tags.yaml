--- conflicted
+++ resolved
@@ -1,150 +1,4 @@
 ---
-<<<<<<< HEAD
-#equals safe
-- lineage:
-  - equals:
-    - ssh server vrf default
-    - ssh server vrf mgmt
-    - no ip icmp redirect
-    - https-server vrf default
-    - https-server vrf mgmt
-  add_tags: safe
-#equals manual
-# - lineage:
-#   - equals:
-#     - interface mgmt
-#   add_tags: mgmt
-
-#interface starts with safe
-- lineage:
-  - startswith: interface 1
-  - startswith:
-    - description
-    - no description
-    - routing
-    - mtu
-    - no mtu
-    - no shutdown
-    - shutdown
-    - no shutdown
-    - spanning-tree
-    - vlan
-    - no routing
-    - speed
-    - no speed
-  add_tags: safe
-#interface starts with manual
-- lineage:
-  - startswith: interface 1
-  - startswith:
-    - lag
-    - ip address
-    - no ip address
-    - no lag
-    - vrf
-    - no vrf
-    - no spanning-tree
-  add_tags: manual
-- lineage:
-  - startswith: no interface 1
-  add_tags: no interface
-
-#interface vlan starts with safe
-- lineage:
-  - startswith: interface vlan
-  - startswith:
-    - ip mtu
-    - ipv6
-    - ip helper
-    - ip ospf
-    - description
-    - ip helper
-    - no ip helper
-  add_tags: safe
-#interface vlan starts with manual
-- lineage:
-  - startswith: interface vlan
-  - startswith:
-    - ip address
-    - no ip address
-    - ip access-group
-    - no ip access-group
-    - shutdown
-    - no shutdown
-    - no vsx-sync
-    - no active-gateway
-    - active-gateway
-    - vsx-sync
-  add_tags: manual
-
-#interface lag safe
-- lineage:
-  - startswith: interface lag
-  - startswith:
-    - description
-    - mtu
-    - no shutdown
-    - shutdown
-    - spanning-tree
-    - no spanning-tree
-    - lacp fallback
-  add_tags: safe
-#interface lag manual
-- lineage:
-  - startswith: interface lag
-  - startswith:
-    - lacp mode
-    - vlan
-    - no vlan
-    - no routing
-    - lacp rate
-    - no lacp rate
-  add_tags: manual
-- lineage:
-  - startswith: no interface lag
-  add_tags: manual
-
-#vlan starts with safe
-- lineage:
-  - startswith: vlan
-  - startswith:
-    - name
-    - apply
-  add_tags: safe
-
-#safe starts with
-- lineage:
-  - startswith:
-    - interface loopback
-    - ntp
-    - router ospf
-    - hostname
-    - no ip dns
-    - ip dns
-    - no ntp
-  add_tags: safe
-#manual starts with
-- lineage:
-  - startswith:
-    - ip access-list
-    - no ip access-list
-    - access-list
-    - no access-list
-    - vsx
-    - spanning-tree
-    - no spanning-tree
-    - vrf
-    - no vrf
-    - no spanning-tree
-    - no interface vlan
-  add_tags: manual
-
-# - lineage:
-#   - startswith:
-#     - no snmp
-#     - no user admin
-#   add_tags: creds
-=======
   #equals safe
   - lineage:
     - equals:
@@ -280,6 +134,4 @@
       - no vrf
       - no spanning-tree
       - no interface vlan
-    add_tags: manual
-  
->>>>>>> 3947c39b
+    add_tags: manual