# MIT License
#
# (C) Copyright [2022] Hewlett Packard Enterprise Development LP
#
# Permission is hereby granted, free of charge, to any person obtaining a
# copy of this software and associated documentation files (the "Software"),
# to deal in the Software without restriction, including without limitation
# the rights to use, copy, modify, merge, publish, distribute, sublicense,
# and/or sell copies of the Software, and to permit persons to whom the
# Software is furnished to do so, subject to the following conditions:
#
# The above copyright notice and this permission notice shall be included
# in all copies or substantial portions of the Software.
#
# THE SOFTWARE IS PROVIDED "AS IS", WITHOUT WARRANTY OF ANY KIND, EXPRESS OR
# IMPLIED, INCLUDING BUT NOT LIMITED TO THE WARRANTIES OF MERCHANTABILITY,
# FITNESS FOR A PARTICULAR PURPOSE AND NONINFRINGEMENT. IN NO EVENT SHALL
# THE AUTHORS OR COPYRIGHT HOLDERS BE LIABLE FOR ANY CLAIM, DAMAGES OR
# OTHER LIABILITY, WHETHER IN AN ACTION OF CONTRACT, TORT OR OTHERWISE,
# ARISING FROM, OUT OF OR IN CONNECTION WITH THE SOFTWARE OR THE USE OR
# OTHER DEALINGS IN THE SOFTWARE.
---
  # Indicates the style of the configuration
  style: aoscx
  # if there is a delta, negate the parents and re-write the parents with children
  sectional_overwrite: []
  # if there is a delta, overwrite these parents instead of one of their children
  sectional_overwrite_no_negate: []
  # The default order value is 500, with a range between 1 - 999.
  # Commands with smaller order values float to the top in the order of execution.
  # Commands with larger order values float to the bottom in the order of execution.
  # Syntax Example:
  # - lineage:
  #   - startswith:
  #     - no route-map
  #   order: 600
  ordering:
    - lineage:
        - startswith: hostname
      order: 1
    - lineage:
        - startswith: bfd
      order: 2
    - lineage:
        - startswith: user
      order: 3
    - lineage:
        - startswith: vrf
      order: 5
    - lineage:
        - startswith: ssh
      order: 10
    - lineage:
        - startswith: ntp
      order: 15
    - lineage:
        - startswith: access-list
      order: 30
    - lineage:
        - startswith: vlan
      order: 50
    - lineage:
        - startswith: spanning-tree
      order: 100
    - lineage:
        - startswith: interface mgmt
      order: 120
    - lineage:
        - startswith: interface lag
      order: 160
    - lineage:
        - startswith: interface loopback
      order: 600
    - lineage:
        - startswith: interface vlan
      order: 700
    - lineage:
        - startswith: snmp-server
      order: 780
    - lineage:
        - startswith: snmpv3
      order: 790
    - lineage:
        - startswith: vsx
      order: 800
    - lineage:
        - startswith: interface 1/1
      order: 810
    - lineage:
        - startswith: ip
      order: 820
    - lineage:
        - startswith: router
      order: 850
    - lineage:
        - startswith: https-server
      order: 900
    - lineage:
        - startswith: nae-script
      order: 950
    - lineage:
        - startswith: nae-agent
      order: 960
  # adds +1 indent to lines following start_expression and removes the +1 indent for lines following end_expression
  indent_adjust: []
    # - start_expression: "system-mac"
    #   end_expression: "vsx-sync"
  parent_allows_duplicate_child: []
  sectional_exiting:
    # This rule is used in the hierarchical_configuration unit test for .add_section_exiting()
    - lineage:
        - startswith: router bgp
        - startswith: template peer-policy
      exit_text: exit-peer-policy
    - lineage:
        - startswith: router bgp
        - startswith: template peer-session
      exit_text: exit-peer-session
    - lineage:
        - startswith: router bgp
        - startswith: address-family
      exit_text: exit-address-family
  # substitions against the full multi-line config text
  full_text_sub: []
  #- search: 'banner\s(exec|motd)\s(\S)\n(.*\n){1,}(\2)'
  #  replace: ''
  #- search: 'banner\s(exec|motd)\s(\S.).+\n(.*\n){1,}.*(\2)'
  #  replace: ''
  #- search: 'banner\s(exec|motd)\s(\S.)\n(.*\n){1,}(\2)'
  #  replace: ''
  # substitions against each line of the config text
  per_line_sub:
    - search: ^Building configuration.*
      replace: ""
    - search: ^Current configuration.*
      replace: ""
    - search: ^! Last configuration change.*
      replace: ""
    - search: ^! NVRAM config last updated.*
      replace: ""
    - search: ^ntp clock-period .*
      replace: ""
    - search: ^version.*
      replace: ""
    - search: ^ logging event link-status$
      replace: ""
    - search: ^ logging event subif-link-status$
      replace: ""
    - search: ^\s*ipv6 unreachables disable$
      replace: ""
    - search: ^end$
      replace: ""
    - search: '^\s*[#!].*'
      replace: ""
    - search: ^ no ip address
      replace: ""
    - search: ^ exit-peer-policy
      replace: ""
    - search: ^ exit-peer-session
      replace: ""
    - search: ^ exit-address-family
      replace: ""
    - search: ^crypto key generate rsa general-keys.*$
      replace: ""
  idempotent_commands_blacklist: []
  
  # These commands do not require negation, they simply overwrite themselves
  # Example Syntax
  # - lineage:
  #   - startswith: interface
  #   - startswith: description
  idempotent_commands:
    - lineage:
        - startswith: vlan
        - startswith: name
    - lineage:
        - startswith: interface
        - startswith:
            - description
            - ip address
<<<<<<< HEAD
=======
            - vlan trunk
>>>>>>> 619cf29c
    - lineage:
        - startswith: interface vlan
        - startswith: ip ospf
    - lineage:
        - startswith: router ospf
        - startswith: router-id
    - lineage:
        - startswith: vsx
        - startswith: system-mac
    - lineage:
        - startswith: vsx
        - startswith: inter-switch-link
    - lineage:
        - startswith: vsx
        - startswith: role
    - lineage:
        - startswith: hostname
<<<<<<< HEAD
=======
    - lineage:
        - startswith: banner
>>>>>>> 619cf29c
  # Default when expression: list of expressions
  negation_default_when: []
  # Negate substitutions: expression -> negate with
  # # Example Syntax:
  # - lineage:
  #   - startswith: vsx
  #   - startswith: description
  #  use: no description
  
  negation_negate_with:
    - lineage:
        - startswith: vsx
        - startswith: keepalive peer
      use: no keepalive
    - lineage:
        - startswith: vsf
      use: ""
    - lineage:
        - startswith: interface vlan
        - startswith: active-gateway ip mac
      use: no active-gateway ip mac
    - lineage:
        - startswith: interface 1
        - startswith: speed auto
      use: no speed
    - lineage:
        - startswith: interface lag
        - startswith: lacp rate
      use: no lacp rate
    - lineage:
        - startswith: interface 1
        - startswith: mtu
      use: no mtu
    - lineage:
        - startswith: spanning-tree bpdu-guard
      use: no spanning-tree bpdu-guard timeout
    - lineage:
        - startswith: spanning-tree bpdu-guard
      use: no spanning-tree bpdu-guard timeout
    - lineage:
        - startswith: interface lag 1 multi-chassis
      use: no interface lag 1
    - lineage:
        - startswith: interface lag 2 multi-chassis
      use: no interface lag 2
    - lineage:
        - startswith: interface lag 3 multi-chassis
      use: no interface lag 3
    - lineage:
        - startswith: interface lag 4 multi-chassis
      use: no interface lag 4
    - lineage:
        - startswith: interface lag 5 multi-chassis
      use: no interface lag 5
    - lineage:
        - startswith: interface lag 6 multi-chassis
      use: no interface lag 6
    - lineage:
        - startswith: interface lag 7 multi-chassis
      use: no interface lag 7
    - lineage:
        - startswith: interface lag 8 multi-chassis
      use: no interface lag 8
    - lineage:
        - startswith: interface lag 9 multi-chassis
      use: no interface lag 9
    - lineage:
        - startswith: interface lag 10 multi-chassis
      use: no interface lag 10
    - lineage:
        - startswith: interface lag 11 multi-chassis
      use: no interface lag 11
    - lineage:
        - startswith: interface lag 12 multi-chassis
      use: no interface lag 12
    - lineage:
        - startswith: interface lag 13 multi-chassis
      use: no interface lag 13
    - lineage:
        - startswith: interface lag 14 multi-chassis
      use: no interface lag 14
    - lineage:
        - startswith: interface lag 15 multi-chassis
      use: no interface lag 15
    - lineage:
        - startswith: interface lag 16 multi-chassis
      use: no interface lag 16
    - lineage:
        - startswith: interface lag 17 multi-chassis
      use: no interface lag 17
    - lineage:
        - startswith: interface lag 18 multi-chassis
      use: no interface lag 18
    - lineage:
        - startswith: interface lag 19 multi-chassis
      use: no interface lag 19
    - lineage:
        - startswith: interface lag 20 multi-chassis
      use: no interface lag 20
    - lineage:
        - startswith: interface lag 21 multi-chassis
      use: no interface lag 21
    - lineage:
        - startswith: interface lag 22 multi-chassis
      use: no interface lag 22
    - lineage:
        - startswith: interface lag 23 multi-chassis
      use: no interface lag 23
    - lineage:
        - startswith: interface lag 48 multi-chassis
      use: no interface lag 48
    - lineage:
        - startswith: interface lag 53 multi-chassis
      use: no interface lag 53
    - lineage:
        - startswith: interface lag 99 multi-chassis
      use: no interface lag 99
    - lineage:
        - startswith: interface lag 100 multi-chassis
      use: no interface lag 100
    - lineage:
        - startswith: interface lag 101 multi-chassis
      use: no interface lag 101
    - lineage:
        - startswith: interface lag 151 multi-chassis
      use: no interface lag 151
    - lineage:
        - startswith: interface lag 255 multi-chassis
      use: no interface lag 255
    - lineage:
        - startswith: interface lag 256 multi-chassis
      use: no interface lag 256
  <|MERGE_RESOLUTION|>--- conflicted
+++ resolved
@@ -178,10 +178,7 @@
         - startswith:
             - description
             - ip address
-<<<<<<< HEAD
-=======
             - vlan trunk
->>>>>>> 619cf29c
     - lineage:
         - startswith: interface vlan
         - startswith: ip ospf
@@ -199,11 +196,8 @@
         - startswith: role
     - lineage:
         - startswith: hostname
-<<<<<<< HEAD
-=======
     - lineage:
         - startswith: banner
->>>>>>> 619cf29c
   # Default when expression: list of expressions
   negation_default_when: []
   # Negate substitutions: expression -> negate with
