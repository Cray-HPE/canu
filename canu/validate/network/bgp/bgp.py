--- conflicted
+++ resolved
@@ -1,10 +1,6 @@
 # MIT License
 #
-<<<<<<< HEAD
-# (C) Copyright [2021] Hewlett Packard Enterprise Development LP
-=======
 # (C) Copyright [2022] Hewlett Packard Enterprise Development LP
->>>>>>> 71a52413
 #
 # Permission is hereby granted, free of charge, to any person obtaining a
 # copy of this software and associated documentation files (the "Software"),
@@ -33,10 +29,7 @@
 from netmiko import ssh_exception
 import requests
 
-<<<<<<< HEAD
-=======
 from canu.utils.sls import pull_sls_networks
->>>>>>> 71a52413
 from canu.utils.vendor import switch_vendor
 
 
@@ -59,23 +52,9 @@
     default="65533",
     show_default=True,
 )
-<<<<<<< HEAD
-@click.option(
-    "--architecture",
-    "-a",
-    type=click.Choice(["Full", "TDS", "V1"], case_sensitive=False),
-    help="CSM architecture",
-    required=True,
-    prompt="Architecture type",
-)
-@click.option("--verbose", is_flag=True, help="Verbose mode")
-@click.pass_context
-def bgp(ctx, ips, ips_file, username, password, asn, architecture, verbose):
-=======
 @click.option("--verbose", is_flag=True, help="Verbose mode")
 @click.pass_context
 def bgp(ctx, username, password, asn, verbose):
->>>>>>> 71a52413
     """Validate BGP neighbors.
 
     This command will check the BGP neighbors for the switch IP addresses entered. All of the neighbors of a switch
@@ -100,10 +79,6 @@
         username: Switch username
         password: Switch password
         asn: Switch ASN
-<<<<<<< HEAD
-        architecture: CSM architecture
-=======
->>>>>>> 71a52413
         verbose: Bool indicating verbose output
     """
     credentials = {"username": username, "password": password}
@@ -121,25 +96,6 @@
                 end="\r",
             )
 
-<<<<<<< HEAD
-                bgp_neighbors, switch_info = get_bgp_neighbors(
-                    str(ip),
-                    credentials,
-                    asn,
-                )
-                if switch_info is None:
-                    errors.append(
-                        [
-                            str(ip),
-                            "Connection Error",
-                        ],
-                    )
-                else:
-                    data[ip] = {
-                        "neighbors": bgp_neighbors,
-                        "hostname": switch_info["hostname"],
-                    }
-=======
             bgp_neighbors, switch_info = get_bgp_neighbors(
                 str(ip),
                 credentials,
@@ -157,7 +113,6 @@
                     "neighbors": bgp_neighbors,
                     "hostname": switch_info["hostname"],
                 }
->>>>>>> 71a52413
 
     dash = "-" * 50
 
@@ -196,27 +151,6 @@
                 if verbose:
                     click.secho(f"{hostname} ===> {neighbor}: {neighbor_status}")
 
-<<<<<<< HEAD
-            if architecture == "tds":
-                if "spine" not in str(hostname):
-                    errors.append(
-                        [
-                            str(ip),
-                            f"{hostname} not a spine switch, with TDS architecture BGP config only allowed with spine switches",
-                        ],
-                    )
-            if architecture == "full":
-                if "agg" not in str(hostname) and "leaf" not in str(hostname):
-                    errors.append(
-                        [
-                            str(ip),
-                            f"{hostname} not an agg or leaf switch, with Full architecture BGP config only allowed"
-                            + "with agg and leaf switches",
-                        ],
-                    )
-
-=======
->>>>>>> 71a52413
     click.echo("\n")
     click.secho("BGP Neighbors Established", fg="bright_white")
     click.echo(dash)
