# MIT License
#
# (C) Copyright [2022] Hewlett Packard Enterprise Development LP
#
# Permission is hereby granted, free of charge, to any person obtaining a
# copy of this software and associated documentation files (the "Software"),
# to deal in the Software without restriction, including without limitation
# the rights to use, copy, modify, merge, publish, distribute, sublicense,
# and/or sell copies of the Software, and to permit persons to whom the
# Software is furnished to do so, subject to the following conditions:
#
# The above copyright notice and this permission notice shall be included
# in all copies or substantial portions of the Software.
#
# THE SOFTWARE IS PROVIDED "AS IS", WITHOUT WARRANTY OF ANY KIND, EXPRESS OR
# IMPLIED, INCLUDING BUT NOT LIMITED TO THE WARRANTIES OF MERCHANTABILITY,
# FITNESS FOR A PARTICULAR PURPOSE AND NONINFRINGEMENT. IN NO EVENT SHALL
# THE AUTHORS OR COPYRIGHT HOLDERS BE LIABLE FOR ANY CLAIM, DAMAGES OR
# OTHER LIABILITY, WHETHER IN AN ACTION OF CONTRACT, TORT OR OTHERWISE,
# ARISING FROM, OUT OF OR IN CONNECTION WITH THE SOFTWARE OR THE USE OR
# OTHER DEALINGS IN THE SOFTWARE.
"""CANU commands that validate the shcd."""
from collections import defaultdict
import datetime
import json
import logging
from os import path
from pathlib import Path
import re
import sys

import click
from click_help_colors import HelpColorsCommand
import natsort
from network_modeling.NetworkNodeFactory import NetworkNodeFactory
from network_modeling.NetworkPort import NetworkPort
from network_modeling.NodeLocation import NodeLocation
from openpyxl import load_workbook


# Get project root directory
if getattr(sys, "frozen", False) and hasattr(sys, "_MEIPASS"):  # pragma: no cover
    project_root = sys._MEIPASS
else:
    prog = __file__
    project_root = Path(__file__).resolve().parent.parent.parent.parent

canu_version_file = path.join(project_root, "canu", ".version")

with open(canu_version_file, "r") as version_file:
    version = version_file.read().replace("\n", "")

log = logging.getLogger("validate_shcd")


@click.command(
    cls=HelpColorsCommand,
    help_headers_color="yellow",
    help_options_color="blue",
)
@click.option(
    "--architecture",
    "-a",
    type=click.Choice(["Full", "TDS", "V1"], case_sensitive=False),
    help="CSM architecture",
    required=True,
    prompt="Architecture type",
)
@click.option(
    "--shcd",
    help="SHCD file",
    type=click.File("rb"),
    required=True,
)
@click.option(
    "--tabs",
    help="The tabs on the SHCD file to check, e.g. 10G_25G_40G_100G,NMN,HMN.",
)
@click.option(
    "--corners",
    help="The corners on each tab, comma separated e.g. 'J37,U227,J15,T47,J20,U167'.",
)
@click.option("--out", help="Output JSON model to a file", type=click.File("w"))
@click.option(
    "--out",
    help="Output results to a file",
    type=click.File("w"),
    default="-",
)
@click.option("--json", "json_", is_flag=True, help="Output JSON model to a file")
@click.option(
    "--out",
    help="Output results to a file",
    type=click.File("w"),
    default="-",
)
@click.option("--json", "json_", is_flag=True, help="Output JSON model to a file")
@click.option(
    "--out",
    help="Output results to a file",
    type=click.File("w"),
    default="-",
)
@click.option("--json", "json_", is_flag=True, help="Output JSON model to a file")
@click.option(
    "--out",
    help="Output results to a file",
    type=click.File("w"),
    default="-",
)
@click.option("--json", "json_", is_flag=True, help="Output JSON model to a file")
@click.option(
    "--out",
    help="Output results to a file",
    type=click.File("w"),
    default="-",
)
@click.option("--json", "json_", is_flag=True, help="Output JSON model to a file")
@click.option(
    "--log",
    "log_",
    help="Level of logging.",
    type=click.Choice(["DEBUG", "INFO", "WARNING", "ERROR"]),
    default="ERROR",
)
@click.pass_context
def shcd(ctx, architecture, shcd, tabs, corners, out, json_, log_):
    """Validate a SHCD file.

    CANU can be used to validate that an SHCD (SHasta Cabling Diagram) passes basic validation checks.

    - Use the '--tabs' flag to select which tabs on the spreadsheet will be included.

    - The '--corners' flag is used to input the upper left and lower right corners of the table on each tab of the worksheet. If the corners are not specified, you will be prompted to enter them for each tab.

    - The table should contain the 11 headers: Source, Rack, Location, Slot, (Blank), Port, Destination, Rack, Location, (Blank), Port.

    --------
    \f
    # noqa: D301, B950

    Args:
        ctx: CANU context settings
        architecture: CSM architecture
        shcd: SHCD file
        tabs: The tabs on the SHCD file to check, e.g. 10G_25G_40G_100G,NMN,HMN.
        corners: The corners on each tab, comma separated e.g. 'J37,U227,J15,T47,J20,U167'.
        out: Filename for the JSON Topology if requested.
        json_: Bool indicating json output
        log_: Level of logging.
    """
    logging.basicConfig(format="%(name)s - %(levelname)s: %(message)s", level=log_)

    if architecture.lower() == "full":
        architecture = "network_v2"
    elif architecture.lower() == "tds":
        architecture = "network_v2_tds"
    elif architecture.lower() == "v1":
        architecture = "network_v1"

    # SHCD Parsing
    try:
        sheets = shcd_to_sheets(shcd, tabs, corners)
    except Exception:
        return

    # Create Node factory
    factory = NetworkNodeFactory(architecture_version=architecture)

    node_list, warnings = node_model_from_shcd(
        factory=factory,
        spreadsheet=shcd,
        sheets=sheets,
    )

    if json_:
        json_output(node_list, factory, architecture, out)
    else:
        print_node_list(node_list, "SHCD", out)

        node_list_warnings(node_list, warnings, out)


def shcd_to_sheets(shcd, tabs, corners):
    """Parse SHCD tabs and corners into sheets.

    Args:
        shcd: SHCD file
        tabs: The tabs on the SHCD file to check, e.g. 10G_25G_40G_100G,NMN,HMN.
        corners: The corners on each tab, comma separated e.g. 'J37,U227,J15,T47,J20,U167'.

    Returns:
        sheets

    Raises:
        Exception: If there are not pairs of corners
    """
    sheets = []

    if not tabs:
        wb = load_workbook(shcd, read_only=True)
        click.secho("What tabs would you like to check in the SHCD?")
        tab_options = wb.sheetnames
        for x in tab_options:
            click.secho(f"{x}", fg="green")

        tabs = click.prompt(
            "Please enter the tabs to check separated by a comma, e.g. 10G_25G_40G_100G,NMN,HMN.",
            type=str,
        )

    if corners:
        if len(tabs.split(",")) * 2 != len(corners.split(",")):
            log.error("")
            click.secho("Not enough corners.\n", fg="red")
            click.secho(
                f"Make sure each tab: {tabs.split(',')} has 2 corners.\n",
                fg="red",
            )
            click.secho(
                f"There were {len(corners.split(','))} corners entered, but there should be {len(tabs.split(',')) * 2}.",
                fg="red",
            )
            click.secho(
                f"{corners}\n",
                fg="red",
            )
            raise Exception

        # Each tab should have 2 corners entered in comma separated
        for i in range(len(tabs.split(","))):
            # 0 -> 0,1
            # 1 -> 2,3
            # 2 -> 4,5

            sheets.append(
                (
                    tabs.split(",")[i],
                    corners.split(",")[i * 2].strip(),
                    corners.split(",")[i * 2 + 1].strip(),
                ),
            )
    else:
        for tab in tabs.split(","):
            click.secho(f"\nFor the Sheet {tab}", fg="green")
            range_start = click.prompt(
                "Enter the cell of the upper left corner (Labeled 'Source')",
                type=str,
            )
            range_end = click.prompt(
                "Enter the cell of the lower right corner",
                type=str,
            )
            sheets.append((tab, range_start, range_end))

    return sheets


def get_node_common_name(name, rack_number, rack_elevation, mapper):
    """Map SHCD device names to hostname.

    Args:
        name: A string from SHCD representing the device name
        rack_number: A string for rack the device is in (e.g. x1001)
        rack_elevation: A string for the position of the device in the rack (e.g. u19)
        mapper: An array of tuples (SHCD name, hostname, device type)

    Returns:
        common_name: A string of the hostname
    """
    common_name = None
    for node in mapper:
        for lookup_name in node[0]:
            if re.match("^{}".format(lookup_name.strip()), name):
                # One naming convention for switches, another for else.
                tmp_name = None
                if node[1].find("sw-") != -1:
                    tmp_name = node[1] + "-"
                elif node[1].find("cmm") != -1:
                    tmp_name = node[1] + "-" + rack_number + "-"
                elif node[1].find("cec") != -1:
                    tmp_name = node[1] + "-" + rack_number + "-"
                elif node[1].find("pdu") != -1:
                    tmp_name = node[1] + "-" + rack_number + "-"
                else:
                    tmp_name = node[1]

                if tmp_name == "sw-cdu-" and not name.startswith("sw-cdu"):
                    # cdu0sw1 --> sw-cdu-001
                    # cdu0sw2 --> sw-cdu-002
                    # cdu1sw1 --> sw-cdu-003
                    # cdu1sw2 --> sw-cdu-004
                    # cdu2sw1 --> sw-cdu-005
                    # cdu2sw2 --> sw-cdu-006
                    digits = re.findall(r"\d+", name)
                    tmp_id = int(digits[0]) * 2 + int(digits[1])
                    common_name = f"{tmp_name}{tmp_id:0>3}"
                elif tmp_name.startswith("pdu"):
                    digits = re.findall(r"\d+", name)
                    digit = digits[-1]
                    # Original names of:
                    #    pdu1 in x3113, or
                    #    x3113pdu1 in x3113, or
                    #    x3113p1 in x3113
                    # Becomes pdu-xXXXX-NNN, or pdu-x3113-001
                    common_name = f"{tmp_name}{digit:0>3}"
                else:
                    tmp_id = re.sub(
                        "^({})0*([1-9]*)".format(lookup_name),
                        r"\2",
                        name,
                    ).strip("-")
                    common_name = f"{tmp_name}{tmp_id:0>3}"
                return common_name
    return common_name


def get_node_type(name, mapper):
    """Map SHCD device name to device type.

    Args:
        name: A string from SHCD representing the device name
        mapper: An array of tuples (SHCD name, hostname, device type)

    Returns:
        node_type: A string with the device type
    """
    node_type = None
    for node in mapper:
        for lookup_name in node[0]:
            if re.match("^{}".format(lookup_name.strip()), name):
                node_type = node[2]
                return node_type
    return node_type


def validate_shcd_slot_data(cell, sheet, warnings, is_src_slot=False):
    """Ensure that a slot from the SHCD is a proper string.

    Args:
        cell: Cell object of a port from the SHCD spreadsheet
        sheet: SHCD spreadsheet sheet/tab name
        warnings: Existing list of warnings to post to
        is_src_slot: Boolean hack to work around SHCD inconsistencies.

    Returns:
        slot: A cleaned up string value from the cell
    """
    valid_slot_names = ["ocp", "pcie-slot1", "bmc", "mgmt", "onboard", "s", "pci", None]
    location = None
    if cell.value is not None:
        location = cell.coordinate
    slot = cell.value
    if isinstance(slot, str):
        slot = slot.strip()
        if slot and slot[0] == "s":
            warnings["shcd_slot_data"].append(sheet + ":" + location)
            log.warning(
                'Prepending the character "s" to a slot will not be allowed in the future. '
                + f"Please correct cell {sheet}:{location} in the SHCD with value {slot} and prefer pcie-slot1.",
            )
            slot = "pcie-slot" + slot[1:]
        if slot and slot == "pci":
            warnings["shcd_slot_data"].append(sheet + ":" + location)
            log.warning(
                "The name pcie alone as a slot will not be allowed in the future"
                + f"Please correct cell {sheet}:{location} in the SHCD with value {slot} and prefer pcie-slot1.",
            )
            slot = "pcie-slot1"
        if slot not in valid_slot_names:
            warnings["shcd_slot_data"].append(sheet + ":" + location)
            log.warning(
                f"Slots must be named from the following list {valid_slot_names}."
                + f"Please correct cell {sheet}:{location} in the SHCD with value {slot}.",
            )
        if not slot:
            slot = None
    # Awful hack around the convention that src slot can be blank and a bmc
    # is noted by port 3 when there is physically one port.
    # NOTE: This is required for the port to get fixed.
    if is_src_slot:
        if sheet == "HMN" and slot is None:
            warnings["shcd_slot_data"].append(f"{sheet}:{cell.coordinate}")
            log.warning(
                'A source slot of type "bmc" for servers or "mgmt" for switches must be specified in the HMN tab. '
                + f"Please correct the SHCD for {sheet}:{cell.coordinate} with an empty value.",
            )
            slot = "bmc"
        elif sheet == "NMN" and slot is None:
            warnings["shcd_slot_data"].append(f"{sheet}:{cell.coordinate}")
            log.warning(
                'A source slot of type "onboard" for servers must be specified in the NMN tab. '
                + f"Please correct the SHCD for {sheet}:{cell.coordinate} with an empty value.",
            )
            slot = "onboard"

    return slot


def validate_shcd_port_data(cell, sheet, warnings, is_src_port=False, node_type=None):
    """Ensure that a port from the SHCD is a proper integer.

    Args:
        cell: Cell object of a port from the SHCD spreadsheet
        sheet: SHCD spreadsheet sheet/tab name
        warnings: Existing list of warnings to post to
        is_src_port: (optional) Boolean triggers a hack to work around SHCD inconsistencies
        node_type: (optional) if node_type is 'subrack' returns a None instead of an Exception

    Returns:
        port: A cleaned up integer value from the cell
    """
    location = None
    if cell.value is not None:
        location = cell.coordinate
    port = cell.value
    if isinstance(port, str):
        port = port.strip()
        if not port:
            if node_type == "subrack":
                return None
            log.fatal(
                "A port number must be specified. "
                + f"Please correct the SHCD for {sheet}:{location} with an empty value",
            )
            exit(1)
        if port[0].lower() == "j":
            warnings["shcd_port_data"].append(f"{sheet}:{location}")
            log.warning(
                'Prepending the character "j" to a port will not be allowed in the future. '
                + f"Please correct cell {sheet}:{location} in the SHCD with value {port}",
            )
            port = port[1:]
        # For SubRacks
        if port.upper() == "CMC" or port.upper() == "RCM":
            port = "1"
        if re.search(r"\D", port) is not None:
            log.fatal(
                "Port numbers must be integers. "
                + f'Please correct in the SHCD for cell {sheet}:{location} with value "{port}"',
            )
            sys.exit(1)
        if int(port) < 1:
            log.fatal(
                "Ports numbers must be greater than 1. Port numbering must begin at 1. "
                + f'Please correct in the SHCD for cell {sheet}:{location} with value "{port}"',
            )
            sys.exit(1)
        if is_src_port:
            # Awful hack around the convention that src slot can be blank and a bmc
            # is noted by port 3 when there is physically one port.
            # NOTE: This assumes that the slot has already been corrected to "bmc"
            if sheet == "HMN" and int(port) == 3:
                warnings["shcd_port_conventions"].append(f"{sheet}:{location}")
                log.warning(
                    f'Bad slot/port convention for port "j{port}" in location {sheet}:{location}.'
                    + 'This should be slot "bmc" for servers and "mgmt" for switches, and port "1".',
                )
                port = 1

    if port is None:
        if node_type == "subrack":
            return None
        else:
            log.fatal(
                "A port number must be specified. "
                + f"Please correct the SHCD for {sheet}:{cell.coordinate} with an empty value",
            )
            exit(1)

    return int(port)


def node_model_from_shcd(factory, spreadsheet, sheets):
    """Create a list of nodes from SHCD.

    Args:
        factory: Node factory object
        spreadsheet: The SHCD spreadsheet
        sheets: An array of tabs and their corners on the spreadsheet

    Returns:
        node_list: A list of created nodes
        warnings: A list of warnings
    """
    # Generated nodes
    node_list = []
    node_name_list = []
    warnings = defaultdict(list)

    wb = load_workbook(spreadsheet, read_only=True)

    for tab in sheets:

        sheet = tab[0]
        range_start = tab[1]
        range_end = tab[2]

        log.info("---------------------------------------------")
        log.info(f"Working on tab/worksheet {sheet}")
        log.info("---------------------------------------------")
        log.info("")

        if sheet not in wb.sheetnames:
            log.fatal("")
            click.secho(f"Tab {sheet} not found in {spreadsheet.name}\n", fg="red")
            click.secho(f"Available tabs: {wb.sheetnames}", fg="red")
            sys.exit(1)

        ws = wb[sheet]
        try:
            block = ws[range_start:range_end]
        except ValueError:
            log.error("")
            click.secho(f"Bad range of cells entered for tab {sheet}.", fg="red")
            click.secho(f"{range_start}:{range_end}\n", fg="red")
            click.secho(
                "Ensure that the upper left corner (Labeled 'Source'), and the lower right corner of the table is entered.",
                fg="red",
            )
            sys.exit(1)

        # Process Headers
        required_header = [
            "Source",
            "Rack",
            "Location",
            "Slot",
            "Port",
            "Destination",
            "Rack",
            "Location",
            "Port",
        ]

        header = block[0]
        if len(header) == 0 or len(header) < len(required_header):
            log.fatal("")
            click.secho(
                f"Bad range of cells entered for tab {sheet}:{range_start}:{range_end}.",
                fg="red",
            )
            click.secho(
                "Not enough columns exist.\n"
                "Columns must exist in the following order, but may have other columns in between:\n"
                f"{required_header}\n"
                "Ensure that the upper left corner (Labeled 'Source'), and the lower right corner of the table is entered.",
                fg="red",
            )
            sys.exit(1)

        log.info(
            f"Expecting header with {len(required_header):>2} columns: {required_header}",
        )
        log.info(
            f"Found header with     {len(header):>2} columns: {[x.value for x in header]}",
        )
        log.info("Mapping required columns to actual.")

        subrack = None
        start_index = 0
        for required_index in range(len(required_header)):
            found = None
            for current_index in range(start_index, len(header)):
                if header[current_index].value == "Parent":
                    subrack = current_index
                elif header[current_index].value == required_header[required_index]:
                    found = current_index
                    break
                else:
                    found = None
                    continue
            if found is not None:
                log.info(
                    f"Required header column {required_header[required_index]} "
                    f"found in spreadsheet cell {header[current_index].coordinate}",
                )
                required_header[required_index] = found
                start_index = current_index + 1
                found = None
                continue
            else:
                log.error("")
                click.secho(
                    f"On tab {sheet}, header column {required_header[required_index]} not found.",
                    fg="red",
                )
                log.fatal("")
                click.secho(
                    f"On tab {sheet}, the header is formatted incorrectly.\n"
                    "Columns must exist in the following order, but may have other columns in between:\n"
                    f"{required_header}",
                    fg="red",
                )
                sys.exit(1)

        # Process Data
        block = block[1:]
        for row in block:
            # Cable source
            try:
                current_row = row[required_header[0]].row
                log.debug(f"---- Working in sheet {sheet} on row {current_row} ----")
                src_name = row[required_header[0]].value.strip()
                tmp_slot = row[required_header[3]]
                tmp_port = row[required_header[4]]
                src_rack = None
                if row[required_header[1]].value:
                    src_rack = row[required_header[1]].value.strip()
                src_elevation = None
                if row[required_header[2]].value:
                    src_elevation = row[required_header[2]].value.strip()
                src_location = NodeLocation(src_rack, src_elevation)
            except AttributeError:
                log.fatal("")
                click.secho(
                    f"Bad cell data or range of cells entered for sheet {sheet} in row {current_row} for source data.",
                    fg="red",
                )
                click.secho(
                    "Ensure the range entered does not contain empty cells.",
                    fg="red",
                )
                sys.exit(1)

            src_slot = validate_shcd_slot_data(
                tmp_slot,
                sheet,
                warnings,
                is_src_slot=True,
            )

            node_name = get_node_common_name(
                src_name,
                src_rack,
                src_elevation,
                factory.lookup_mapper(),
            )
            log.debug(f"Source Name Lookup:  {node_name}")
            log.debug(f"Source rack {src_rack} in location {src_elevation}")
            node_type = get_node_type(src_name, factory.lookup_mapper())
            log.debug(f"Source Node Type Lookup:  {node_type}")

            # Create src_node if it does not exist
            src_node = None
            src_index = None
            parent = None
            if node_type is not None and node_name is not None:
                if node_name not in node_name_list:
                    log.info(f"Creating new node {node_name} of type {node_type}")
                    try:
                        src_node = factory.generate_node(node_type)
                    except Exception as e:
                        print(e)
                        sys.exit(1)

                    src_node.common_name(node_name)
                    src_node.location(src_location)

                    node_list.append(src_node)
                    node_name_list.append(node_name)
                else:
                    # If the src is a subrack, add location info
                    if node_type == "subrack":
                        node_list[node_name_list.index(node_name)].location(
                            src_location,
                        )
                    log.debug(
                        f"Node {node_name} already exists, skipping node creation.",
                    )

                src_index = node_name_list.index(node_name)

                # update the node with parent location if it exists
                if subrack is not None:
                    parent = row[subrack].value
                    if parent is not None:
                        src_node = node_list[src_index]
                        src_location.parent(parent)
                        src_node.location(src_location)
            else:
                warnings["node_type"].append(
                    f"{src_name}@@{sheet}@@{row[required_header[0]].coordinate}",
                )
                log.warning(
                    f"Node type for {src_name} cannot be determined by node type ({node_type}) or node name ({node_name})",
<<<<<<< HEAD
                )

            # If a parent is specified, need to make a connection between the src and the parent
            if parent:
                src_parent_port = 1
                src_parent_slot = "cmc"
                src_node_port = NetworkPort(
                    number=src_parent_port,
                    slot=src_parent_slot,
                )

=======
                )

            # If a parent is specified, need to make a connection between the src and the parent
            if parent:
                src_parent_port = 1
                src_parent_slot = "cmc"
                src_node_port = NetworkPort(
                    number=src_parent_port,
                    slot=src_parent_slot,
                )

>>>>>>> 619cf29c
                parent_slot = "cmc"
                parent_rack = None
                parent_elevation = None
                node_name_parent = get_node_common_name(
                    parent,
                    parent_rack,
                    parent_elevation,
                    factory.lookup_mapper(),
                )

                node_type_parent = get_node_type(parent, factory.lookup_mapper())

                parent_location = None
                parent_index = create_dst_node(
                    node_type_parent,
                    node_name_parent,
                    node_name_list,
                    parent_location,
                    node_list,
                    factory,
                )

                # We do not know what port numbers to connect to on the SubRack,
                # Get the next_free_port, and use that as the port number
                parent_port = node_list[parent_index].available_ports(
                    speed=1,
                    slot="cmc",
                    next_free_port=True,
                )

                parent_node_port = NetworkPort(number=parent_port, slot=parent_slot)
                src_node = node_list[src_index]
                parent_node = node_list[parent_index]
                try:
                    connect_src_dst(
                        src_node,
                        parent_node,
                        src_node_port,
                        parent_node_port,
                    )
                except Exception as err:
                    log.fatal(err)
                    log.fatal(
                        click.secho(
                            f"Failed to connect {src_node.common_name()} "
                            + f"to parent {parent_node.common_name()} bi-directionally "
                            + f"while working on sheet {sheet}, row {current_row}.",
                            fg="red",
                        ),
                    )
                    exit(1)
                # If the tmp_port is None, make one connection:
                #   src ==> parent
                # Continue to connect the rest of the nodes
                if tmp_port.value is None:
                    continue

            src_port = validate_shcd_port_data(
                tmp_port,
                sheet,
                warnings,
                is_src_port=True,
                node_type=node_type,
            )

            # Sometimes a CMC is in the SHCD with no destination
            # If this is the case, continue to connect the other nodes
            if node_type == "subrack" and src_port is None:
                continue

            log.debug(f"Source Data:  {src_name} {src_slot} {src_port}")
            # Create the source port for the node
            src_node_port = NetworkPort(number=src_port, slot=src_slot)

            # Cable destination
            try:
                dst_name = row[required_header[5]].value.strip()
                dst_slot = None  # dst is always a switch
                dst_port = validate_shcd_port_data(
                    row[required_header[8]],
                    sheet,
                    warnings,
                )
                dst_rack = None
                if row[required_header[6]].value:
                    dst_rack = row[required_header[6]].value.strip()
                dst_elevation = None
                if row[required_header[7]].value:
                    dst_elevation = row[required_header[7]].value.strip()
                dst_location = NodeLocation(dst_rack, dst_elevation)
            except AttributeError:
                log.fatal("")
                click.secho(
                    f"Bad cell data or range of cells entered for sheet {sheet} in row {current_row} for destination data.",
                    fg="red",
                )
                click.secho(
                    "Ensure the range entered does not contain empty cells.",
                    fg="red",
                )
                sys.exit(1)

            log.debug(f"Destination Data:  {dst_name} {dst_slot} {dst_port}")
            node_name = get_node_common_name(
                dst_name,
                dst_rack,
                dst_elevation,
                factory.lookup_mapper(),
            )
            log.debug(f"Destination Name Lookup:  {node_name}")
            node_type = get_node_type(dst_name, factory.lookup_mapper())
            log.debug(f"Destination Node Type Lookup:  {node_type}")

            # Create dst_node if it does not exist
            try:
                dst_index = create_dst_node(
                    node_type,
                    node_name,
                    node_name_list,
                    dst_location,
                    node_list,
                    factory,
                )
            except Exception:
                warnings["node_type"].append(
                    f"{dst_name}@@{sheet}@@{row[required_header[5]].coordinate}",
                )

                log.warning(
                    f"Node type for {dst_name} cannot be determined by node type ({node_type}) or node name ({node_name})",
                )
                dst_index = None

            # Create the destination port
            dst_node_port = NetworkPort(number=dst_port, slot=dst_slot)

            if src_index is not None and dst_index is not None:
                src_node = node_list[src_index]
                dst_node = node_list[dst_index]
                try:
                    connect_src_dst(
                        src_node,
                        dst_node,
                        src_node_port,
                        dst_node_port,
                    )
                except Exception as err:
                    log.fatal(err)
                    log.fatal(
                        click.secho(
                            f"Failed to connect {src_node.common_name()} "
                            + f"to {dst_node.common_name()} bi-directionally "
                            + f"while working on sheet {sheet}, row {current_row}.",
                            fg="red",
                        ),
                    )
                    exit(1)

    wb.close()

    return node_list, warnings


def create_dst_node(
    node_type,
    node_name,
    node_name_list,
    dst_location,
    node_list,
    factory,
):
    """Create a destination node.

    Args:
        node_type: Type of node
        node_name: Node name
        node_name_list: List of node names
        dst_location: Location object for the destination node
        node_list: A list of nodes
        factory: Node factory object

    Returns:
        dst_index: Index in the node_name_list of the destination

    Raises:
        Exception: If a node cannot be determined
    """
    dst_node = None
    dst_index = None
    if node_type is not None and node_name is not None:
        if node_name not in node_name_list:
            log.info(f"Creating new node {node_name} of type {node_type}")
            try:
                dst_node = factory.generate_node(node_type)
            except Exception as e:
                print(e)
                sys.exit(1)

            dst_node.common_name(node_name)
            dst_node.location(dst_location)

            node_list.append(dst_node)
            node_name_list.append(node_name)
        else:
            log.debug(
                f"Node {node_name} already exists, skipping node creation",
            )

        dst_index = node_name_list.index(node_name)

    else:
        raise Exception

    return dst_index


def connect_src_dst(
    src_node,
    dst_node,
    src_node_port,
    dst_node_port,
):
    """Connect a source node to a destination node.

    Args:
        src_node: Source node
        dst_node: Destination node
        src_node_port: Source node port
        dst_node_port: Destination node port

    Raises:
        Exception: If nodes cannot be connected
    """
    try:
        connected = src_node.connect(
            dst_node,
            src_port=src_node_port,
            dst_port=dst_node_port,
            strict=True,
        )
    except Exception as err:
        raise err

    if connected:
        log.info(
            f"Connected {src_node.common_name()} to {dst_node.common_name()} bi-directionally",
        )
    else:
        log.error(
            click.secho(
                f"Failed to connect {src_node.common_name()}"
                + f" to {dst_node.common_name()} bi-directionally",
                fg="red",
            ),
        )
        raise Exception


def node_list_warnings(node_list, warnings, out="-"):
    """Print the warnings found while validating the SHCD.

    Args:
        node_list: A list of nodes
        warnings: A dictionary of warnings
        out: Defaults to stdout, but will print to the file name passed in
    """
    dash = "-" * 80
    # Generate warnings
    # Additional warnings about the data will be entered here
    for node in node_list:
        if len(node.edges()) == 0:
            warnings["zero_connections"].append(node.common_name())

    # Print Warnings
    if warnings:
        click.secho("\nWarnings", fg="red", file=out)
        if warnings["node_type"]:
            click.secho(
                "\nNode type could not be determined for the following."
                + "\nThese nodes are not currently included in the model."
                + "\n(This may be a missing architectural definition/lookup or a spelling error)",
                fg="red",
                file=out,
            )
            click.secho(dash, file=out)
            nodes = set(warnings["node_type"])
            nodes = natsort.natsorted(nodes)
            has_mac = False
            node_type_warnings = defaultdict(list)
            for node in nodes:
                # Missing nodes with '@@' are from the SHCD
                if "@@" in node:
                    name = node.split("@@")[0]
                    sheet = node.split("@@")[1]
                    cell = node.split("@@")[2]
                    node_type_warnings[sheet].append(f"Cell: {cell:<8s} Name: {name}")

                else:
                    # If the string has a mac address in it, set to True
                    if bool(re.search(r"(?:[0-9a-fA-F]:?){12}", str(node))):
                        has_mac = True
                    click.secho(node, fg="bright_white", file=out)
            if len(node_type_warnings) > 0:
                for sheet, cell_list in node_type_warnings.items():
                    click.secho(f"Sheet: {sheet}", fg="bright_white", file=out)
                    for cell in cell_list:
                        click.secho(cell, file=out)
                    click.secho("", file=out)
            if has_mac is True:
                click.secho(
                    "Nodes that show up as MAC addresses might need to have LLDP enabled.",
                    file=out,
                )
        if warnings["zero_connections"]:
            click.secho(
                "\nThe following nodes have zero connections"
                + "\n(The node type may not have been found or no connections are present)",
                fg="red",
                file=out,
            )
            click.secho(dash, file=out)
            nodes = set(warnings["zero_connections"])
            nodes = natsort.natsorted(nodes)
            for node in nodes:
                click.secho(node, fg="bright_white", file=out)
        if warnings["rename"]:
            click.secho(
                "\nThe following nodes should be renamed",
                fg="red",
                file=out,
            )
            click.secho(dash, file=out)
            nodes = set()
            for x in warnings["rename"]:
                new_name = x[1]
                if new_name == "":  # pragma: no cover
                    new_name = "(could not identify node)"
                nodes.add((x[0], new_name))
            nodes = natsort.natsorted(nodes)
            for node in nodes:
                click.secho(
                    f"{node[0]} should be renamed {node[1]}",
                    fg="bright_white",
                    file=out,
                )
        if warnings["shcd_port_data"]:
            click.secho(
                '\nSHCD port definitions are using a deprecated "j" prefix'
                + '\n(Ports should be an integer, remove the "j" in each cell)',
                fg="red",
                file=out,
            )
            click.secho(dash, file=out)
            port_warnings = defaultdict(list)
            for x in warnings["shcd_port_data"]:
                sheet = x.split(":")[0]
                cell = x.split(":")[1]
                port_warnings[sheet].append(cell)

            for sheet, cell_list in port_warnings.items():
                click.secho(f"Sheet: {sheet}", fg="bright_white", file=out)
                click.secho(f"{', '.join(cell_list)}\n", file=out)

        if warnings["shcd_port_conventions"]:
            click.secho(
                "\nSHCD port convention in the HMN tab is to use port 3 to represent BMCs."
                + '\n(For servers, correct the following cells to use a Slot of "bmc" and a port of "1")'
                + '\n(For Switches, correct the following cells to use a Slot of "mgmt" and a port of "1")',
                fg="red",
                file=out,
            )
            click.secho(dash, file=out)
            slot_warnings = defaultdict(list)
            for x in warnings["shcd_port_conventions"]:
                sheet = x.split(":")[0]
                cell = x.split(":")[1]
                slot_warnings[sheet].append(cell)

            for sheet, cell_list in slot_warnings.items():
                click.secho(f"Sheet: {sheet}", fg="bright_white", file=out)
                click.secho(f"{', '.join(cell_list)}\n", file=out)

        if warnings["shcd_slot_data"]:
            click.secho(
                "\nSHCD slot definitions used are either deprecated, missing or incorrect."
                + '\n(The cells below should only be one of the following ["bmc", "ocp", "pcie-slot1, "mgmt", None])',
                fg="red",
                file=out,
            )
            click.secho(dash, file=out)
            def_warnings = defaultdict(list)
            for x in warnings["shcd_slot_data"]:
                sheet = x.split(":")[0]
                cell = x.split(":")[1]
                def_warnings[sheet].append(cell)

            for sheet, cell_list in def_warnings.items():
                click.secho(f"Sheet: {sheet}", fg="bright_white", file=out)
                click.secho(f"{', '.join(cell_list)}\n", file=out)


def print_node_list(node_list, title, out="-"):
    """Print the nodes found in the SHCD.

    Args:
        node_list: A list of nodes
        title: Title to be printed
        out: Defaults to stdout, but will print to the file name passed in
    """
    dash = "-" * 60
    click.echo("\n", file=out)
    click.secho(f"{title} Node Connections", fg="bright_white", file=out)
    click.echo(dash, file=out)

    for node in node_list:
        click.echo(
            f"{node.id()}: {node.common_name()} connects to {len(node.edges())} nodes: {node.edges()}",
            file=out,
        )

    dash = "-" * 60
    click.echo("\n", file=out)
    click.secho(f"{title} Port Usage", fg="bright_white", file=out)
    click.echo(dash, file=out)

    for node in node_list:
        click.echo(
            f"{node.id()}: {node.common_name()} has the following port usage:",
            file=out,
        )

        unused_block = []
        logical_index = 1
        for port in node.ports():
            if port is None:
                unused_block.append(logical_index)
                logical_index += 1
                continue
            if unused_block:
                if len(unused_block) == 1:
                    port_string = f"{unused_block[0]:02}==>UNUSED"
                else:
                    port_string = f"{unused_block[0]:02}-{unused_block[len(unused_block)-1]:02}==>UNUSED"
                unused_block = []  # reset
                click.secho(f"        {port_string}", fg="green", file=out)
            destination_node_name = [
                x.common_name()
                for x in node_list
                if x.id() == port["destination_node_id"]
            ]
            destination_node_name = destination_node_name[0]
            destination_port_slot = None
            if port["destination_slot"] is None:
                destination_port_slot = f'{port["destination_port"]}'
            else:
                destination_port_slot = (
                    f'{port["destination_slot"]}:{port["destination_port"]}'
                )
            if port["slot"] is None:
                port_string = f'{port["port"]:>02}==>{destination_node_name}:{destination_port_slot}'
            else:
                port_string = f'{port["slot"]}:{port["port"]}==>{destination_node_name}:{destination_port_slot}'
            click.echo(f"        {port_string}", file=out)
            logical_index += 1


def json_output(node_list, factory, architecture, out):
    """Create a schema-validated JSON Topology file from the model."""
    topology = []
    for node in node_list:
        topology.append(node.serialize())

    paddle = {
        "canu_version": version,
        "architecture": architecture,
        "updated_at": datetime.datetime.now().strftime(
            "%Y-%m-%d %H:%M:%S",
        ),
        "topology": topology,
    }

    factory.validate_paddle(paddle)

    json_model = json.dumps(paddle, indent=2)
    click.echo(json_model, file=out)<|MERGE_RESOLUTION|>--- conflicted
+++ resolved
@@ -684,7 +684,6 @@
                 )
                 log.warning(
                     f"Node type for {src_name} cannot be determined by node type ({node_type}) or node name ({node_name})",
-<<<<<<< HEAD
                 )
 
             # If a parent is specified, need to make a connection between the src and the parent
@@ -696,19 +695,6 @@
                     slot=src_parent_slot,
                 )
 
-=======
-                )
-
-            # If a parent is specified, need to make a connection between the src and the parent
-            if parent:
-                src_parent_port = 1
-                src_parent_slot = "cmc"
-                src_node_port = NetworkPort(
-                    number=src_parent_port,
-                    slot=src_parent_slot,
-                )
-
->>>>>>> 619cf29c
                 parent_slot = "cmc"
                 parent_rack = None
                 parent_elevation = None
