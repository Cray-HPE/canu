# MIT License
#
<<<<<<< HEAD
# (C) Copyright [2021] Hewlett Packard Enterprise Development LP
=======
# (C) Copyright [2022] Hewlett Packard Enterprise Development LP
>>>>>>> 71a52413
#
# Permission is hereby granted, free of charge, to any person obtaining a
# copy of this software and associated documentation files (the "Software"),
# to deal in the Software without restriction, including without limitation
# the rights to use, copy, modify, merge, publish, distribute, sublicense,
# and/or sell copies of the Software, and to permit persons to whom the
# Software is furnished to do so, subject to the following conditions:
#
# The above copyright notice and this permission notice shall be included
# in all copies or substantial portions of the Software.
#
# THE SOFTWARE IS PROVIDED "AS IS", WITHOUT WARRANTY OF ANY KIND, EXPRESS OR
# IMPLIED, INCLUDING BUT NOT LIMITED TO THE WARRANTIES OF MERCHANTABILITY,
# FITNESS FOR A PARTICULAR PURPOSE AND NONINFRINGEMENT. IN NO EVENT SHALL
# THE AUTHORS OR COPYRIGHT HOLDERS BE LIABLE FOR ANY CLAIM, DAMAGES OR
# OTHER LIABILITY, WHETHER IN AN ACTION OF CONTRACT, TORT OR OTHERWISE,
# ARISING FROM, OUT OF OR IN CONNECTION WITH THE SOFTWARE OR THE USE OR
# OTHER DEALINGS IN THE SOFTWARE.
"""CANU commands that validate the shcd."""
from collections import defaultdict
import datetime
import json
import logging
from os import path
from pathlib import Path
import re
import sys

import click
from click_help_colors import HelpColorsCommand
import natsort
from network_modeling.NetworkNodeFactory import NetworkNodeFactory
from network_modeling.NetworkPort import NetworkPort
from network_modeling.NodeLocation import NodeLocation
from openpyxl import load_workbook


# Get project root directory
if getattr(sys, "frozen", False) and hasattr(sys, "_MEIPASS"):  # pragma: no cover
    project_root = sys._MEIPASS
else:
    prog = __file__
    project_root = Path(__file__).resolve().parent.parent.parent.parent

canu_version_file = path.join(project_root, "canu", ".version")

with open(canu_version_file, "r") as version_file:
    version = version_file.read().replace("\n", "")

log = logging.getLogger("validate_shcd")


@click.command(
    cls=HelpColorsCommand,
    help_headers_color="yellow",
    help_options_color="blue",
)
@click.option(
    "--architecture",
    "-a",
    type=click.Choice(["Full", "TDS", "V1"], case_sensitive=False),
    help="CSM architecture",
    required=True,
    prompt="Architecture type",
)
@click.option(
    "--shcd",
    help="SHCD file",
    type=click.File("rb"),
    required=True,
)
@click.option(
    "--tabs",
    help="The tabs on the SHCD file to check, e.g. 10G_25G_40G_100G,NMN,HMN.",
)
@click.option(
    "--corners",
    help="The corners on each tab, comma separated e.g. 'J37,U227,J15,T47,J20,U167'.",
)
@click.option("--out", help="Output JSON model to a file", type=click.File("w"))
@click.option(
    "--out",
    help="Output results to a file",
    type=click.File("w"),
    default="-",
)
@click.option("--json", "json_", is_flag=True, help="Output JSON model to a file")
@click.option(
    "--out",
    help="Output results to a file",
    type=click.File("w"),
    default="-",
)
@click.option("--json", "json_", is_flag=True, help="Output JSON model to a file")
@click.option(
    "--out",
    help="Output results to a file",
    type=click.File("w"),
    default="-",
)
@click.option("--json", "json_", is_flag=True, help="Output JSON model to a file")
@click.option(
    "--log",
    "log_",
    help="Level of logging.",
    type=click.Choice(["DEBUG", "INFO", "WARNING", "ERROR"]),
    default="ERROR",
)
@click.pass_context
def shcd(ctx, architecture, shcd, tabs, corners, out, json_, log_):
    """Validate a SHCD file.

    CANU can be used to validate that an SHCD (SHasta Cabling Diagram) passes basic validation checks.

    - Use the '--tabs' flag to select which tabs on the spreadsheet will be included.

    - The '--corners' flag is used to input the upper left and lower right corners of the table on each tab of the worksheet. If the corners are not specified, you will be prompted to enter them for each tab.
<<<<<<< HEAD

    - The table should contain the 11 headers: Source, Rack, Location, Slot, (Blank), Port, Destination, Rack, Location, (Blank), Port.

=======

    - The table should contain the 11 headers: Source, Rack, Location, Slot, (Blank), Port, Destination, Rack, Location, (Blank), Port.

>>>>>>> 71a52413
    --------
    \f
    # noqa: D301, B950

    Args:
        ctx: CANU context settings
        architecture: CSM architecture
        shcd: SHCD file
        tabs: The tabs on the SHCD file to check, e.g. 10G_25G_40G_100G,NMN,HMN.
        corners: The corners on each tab, comma separated e.g. 'J37,U227,J15,T47,J20,U167'.
        out: Filename for the JSON Topology if requested.
        json_: Bool indicating json output
        log_: Level of logging.
    """
    logging.basicConfig(format="%(name)s - %(levelname)s: %(message)s", level=log_)

    if architecture.lower() == "full":
        architecture = "network_v2"
    elif architecture.lower() == "tds":
        architecture = "network_v2_tds"
    elif architecture.lower() == "v1":
        architecture = "network_v1"

    # SHCD Parsing
    try:
        sheets = shcd_to_sheets(shcd, tabs, corners)
    except Exception:
        return

    # Create Node factory
    factory = NetworkNodeFactory(architecture_version=architecture)

    node_list, warnings = node_model_from_shcd(
        factory=factory,
        spreadsheet=shcd,
        sheets=sheets,
    )

    if json_:
        json_output(node_list, factory, architecture, out)
    else:
        print_node_list(node_list, "SHCD", out)

        node_list_warnings(node_list, warnings, out)


def shcd_to_sheets(shcd, tabs, corners):
    """Parse SHCD tabs and corners into sheets.

    Args:
        shcd: SHCD file
        tabs: The tabs on the SHCD file to check, e.g. 10G_25G_40G_100G,NMN,HMN.
        corners: The corners on each tab, comma separated e.g. 'J37,U227,J15,T47,J20,U167'.

    Returns:
        sheets

    Raises:
        Exception: If there are not pairs of corners
    """
    sheets = []

    if not tabs:
        wb = load_workbook(shcd, read_only=True)
        click.secho("What tabs would you like to check in the SHCD?")
        tab_options = wb.sheetnames
        for x in tab_options:
            click.secho(f"{x}", fg="green")

        tabs = click.prompt(
            "Please enter the tabs to check separated by a comma, e.g. 10G_25G_40G_100G,NMN,HMN.",
            type=str,
        )

    if corners:
        if len(tabs.split(",")) * 2 != len(corners.split(",")):
            log.error("")
            click.secho("Not enough corners.\n", fg="red")
            click.secho(
                f"Make sure each tab: {tabs.split(',')} has 2 corners.\n",
                fg="red",
            )
            click.secho(
                f"There were {len(corners.split(','))} corners entered, but there should be {len(tabs.split(',')) * 2}.",
                fg="red",
            )
            click.secho(
                f"{corners}\n",
                fg="red",
            )
            raise Exception

        # Each tab should have 2 corners entered in comma separated
        for i in range(len(tabs.split(","))):
            # 0 -> 0,1
            # 1 -> 2,3
            # 2 -> 4,5

            sheets.append(
                (
                    tabs.split(",")[i],
                    corners.split(",")[i * 2].strip(),
                    corners.split(",")[i * 2 + 1].strip(),
                ),
            )
    else:
        for tab in tabs.split(","):
            click.secho(f"\nFor the Sheet {tab}", fg="green")
            range_start = click.prompt(
                "Enter the cell of the upper left corner (Labeled 'Source')",
                type=str,
            )
            range_end = click.prompt(
                "Enter the cell of the lower right corner",
                type=str,
            )
            sheets.append((tab, range_start, range_end))

    return sheets
<<<<<<< HEAD


=======


>>>>>>> 71a52413
def get_node_common_name(name, rack_number, rack_elevation, mapper):
    """Map SHCD device names to hostname.

    Args:
        name: A string from SHCD representing the device name
        rack_number: A string for rack the device is in (e.g. x1001)
        rack_elevation: A string for the position of the device in the rack (e.g. u19)
        mapper: An array of tuples (SHCD name, hostname, device type)

    Returns:
        common_name: A string of the hostname
    """
    common_name = None
    for node in mapper:
        for lookup_name in node[0]:
            if re.match("^{}".format(lookup_name.strip()), name):
                # One naming convention for switches, another for else.
                tmp_name = None
                if node[1].find("sw-") != -1:
                    tmp_name = node[1] + "-"
                elif node[1].find("cmm") != -1:
                    tmp_name = node[1] + "-" + rack_number + "-"
                elif node[1].find("cec") != -1:
                    tmp_name = node[1] + "-" + rack_number + "-"
                elif node[1].find("pdu") != -1:
                    tmp_name = node[1] + rack_elevation
                else:
                    tmp_name = node[1]
                if tmp_name == "sw-cdu-" and not name.startswith("sw-cdu"):
                    # cdu0sw1 --> sw-cdu-001
                    # cdu0sw2 --> sw-cdu-002
                    # cdu1sw1 --> sw-cdu-003
                    # cdu1sw2 --> sw-cdu-004
                    # cdu2sw1 --> sw-cdu-005
                    # cdu2sw2 --> sw-cdu-006
                    digits = re.findall(r"\d+", name)
                    tmp_id = int(digits[0]) * 2 + int(digits[1])
                    common_name = f"{tmp_name}{tmp_id:0>3}"
                elif tmp_name.startswith("pdu"):
                    digits = re.findall(r"\d+", name)
                    digit = digits[1]
                    # The name becomes pdu-NNN
                    common_name = f"{node[1]}-{digit:0>3}"
                else:
                    tmp_id = re.sub(
                        "^({})0*([1-9]*)".format(lookup_name),
                        r"\2",
                        name,
                    ).strip("-")
                    common_name = f"{tmp_name}{tmp_id:0>3}"
                return common_name
    return common_name


def get_node_type(name, mapper):
    """Map SHCD device name to device type.

    Args:
        name: A string from SHCD representing the device name
        mapper: An array of tuples (SHCD name, hostname, device type)

    Returns:
        node_type: A string with the device type
    """
    node_type = None
    for node in mapper:
        for lookup_name in node[0]:
            if re.match("^{}".format(lookup_name.strip()), name):
                node_type = node[2]
                return node_type
    return node_type


def validate_shcd_slot_data(cell, sheet, warnings, is_src_slot=False):
    """Ensure that a slot from the SHCD is a proper string.

    Args:
        cell: Cell object of a port from the SHCD spreadsheet
        sheet: SHCD spreadsheet sheet/tab name
        warnings: Existing list of warnings to post to
        is_src_slot: Boolean hack to work around SHCD inconsistencies.

    Returns:
        slot: A cleaned up string value from the cell
    """
    valid_slot_names = ["ocp", "pcie-slot1", "bmc", "mgmt", "onboard", "s", "pci", None]
    location = None
    if cell.value is not None:
        location = cell.coordinate
    slot = cell.value
    if isinstance(slot, str):
        slot = slot.strip()
        if slot and slot[0] == "s":
            warnings["shcd_slot_data"].append(sheet + ":" + location)
            log.warning(
                'Prepending the character "s" to a slot will not be allowed in the future. '
                + f"Please correct cell {sheet}:{location} in the SHCD with value {slot} and prefer pcie-slot1.",
            )
            slot = "pcie-slot" + slot[1:]
        if slot and slot == "pci":
            warnings["shcd_slot_data"].append(sheet + ":" + location)
            log.warning(
                "The name pcie alone as a slot will not be allowed in the future"
                + f"Please correct cell {sheet}:{location} in the SHCD with value {slot} and prefer pcie-slot1.",
            )
            slot = "pcie-slot1"
        if slot not in valid_slot_names:
            warnings["shcd_slot_data"].append(sheet + ":" + location)
            log.warning(
                f"Slots must be named from the following list {valid_slot_names}."
                + f"Please correct cell {sheet}:{location} in the SHCD with value {slot}.",
            )
        if not slot:
            slot = None
    # Awful hack around the convention that src slot can be blank and a bmc
    # is noted by port 3 when there is physically one port.
    # NOTE: This is required for the port to get fixed.
    if is_src_slot:
        if sheet == "HMN" and slot is None:
            warnings["shcd_slot_data"].append(f"{sheet}:{cell.coordinate}")
            log.warning(
                'A source slot of type "bmc" for servers or "mgmt" for switches must be specified in the HMN tab. '
                + f"Please correct the SHCD for {sheet}:{cell.coordinate} with an empty value.",
            )
            slot = "bmc"
        elif sheet == "NMN" and slot is None:
            warnings["shcd_slot_data"].append(f"{sheet}:{cell.coordinate}")
            log.warning(
                'A source slot of type "onboard" for servers must be specified in the NMN tab. '
                + f"Please correct the SHCD for {sheet}:{cell.coordinate} with an empty value.",
            )
            slot = "onboard"

    return slot


def validate_shcd_port_data(cell, sheet, warnings, is_src_port=False, node_type=None):
    """Ensure that a port from the SHCD is a proper integer.

    Args:
        cell: Cell object of a port from the SHCD spreadsheet
        sheet: SHCD spreadsheet sheet/tab name
        warnings: Existing list of warnings to post to
        is_src_port: (optional) Boolean triggers a hack to work around SHCD inconsistencies
        node_type: (optional) if node_type is 'subrack' returns a None instead of an Exception

    Returns:
        port: A cleaned up integer value from the cell
    """
    location = None
    if cell.value is not None:
        location = cell.coordinate
    port = cell.value
    if isinstance(port, str):
        port = port.strip()
        if not port:
            if node_type == "subrack":
                return None
            log.fatal(
                "A port number must be specified. "
                + f"Please correct the SHCD for {sheet}:{location} with an empty value",
            )
            exit(1)
        if port[0].lower() == "j":
            warnings["shcd_port_data"].append(f"{sheet}:{location}")
            log.warning(
                'Prepending the character "j" to a port will not be allowed in the future. '
                + f"Please correct cell {sheet}:{location} in the SHCD with value {port}",
            )
            port = port[1:]
        # For SubRacks
        if port.upper() == "CMC" or port.upper() == "RCM":
            port = "1"
        if re.search(r"\D", port) is not None:
            log.fatal(
                "Port numbers must be integers. "
                + f'Please correct in the SHCD for cell {sheet}:{location} with value "{port}"',
            )
            sys.exit(1)
        if int(port) < 1:
            log.fatal(
                "Ports numbers must be greater than 1. Port numbering must begin at 1. "
                + f'Please correct in the SHCD for cell {sheet}:{location} with value "{port}"',
            )
            sys.exit(1)
        if is_src_port:
            # Awful hack around the convention that src slot can be blank and a bmc
            # is noted by port 3 when there is physically one port.
            # NOTE: This assumes that the slot has already been corrected to "bmc"
            if sheet == "HMN" and int(port) == 3:
                warnings["shcd_port_conventions"].append(f"{sheet}:{location}")
                log.warning(
                    f'Bad slot/port convention for port "j{port}" in location {sheet}:{location}.'
                    + 'This should be slot "bmc" for servers and "mgmt" for switches, and port "1".',
                )
                port = 1

    if port is None:
        if node_type == "subrack":
            return None
        else:
            log.fatal(
                "A port number must be specified. "
                + f"Please correct the SHCD for {sheet}:{cell.coordinate} with an empty value",
            )
            exit(1)

    return int(port)


def node_model_from_shcd(factory, spreadsheet, sheets):
    """Create a list of nodes from SHCD.

    Args:
        factory: Node factory object
        spreadsheet: The SHCD spreadsheet
        sheets: An array of tabs and their corners on the spreadsheet

    Returns:
        node_list: A list of created nodes
        warnings: A list of warnings
    """
    # Generated nodes
    node_list = []
    node_name_list = []
    warnings = defaultdict(list)

    wb = load_workbook(spreadsheet, read_only=True)

    for tab in sheets:

        sheet = tab[0]
        range_start = tab[1]
        range_end = tab[2]

        log.info("---------------------------------------------")
        log.info(f"Working on tab/worksheet {sheet}")
        log.info("---------------------------------------------")
        log.info("")

        if sheet not in wb.sheetnames:
            log.fatal("")
            click.secho(f"Tab {sheet} not found in {spreadsheet.name}\n", fg="red")
            click.secho(f"Available tabs: {wb.sheetnames}", fg="red")
            sys.exit(1)

        ws = wb[sheet]
        try:
            block = ws[range_start:range_end]
        except ValueError:
            log.error("")
            click.secho(f"Bad range of cells entered for tab {sheet}.", fg="red")
            click.secho(f"{range_start}:{range_end}\n", fg="red")
            click.secho(
                "Ensure that the upper left corner (Labeled 'Source'), and the lower right corner of the table is entered.",
                fg="red",
            )
            sys.exit(1)

        # Process Headers
        required_header = [
            "Source",
            "Rack",
            "Location",
            "Slot",
            "Port",
            "Destination",
            "Rack",
            "Location",
            "Port",
        ]

        header = block[0]
        if len(header) == 0 or len(header) < len(required_header):
            log.fatal("")
            click.secho(
                f"Bad range of cells entered for tab {sheet}:{range_start}:{range_end}.",
                fg="red",
            )
            click.secho(
                "Not enough columns exist.\n"
                "Columns must exist in the following order, but may have other columns in between:\n"
                f"{required_header}\n"
                "Ensure that the upper left corner (Labeled 'Source'), and the lower right corner of the table is entered.",
                fg="red",
            )
            sys.exit(1)

        log.info(
            f"Expecting header with {len(required_header):>2} columns: {required_header}",
        )
        log.info(
            f"Found header with     {len(header):>2} columns: {[x.value for x in header]}",
        )
        log.info("Mapping required columns to actual.")

        subrack = None
        start_index = 0
        for required_index in range(len(required_header)):
            found = None
            for current_index in range(start_index, len(header)):
                if header[current_index].value == "Parent":
                    subrack = current_index
                elif header[current_index].value == required_header[required_index]:
                    found = current_index
                    break
                else:
                    found = None
                    continue
            if found is not None:
                log.info(
                    f"Required header column {required_header[required_index]} "
                    f"found in spreadsheet cell {header[current_index].coordinate}",
                )
                required_header[required_index] = found
                start_index = current_index + 1
                found = None
                continue
            else:
                log.error("")
                click.secho(
                    f"On tab {sheet}, header column {required_header[required_index]} not found.",
                    fg="red",
                )
                log.fatal("")
                click.secho(
                    f"On tab {sheet}, the header is formatted incorrectly.\n"
                    "Columns must exist in the following order, but may have other columns in between:\n"
                    f"{required_header}",
                    fg="red",
                )
                sys.exit(1)

        # Process Data
        block = block[1:]
        for row in block:
            # Cable source
            try:
                current_row = row[required_header[0]].row
                log.debug(f"---- Working in sheet {sheet} on row {current_row} ----")
                src_name = row[required_header[0]].value.strip()
                tmp_slot = row[required_header[3]]
                tmp_port = row[required_header[4]]
                src_rack = None
                if row[required_header[1]].value:
                    src_rack = row[required_header[1]].value.strip()
                src_elevation = None
                if row[required_header[2]].value:
                    src_elevation = row[required_header[2]].value.strip()
                src_location = NodeLocation(src_rack, src_elevation)
            except AttributeError:
                log.fatal("")
                click.secho(
                    f"Bad cell data or range of cells entered for sheet {sheet} in row {current_row} for source data.",
                    fg="red",
                )
                click.secho(
                    "Ensure the range entered does not contain empty cells.",
                    fg="red",
                )
                sys.exit(1)

            src_slot = validate_shcd_slot_data(
                tmp_slot,
                sheet,
                warnings,
                is_src_slot=True,
            )

            node_name = get_node_common_name(
                src_name,
                src_rack,
                src_elevation,
                factory.lookup_mapper(),
            )
            log.debug(f"Source Name Lookup:  {node_name}")
            log.debug(f"Source rack {src_rack} in location {src_elevation}")
            node_type = get_node_type(src_name, factory.lookup_mapper())
            log.debug(f"Source Node Type Lookup:  {node_type}")

            # Create src_node if it does not exist
            src_node = None
            src_index = None
            parent = None
            if node_type is not None and node_name is not None:
                if node_name not in node_name_list:
                    log.info(f"Creating new node {node_name} of type {node_type}")
                    try:
                        src_node = factory.generate_node(node_type)
                    except Exception as e:
                        print(e)
                        sys.exit(1)

                    src_node.common_name(node_name)
                    src_node.location(src_location)

                    node_list.append(src_node)
                    node_name_list.append(node_name)
                else:
                    # If the src is a subrack, add location info
                    if node_type == "subrack":
                        node_list[node_name_list.index(node_name)].location(
                            src_location,
                        )
                    log.debug(
                        f"Node {node_name} already exists, skipping node creation.",
                    )

                src_index = node_name_list.index(node_name)

                # update the node with parent location if it exists
                if subrack is not None:
                    parent = row[subrack].value
                    if parent is not None:
                        src_node = node_list[src_index]
                        src_location.parent(parent)
                        src_node.location(src_location)
            else:
                warnings["node_type"].append(
                    f"{src_name}@@{sheet}@@{row[required_header[0]].coordinate}",
                )
                log.warning(
                    f"Node type for {src_name} cannot be determined by node type ({node_type}) or node name ({node_name})",
<<<<<<< HEAD
                )

            # If a parent is specified, need to make a connection between the src and the parent
            if parent:
                src_parent_port = 1
                src_parent_slot = "cmc"
                src_node_port = NetworkPort(
                    number=src_parent_port,
                    slot=src_parent_slot,
                )

                parent_slot = "cmc"
                parent_rack = None
                parent_elevation = None
                node_name_parent = get_node_common_name(
                    parent,
                    parent_rack,
                    parent_elevation,
                    factory.lookup_mapper(),
                )

                node_type_parent = get_node_type(parent, factory.lookup_mapper())

                parent_location = None
                parent_index = create_dst_node(
                    node_type_parent,
                    node_name_parent,
                    node_name_list,
                    parent_location,
                    node_list,
                    factory,
                )

                # We do not know what port numbers to connect to on the SubRack,
                # Get the next_free_port, and use that as the port number
                parent_port = node_list[parent_index].available_ports(
                    speed=1,
                    slot="cmc",
                    next_free_port=True,
                )

=======
                )

            # If a parent is specified, need to make a connection between the src and the parent
            if parent:
                src_parent_port = 1
                src_parent_slot = "cmc"
                src_node_port = NetworkPort(
                    number=src_parent_port,
                    slot=src_parent_slot,
                )

                parent_slot = "cmc"
                parent_rack = None
                parent_elevation = None
                node_name_parent = get_node_common_name(
                    parent,
                    parent_rack,
                    parent_elevation,
                    factory.lookup_mapper(),
                )

                node_type_parent = get_node_type(parent, factory.lookup_mapper())

                parent_location = None
                parent_index = create_dst_node(
                    node_type_parent,
                    node_name_parent,
                    node_name_list,
                    parent_location,
                    node_list,
                    factory,
                )

                # We do not know what port numbers to connect to on the SubRack,
                # Get the next_free_port, and use that as the port number
                parent_port = node_list[parent_index].available_ports(
                    speed=1,
                    slot="cmc",
                    next_free_port=True,
                )

>>>>>>> 71a52413
                parent_node_port = NetworkPort(number=parent_port, slot=parent_slot)
                src_node = node_list[src_index]
                parent_node = node_list[parent_index]
                try:
                    connect_src_dst(
                        src_node,
                        parent_node,
                        src_node_port,
                        parent_node_port,
                    )
                except Exception as err:
                    log.fatal(err)
                    log.fatal(
                        click.secho(
                            f"Failed to connect {src_node.common_name()} "
                            + f"to parent {parent_node.common_name()} bi-directionally "
                            + f"while working on sheet {sheet}, row {current_row}.",
                            fg="red",
                        ),
                    )
                    exit(1)
                # If the tmp_port is None, make one connection:
                #   src ==> parent
                # Continue to connect the rest of the nodes
                if tmp_port.value is None:
                    continue

            src_port = validate_shcd_port_data(
                tmp_port,
                sheet,
                warnings,
                is_src_port=True,
                node_type=node_type,
            )

            # Sometimes a CMC is in the SHCD with no destination
            # If this is the case, continue to connect the other nodes
            if node_type == "subrack" and src_port is None:
                continue

            log.debug(f"Source Data:  {src_name} {src_slot} {src_port}")
            # Create the source port for the node
            src_node_port = NetworkPort(number=src_port, slot=src_slot)

            # Cable destination
            try:
                dst_name = row[required_header[5]].value.strip()
                dst_slot = None  # dst is always a switch
                dst_port = validate_shcd_port_data(
                    row[required_header[8]],
                    sheet,
                    warnings,
                )
                dst_rack = None
                if row[required_header[6]].value:
                    dst_rack = row[required_header[6]].value.strip()
                dst_elevation = None
                if row[required_header[7]].value:
                    dst_elevation = row[required_header[7]].value.strip()
                dst_location = NodeLocation(dst_rack, dst_elevation)
            except AttributeError:
                log.fatal("")
                click.secho(
                    f"Bad cell data or range of cells entered for sheet {sheet} in row {current_row} for destination data.",
                    fg="red",
                )
                click.secho(
                    "Ensure the range entered does not contain empty cells.",
                    fg="red",
                )
                sys.exit(1)

            log.debug(f"Destination Data:  {dst_name} {dst_slot} {dst_port}")
            node_name = get_node_common_name(
                dst_name,
                dst_rack,
                dst_elevation,
                factory.lookup_mapper(),
            )
            log.debug(f"Destination Name Lookup:  {node_name}")
            node_type = get_node_type(dst_name, factory.lookup_mapper())
            log.debug(f"Destination Node Type Lookup:  {node_type}")

            # Create dst_node if it does not exist
            try:
                dst_index = create_dst_node(
                    node_type,
                    node_name,
                    node_name_list,
                    dst_location,
                    node_list,
                    factory,
                )
            except Exception:
                warnings["node_type"].append(
                    f"{dst_name}@@{sheet}@@{row[required_header[5]].coordinate}",
                )

                log.warning(
                    f"Node type for {dst_name} cannot be determined by node type ({node_type}) or node name ({node_name})",
                )
                dst_index = None

            # Create the destination port
            dst_node_port = NetworkPort(number=dst_port, slot=dst_slot)

            if src_index is not None and dst_index is not None:
                src_node = node_list[src_index]
                dst_node = node_list[dst_index]
                try:
                    connect_src_dst(
                        src_node,
                        dst_node,
                        src_node_port,
                        dst_node_port,
                    )
                except Exception as err:
                    log.fatal(err)
                    log.fatal(
                        click.secho(
                            f"Failed to connect {src_node.common_name()} "
                            + f"to {dst_node.common_name()} bi-directionally "
                            + f"while working on sheet {sheet}, row {current_row}.",
                            fg="red",
                        ),
                    )
                    exit(1)

    wb.close()

    return node_list, warnings


def create_dst_node(
    node_type,
    node_name,
    node_name_list,
    dst_location,
    node_list,
    factory,
):
    """Create a destination node.

    Args:
        node_type: Type of node
        node_name: Node name
        node_name_list: List of node names
        dst_location: Location object for the destination node
        node_list: A list of nodes
        factory: Node factory object

    Returns:
        dst_index: Index in the node_name_list of the destination

    Raises:
        Exception: If a node cannot be determined
    """
    dst_node = None
    dst_index = None
    if node_type is not None and node_name is not None:
        if node_name not in node_name_list:
            log.info(f"Creating new node {node_name} of type {node_type}")
            try:
                dst_node = factory.generate_node(node_type)
            except Exception as e:
                print(e)
                sys.exit(1)

            dst_node.common_name(node_name)
            dst_node.location(dst_location)

            node_list.append(dst_node)
            node_name_list.append(node_name)
        else:
            log.debug(
                f"Node {node_name} already exists, skipping node creation",
            )

        dst_index = node_name_list.index(node_name)

    else:
        raise Exception

    return dst_index


def connect_src_dst(
    src_node,
    dst_node,
    src_node_port,
    dst_node_port,
):
    """Connect a source node to a destination node.

    Args:
        src_node: Source node
        dst_node: Destination node
        src_node_port: Source node port
        dst_node_port: Destination node port

    Raises:
        Exception: If nodes cannot be connected
    """
    try:
        connected = src_node.connect(
            dst_node,
            src_port=src_node_port,
            dst_port=dst_node_port,
            strict=True,
        )
    except Exception as err:
        raise err

    if connected:
        log.info(
            f"Connected {src_node.common_name()} to {dst_node.common_name()} bi-directionally",
        )
    else:
        log.error(
            click.secho(
                f"Failed to connect {src_node.common_name()}"
                + f" to {dst_node.common_name()} bi-directionally",
                fg="red",
            ),
        )
        raise Exception


def node_list_warnings(node_list, warnings, out="-"):
    """Print the warnings found while validating the SHCD.

    Args:
        node_list: A list of nodes
        warnings: A dictionary of warnings
        out: Defaults to stdout, but will print to the file name passed in
    """
    dash = "-" * 80
    # Generate warnings
    # Additional warnings about the data will be entered here
    for node in node_list:
        if len(node.edges()) == 0:
            warnings["zero_connections"].append(node.common_name())

    # Print Warnings
    if warnings:
        click.secho("\nWarnings", fg="red", file=out)
        if warnings["node_type"]:
            click.secho(
                "\nNode type could not be determined for the following."
                + "\nThese nodes are not currently included in the model."
                + "\n(This may be a missing architectural definition/lookup or a spelling error)",
                fg="red",
                file=out,
            )
            click.secho(dash, file=out)
            nodes = set(warnings["node_type"])
            nodes = natsort.natsorted(nodes)
            has_mac = False
            node_type_warnings = defaultdict(list)
            for node in nodes:
                # Missing nodes with '@@' are from the SHCD
                if "@@" in node:
                    name = node.split("@@")[0]
                    sheet = node.split("@@")[1]
                    cell = node.split("@@")[2]
                    node_type_warnings[sheet].append(f"Cell: {cell:<8s} Name: {name}")

                else:
                    # If the string has a mac address in it, set to True
                    if bool(re.search(r"(?:[0-9a-fA-F]:?){12}", str(node))):
                        has_mac = True
                    click.secho(node, fg="bright_white", file=out)
            if len(node_type_warnings) > 0:
                for sheet, cell_list in node_type_warnings.items():
                    click.secho(f"Sheet: {sheet}", fg="bright_white", file=out)
                    for cell in cell_list:
                        click.secho(cell, file=out)
                    click.secho("", file=out)
            if has_mac is True:
                click.secho(
                    "Nodes that show up as MAC addresses might need to have LLDP enabled.",
                    file=out,
                )
        if warnings["zero_connections"]:
            click.secho(
                "\nThe following nodes have zero connections"
                + "\n(The node type may not have been found or no connections are present)",
                fg="red",
                file=out,
            )
            click.secho(dash, file=out)
            nodes = set(warnings["zero_connections"])
            nodes = natsort.natsorted(nodes)
            for node in nodes:
                click.secho(node, fg="bright_white", file=out)
        if warnings["rename"]:
            click.secho(
                "\nThe following nodes should be renamed",
                fg="red",
                file=out,
            )
            click.secho(dash, file=out)
            nodes = set()
            for x in warnings["rename"]:
                new_name = x[1]
                if new_name == "":  # pragma: no cover
                    new_name = "(could not identify node)"
                nodes.add((x[0], new_name))
            nodes = natsort.natsorted(nodes)
            for node in nodes:
                click.secho(
                    f"{node[0]} should be renamed {node[1]}",
                    fg="bright_white",
                    file=out,
                )
        if warnings["shcd_port_data"]:
            click.secho(
                '\nSHCD port definitions are using a deprecated "j" prefix'
                + '\n(Ports should be an integer, remove the "j" in each cell)',
                fg="red",
                file=out,
            )
            click.secho(dash, file=out)
            port_warnings = defaultdict(list)
            for x in warnings["shcd_port_data"]:
                sheet = x.split(":")[0]
                cell = x.split(":")[1]
                port_warnings[sheet].append(cell)

            for sheet, cell_list in port_warnings.items():
                click.secho(f"Sheet: {sheet}", fg="bright_white", file=out)
                click.secho(f"{', '.join(cell_list)}\n", file=out)

        if warnings["shcd_port_conventions"]:
            click.secho(
                "\nSHCD port convention in the HMN tab is to use port 3 to represent BMCs."
                + '\n(For servers, correct the following cells to use a Slot of "bmc" and a port of "1")'
                + '\n(For Switches, correct the following cells to use a Slot of "mgmt" and a port of "1")',
                fg="red",
                file=out,
            )
            click.secho(dash, file=out)
            slot_warnings = defaultdict(list)
            for x in warnings["shcd_port_conventions"]:
                sheet = x.split(":")[0]
                cell = x.split(":")[1]
                slot_warnings[sheet].append(cell)

            for sheet, cell_list in slot_warnings.items():
                click.secho(f"Sheet: {sheet}", fg="bright_white", file=out)
                click.secho(f"{', '.join(cell_list)}\n", file=out)

        if warnings["shcd_slot_data"]:
            click.secho(
                "\nSHCD slot definitions used are either deprecated, missing or incorrect."
                + '\n(The cells below should only be one of the following ["bmc", "ocp", "pcie-slot1, "mgmt", None])',
                fg="red",
                file=out,
            )
            click.secho(dash, file=out)
            def_warnings = defaultdict(list)
            for x in warnings["shcd_slot_data"]:
                sheet = x.split(":")[0]
                cell = x.split(":")[1]
                def_warnings[sheet].append(cell)

            for sheet, cell_list in def_warnings.items():
                click.secho(f"Sheet: {sheet}", fg="bright_white", file=out)
                click.secho(f"{', '.join(cell_list)}\n", file=out)


def print_node_list(node_list, title, out="-"):
    """Print the nodes found in the SHCD.

    Args:
        node_list: A list of nodes
        title: Title to be printed
        out: Defaults to stdout, but will print to the file name passed in
    """
    dash = "-" * 60
    click.echo("\n", file=out)
    click.secho(f"{title} Node Connections", fg="bright_white", file=out)
    click.echo(dash, file=out)

    for node in node_list:
        click.echo(
            f"{node.id()}: {node.common_name()} connects to {len(node.edges())} nodes: {node.edges()}",
            file=out,
        )

    dash = "-" * 60
    click.echo("\n", file=out)
    click.secho(f"{title} Port Usage", fg="bright_white", file=out)
    click.echo(dash, file=out)

    for node in node_list:
        click.echo(
            f"{node.id()}: {node.common_name()} has the following port usage:",
            file=out,
        )

        unused_block = []
        logical_index = 1
        for port in node.ports():
            if port is None:
                unused_block.append(logical_index)
                logical_index += 1
                continue
            if unused_block:
                if len(unused_block) == 1:
                    port_string = f"{unused_block[0]:02}==>UNUSED"
                else:
                    port_string = f"{unused_block[0]:02}-{unused_block[len(unused_block)-1]:02}==>UNUSED"
                unused_block = []  # reset
                click.secho(f"        {port_string}", fg="green", file=out)
            destination_node_name = [
                x.common_name()
                for x in node_list
                if x.id() == port["destination_node_id"]
            ]
            destination_node_name = destination_node_name[0]
            destination_port_slot = None
            if port["destination_slot"] is None:
                destination_port_slot = f'{port["destination_port"]}'
            else:
                destination_port_slot = (
                    f'{port["destination_slot"]}:{port["destination_port"]}'
                )
            if port["slot"] is None:
                port_string = f'{port["port"]:>02}==>{destination_node_name}:{destination_port_slot}'
            else:
                port_string = f'{port["slot"]}:{port["port"]}==>{destination_node_name}:{destination_port_slot}'
            click.echo(f"        {port_string}", file=out)
            logical_index += 1


def json_output(node_list, factory, architecture, out):
    """Create a schema-validated JSON Topology file from the model."""
    topology = []
    for node in node_list:
        topology.append(node.serialize())

    paddle = {
        "canu_version": version,
        "architecture": architecture,
        "updated_at": datetime.datetime.now().strftime(
            "%Y-%m-%d %H:%M:%S",
        ),
        "topology": topology,
    }

    factory.validate_paddle(paddle)

    json_model = json.dumps(paddle, indent=2)
    click.echo(json_model, file=out)<|MERGE_RESOLUTION|>--- conflicted
+++ resolved
@@ -1,10 +1,6 @@
 # MIT License
 #
-<<<<<<< HEAD
-# (C) Copyright [2021] Hewlett Packard Enterprise Development LP
-=======
 # (C) Copyright [2022] Hewlett Packard Enterprise Development LP
->>>>>>> 71a52413
 #
 # Permission is hereby granted, free of charge, to any person obtaining a
 # copy of this software and associated documentation files (the "Software"),
@@ -122,15 +118,9 @@
     - Use the '--tabs' flag to select which tabs on the spreadsheet will be included.
 
     - The '--corners' flag is used to input the upper left and lower right corners of the table on each tab of the worksheet. If the corners are not specified, you will be prompted to enter them for each tab.
-<<<<<<< HEAD
 
     - The table should contain the 11 headers: Source, Rack, Location, Slot, (Blank), Port, Destination, Rack, Location, (Blank), Port.
 
-=======
-
-    - The table should contain the 11 headers: Source, Rack, Location, Slot, (Blank), Port, Destination, Rack, Location, (Blank), Port.
-
->>>>>>> 71a52413
     --------
     \f
     # noqa: D301, B950
@@ -250,13 +240,8 @@
             sheets.append((tab, range_start, range_end))
 
     return sheets
-<<<<<<< HEAD
-
-
-=======
-
-
->>>>>>> 71a52413
+
+
 def get_node_common_name(name, rack_number, rack_elevation, mapper):
     """Map SHCD device names to hostname.
 
@@ -680,7 +665,6 @@
                 )
                 log.warning(
                     f"Node type for {src_name} cannot be determined by node type ({node_type}) or node name ({node_name})",
-<<<<<<< HEAD
                 )
 
             # If a parent is specified, need to make a connection between the src and the parent
@@ -722,49 +706,6 @@
                     next_free_port=True,
                 )
 
-=======
-                )
-
-            # If a parent is specified, need to make a connection between the src and the parent
-            if parent:
-                src_parent_port = 1
-                src_parent_slot = "cmc"
-                src_node_port = NetworkPort(
-                    number=src_parent_port,
-                    slot=src_parent_slot,
-                )
-
-                parent_slot = "cmc"
-                parent_rack = None
-                parent_elevation = None
-                node_name_parent = get_node_common_name(
-                    parent,
-                    parent_rack,
-                    parent_elevation,
-                    factory.lookup_mapper(),
-                )
-
-                node_type_parent = get_node_type(parent, factory.lookup_mapper())
-
-                parent_location = None
-                parent_index = create_dst_node(
-                    node_type_parent,
-                    node_name_parent,
-                    node_name_list,
-                    parent_location,
-                    node_list,
-                    factory,
-                )
-
-                # We do not know what port numbers to connect to on the SubRack,
-                # Get the next_free_port, and use that as the port number
-                parent_port = node_list[parent_index].available_ports(
-                    speed=1,
-                    slot="cmc",
-                    next_free_port=True,
-                )
-
->>>>>>> 71a52413
                 parent_node_port = NetworkPort(number=parent_port, slot=parent_slot)
                 src_node = node_list[src_index]
                 parent_node = node_list[parent_index]
