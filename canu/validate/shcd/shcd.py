"""CANU commands that validate the shcd."""
from collections import defaultdict
import json
import logging
import os
from pathlib import Path
import re
import sys

import click
from click_help_colors import HelpColorsCommand
import jsonschema
import natsort
from network_modeling.NetworkNodeFactory import NetworkNodeFactory
from network_modeling.NetworkPort import NetworkPort
from network_modeling.NodeLocation import NodeLocation
from openpyxl import load_workbook


# Get project root directory
if getattr(sys, "frozen", False) and hasattr(sys, "_MEIPASS"):  # pragma: no cover
    project_root = sys._MEIPASS
else:
    prog = __file__
    project_root = Path(__file__).resolve().parent.parent.parent.parent

# Schema and Data files
json_schema_file = os.path.join(
    project_root, "network_modeling", "schema", "cray-system-topology-schema.json"
)
hardware_schema_file = os.path.join(
    project_root,
    "network_modeling",
    "schema",
    "cray-network-hardware-schema.yaml",
)
hardware_spec_file = os.path.join(
    project_root,
    "network_modeling",
    "models",
    "cray-network-hardware.yaml",
)
architecture_schema_file = os.path.join(
    project_root,
    "network_modeling",
    "schema",
    "cray-network-architecture-schema.yaml",
)
architecture_spec_file = os.path.join(
    project_root,
    "network_modeling",
    "models",
    "cray-network-architecture.yaml",
)

log = logging.getLogger("validate_shcd")


@click.command(
    cls=HelpColorsCommand,
    help_headers_color="yellow",
    help_options_color="blue",
)
@click.option(
    "--architecture",
    "-a",
    type=click.Choice(["Full", "TDS", "V1"], case_sensitive=False),
    help="Shasta architecture",
    required=True,
    prompt="Architecture type",
)
@click.option(
    "--shcd",
    help="SHCD file",
    type=click.File("rb"),
    required=True,
)
@click.option(
    "--tabs",
    help="The tabs on the SHCD file to check, e.g. 10G_25G_40G_100G,NMN,HMN.",
)
@click.option(
    "--corners",
    help="The corners on each tab, comma separated e.g. 'J37,U227,J15,T47,J20,U167'.",
)
@click.option("--out", help="Output JSON model to a file", type=click.File("w"))
@click.option(
    "--log",
    "log_",
    help="Level of logging.",
    type=click.Choice(["DEBUG", "INFO", "WARNING", "ERROR"]),
    default="ERROR",
)
@click.pass_context
def shcd(ctx, architecture, shcd, tabs, corners, out, log_):
    """Validate a SHCD file.

    Pass in a SHCD file to validate that it works architecturally. The validation will ensure that spine switches,
    leaf switches, edge switches, and nodes all are connected properly.

    \f
    # noqa: D301

    Args:
        ctx: CANU context settings
        architecture: Shasta architecture
        shcd: SHCD file
        tabs: The tabs on the SHCD file to check, e.g. 10G_25G_40G_100G,NMN,HMN.
        corners: The corners on each tab, comma separated e.g. 'J37,U227,J15,T47,J20,U167'.
        out: Filename for the JSON Topology if requested.
        log_: Level of logging.
    """
    logging.basicConfig(format="%(name)s - %(levelname)s: %(message)s", level=log_)

    if architecture.lower() == "full":
        architecture = "network_v2"
    elif architecture.lower() == "tds":
        architecture = "network_v2_tds"
    elif architecture.lower() == "v1":
        architecture = "network_v1"

    sheets = []

    if not tabs:
        wb = load_workbook(shcd, read_only=True)
        click.secho("What tabs would you like to check in the SHCD?")
        tab_options = wb.sheetnames
        for x in tab_options:
            click.secho(f"{x}", fg="green")

        tabs = click.prompt(
            "Please enter the tabs to check separated by a comma, e.g. 10G_25G_40G_100G,NMN,HMN.",
            type=str,
        )

    if corners:
        if len(tabs.split(",")) * 2 != len(corners.split(",")):
            log.error("")
            click.secho("Not enough corners.\n", fg="red")
            click.secho(
                f"Make sure each tab: {tabs.split(',')} has 2 corners.\n",
                fg="red",
            )
            click.secho(
                f"There were {len(corners.split(','))} corners entered, but there should be {len(tabs.split(',')) * 2}.",
                fg="red",
            )
            click.secho(
                f"{corners}\n",
                fg="red",
            )
            return

        # Each tab should have 2 corners entered in comma separated
        for i in range(len(tabs.split(","))):
            # 0 -> 0,1
            # 1 -> 2,3
            # 2 -> 4,5

            sheets.append(
                (
                    tabs.split(",")[i],
                    corners.split(",")[i * 2].strip(),
                    corners.split(",")[i * 2 + 1].strip(),
                ),
            )
    else:
        for tab in tabs.split(","):
            click.secho(f"\nFor the Sheet {tab}", fg="green")
            range_start = click.prompt(
                "Enter the cell of the upper left corner (Labeled 'Source')",
                type=str,
            )
            range_end = click.prompt(
                "Enter the cell of the lower right corner",
                type=str,
            )
            sheets.append((tab, range_start, range_end))

    # Create Node factory
    factory = NetworkNodeFactory(
        hardware_schema=hardware_schema_file,
        hardware_data=hardware_spec_file,
        architecture_schema=architecture_schema_file,
        architecture_data=architecture_spec_file,
        architecture_version=architecture,
    )

    node_list, warnings = node_model_from_shcd(
        factory=factory,
        spreadsheet=shcd,
        sheets=sheets,
    )

    print_node_list(node_list, "SHCD")

    node_list_warnings(node_list, warnings)

    if out:
        json_output(node_list, out, json_schema_file)


def get_node_common_name(name, rack_number, rack_elevation, mapper):
    """Map SHCD device names to hostname.

    Args:
        name: A string from SHCD representing the device name
        rack_number: A string for rack the device is in (e.g. x1001)
        rack_elevation: A string for the position of the device in the rack (e.g. u19)
        mapper: An array of tuples (SHCD name, hostname, device type)

    Returns:
        common_name: A string of the hostname
    """
    common_name = None
    for node in mapper:
        for lookup_name in node[0]:
            if re.match("^{}".format(lookup_name.strip()), name):
                # One naming convention for switches, another for else.
                tmp_name = None
                if node[1].find("sw-") != -1:
                    tmp_name = node[1] + "-"
                elif node[1].find("cmm") != -1:
                    tmp_name = node[1] + "-" + rack_number + "-"
                elif node[1].find("cec") != -1:
                    tmp_name = node[1] + "-" + rack_number + "-"
                elif node[1].find("pdu") != -1:
                    tmp_name = node[1] + "-" + rack_number + "-"
                else:
                    tmp_name = node[1]
                if tmp_name == "sw-cdu-" and not name.startswith("sw-cdu"):
                    # cdu0sw1 --> sw-cdu-001
                    # cdu0sw2 --> sw-cdu-002
                    # cdu1sw1 --> sw-cdu-003
                    # cdu1sw2 --> sw-cdu-004
                    # cdu2sw1 --> sw-cdu-005
                    # cdu2sw2 --> sw-cdu-006
                    digits = re.findall(r"\d+", name)
                    tmp_id = int(digits[0]) * 2 + int(digits[1])
                else:
                    tmp_id = re.sub(
                        "^({})0*([1-9]*)".format(lookup_name),
                        r"\2",
                        name,
                    ).strip("-")
                common_name = f"{tmp_name}{tmp_id:0>3}"
                return common_name
    return common_name


def get_node_type(name, mapper):
    """Map SHCD device name to device type.

    Args:
        name: A string from SHCD representing the device name
        mapper: An array of tuples (SHCD name, hostname, device type)

    Returns:
        node_type: A string with the device type
    """
    node_type = None
    for node in mapper:
        for lookup_name in node[0]:
            if re.match("^{}".format(lookup_name.strip()), name):
                node_type = node[2]
                return node_type
    return node_type


def validate_shcd_slot_data(cell, sheet, warnings, is_src_slot=False):
    """Ensure that a slot from the SHCD is a proper string.

    Args:
        cell: Cell object of a port from the SHCD spreadsheet
        sheet: SHCD spreadsheet sheet/tab name
        warnings: Existing list of warnings to post to
        is_src_slot: Boolean hack to work around SHCD inconsistencies.

    Returns:
        slot: A cleaned up string value from the cell
    """
    valid_slot_names = ["ocp", "pcie-slot1", "bmc", "mgmt", "onboard", "s", "pci", None]
    location = None
    if cell.value is not None:
        location = cell.coordinate
    slot = cell.value
    if isinstance(slot, str):
        slot = slot.strip()
        if slot and slot[0] == "s":
            warnings["shcd_slot_data"].append(sheet + ":" + location)
            log.warning(
                'Prepending the character "s" to a slot will not be allowed in the future. '
                f"Please correct cell {sheet}:{location} in the SHCD with value {slot} and prefer pcie-slot1.",
            )
            slot = "pcie-slot" + slot[1:]
        if slot and slot == "pci":
            warnings["shcd_slot_data"].append(sheet + ":" + location)
            log.warning(
                "The name pcie alone as a slot will not be allowed in the future"
                f"Please correct cell {sheet}:{location} in the SHCD with value {slot} and prefer pcie-slot1.",
            )
            slot = "pcie-slot1"
        if slot not in valid_slot_names:
            warnings["shcd_slot_data"].append(sheet + ":" + location)
            log.warning(
                f"Slots must be named from the following list {valid_slot_names}."
                f"Please correct cell {sheet}:{location} in the SHCD with value {slot}.",
            )
        if not slot:
            slot = None
    # Awful hack around the convention that src slot can be blank and a bmc
    # is noted by port 3 when there is physically one port.
    # NOTE: This is required for the port to get fixed.
    if is_src_slot:
        if sheet == "HMN" and slot is None:
            warnings["shcd_slot_data"].append(f"{sheet}:{location}")
            log.warning(
                'A source slot of type "bmc" for servers or "mgmt" for switches must be specified in the HMN tab. '
                f"Please correct the SHCD for {sheet}:{location} with an empty value.",
            )
            slot = "bmc"

    return slot


def validate_shcd_port_data(cell, sheet, warnings, is_src_port=False):
    """Ensure that a port from the SHCD is a proper integer.

    Args:
        cell: Cell object of a port from the SHCD spreadsheet
        sheet: SHCD spreadsheet sheet/tab name
        warnings: Existing list of warnings to post to
        is_src_port: (optional) Boolean triggers a hack to work around SHCD inconsistencies

    Returns:
        port: A cleaned up integer value from the cell
    """
    location = None
    if cell.value is not None:
        location = cell.coordinate
    port = cell.value
    if isinstance(port, str):
        port = port.strip()
        if not port:
            log.fatal(
                "A port number must be specified. "
                f"Please correct the SHCD for {sheet}:{location} with an empty value",
            )
            exit(1)
        if port[0] == "j":
            warnings["shcd_port_data"].append(f"{sheet}:{location}")
            log.warning(
                'Prepending the character "j" to a port will not be allowed in the future. '
                f"Please correct cell {sheet}:{location} in the SHCD with value {port}",
            )
            port = port[1:]
        if re.search(r"\D", port) is not None:
            log.fatal(
                "Port numbers must be integers. "
                f'Please correct in the SHCD for cell {sheet}:{location} with value "{port}"',
            )
            sys.exit(1)
        if int(port) < 1:
            log.fatal(
                "Ports numbers must be greater than 1. Port numbering must begin at 1. "
                f'Please correct in the SHCD for cell {sheet}:{location} with value "{port}"',
            )
            sys.exit(1)
        if is_src_port:
            # Awful hack around the convention that src slot can be blank and a bmc
            # is noted by port 3 when there is physically one port.
            # NOTE: This assumes that the slot has already been corrected to "bmc"
            if sheet == "HMN" and int(port) == 3:
                warnings["shcd_port_conventions"].append(f"{sheet}:{location}")
                log.warning(
                    f'Bad slot/port convention for port "j{port}" in location {sheet}:{location}.'
                    f'This should be slot "bmc" for servers and "mgmt" for switches, and port "1".',
                )
                port = 1

    if port is None:
        log.fatal(
            "A port number must be specified. "
            f"Please correct the SHCD for {sheet}:{location} with an empty value",
        )
        exit(1)

    return int(port)


def node_model_from_shcd(factory, spreadsheet, sheets):
    """Create a list of nodes from SHCD.

    Args:
        factory: Node factory object
        spreadsheet: The SHCD spreadsheet
        sheets: An array of tabs and their corners on the spreadsheet

    Returns:
        node_list: A list of created nodes
        warnings: A list of warnings
    """
    # Generated nodes
    node_list = []
    node_name_list = []
    warnings = defaultdict(list)

    wb = load_workbook(spreadsheet, read_only=True)

    for tab in sheets:

        sheet = tab[0]
        range_start = tab[1]
        range_end = tab[2]

        log.info("---------------------------------------------")
        log.info(f"Working on tab/worksheet {sheet}")
        log.info("---------------------------------------------")
        log.info("")

        if sheet not in wb.sheetnames:
            log.fatal("")
            click.secho(f"Tab {sheet} not found in {spreadsheet.name}\n", fg="red")
            click.secho(f"Available tabs: {wb.sheetnames}", fg="red")
            sys.exit(1)

        ws = wb[sheet]
        try:
            block = ws[range_start:range_end]
        except ValueError:
            log.error("")
            click.secho(f"Bad range of cells entered for tab {sheet}.", fg="red")
            click.secho(f"{range_start}:{range_end}\n", fg="red")
            click.secho(
                "Ensure that the upper left corner (Labeled 'Source'), and the lower right corner of the table is entered.",
                fg="red",
            )
            sys.exit(1)

        #
        # Process Headers
        #
        required_header = [
            "Source",
            "Rack",
            "Location",
            "Slot",
            "Port",
            "Destination",
            "Rack",
            "Location",
            "Port",
        ]

        header = block[0]
        if len(header) == 0 or len(header) < len(required_header):
            log.fatal("")
            click.secho(
                f"Bad range of cells entered for tab {sheet}:{range_start}:{range_end}.",
                fg="red",
            )
            click.secho(
                "Not enough columns exist.\n"
                "Columns must exist in the following order, but may have other columns in between:\n"
                f"{required_header}\n"
                "Ensure that the upper left corner (Labeled 'Source'), and the lower right corner of the table is entered.",
                fg="red",
            )
            sys.exit(1)

        log.info(
            f"Expecting header with {len(required_header):>2} columns: {required_header}",
        )
        log.info(
            f"Found header with     {len(header):>2} columns: {[x.value for x in header]}",
        )
        log.info("Mapping required columns to actual.")

        start_index = 0
        for required_index in range(len(required_header)):
            found = None
            for current_index in range(start_index, len(header)):
                if header[current_index].value == required_header[required_index]:
                    found = current_index
                    break
                else:
                    found = None
                    continue
            if found is not None:
                log.info(
                    f"Required header column {required_header[required_index]} "
                    f"found in spreadsheet cell {header[current_index].coordinate}",
                )
                required_header[required_index] = found
                start_index = current_index + 1
                found = None
                continue
            else:
                log.error("")
                click.secho(
                    f"On tab {sheet}, header column {required_header[required_index]} not found.",
                    fg="red",
                )
                log.fatal("")
                click.secho(
                    f"On tab {sheet}, the header is formatted incorrectly.\n"
                    "Columns must exist in the following order, but may have other columns in between:\n"
                    f"{required_header}",
                    fg="red",
                )
                sys.exit(1)

        #
        # Process Data
        #
        block = block[1:]
        for row in block:
            # Cable source
            try:
                current_row = row[required_header[0]].row
                log.debug(f"---- Working in sheet {sheet} on row {current_row} ----")
                src_name = row[required_header[0]].value.strip()
                tmp_slot = row[required_header[3]]
                tmp_port = row[required_header[4]]
                src_rack = None
                if row[required_header[1]].value:
                    src_rack = row[required_header[1]].value.strip()
                src_elevation = None
                if row[required_header[2]].value:
                    src_elevation = row[required_header[2]].value.strip()
                src_location = NodeLocation(src_rack, src_elevation)
            except AttributeError:
                log.fatal("")
                click.secho(
                    f"Bad cell data or range of cells entered for sheet {sheet} in row {current_row} for source data.",
                    fg="red",
                )
                click.secho(
                    "Ensure the range entered does not contain empty cells.",
                    fg="red",
                )
                sys.exit(1)

            src_slot = validate_shcd_slot_data(
                tmp_slot,
                sheet,
                warnings,
                is_src_slot=True,
            )
            src_port = validate_shcd_port_data(
                tmp_port,
                sheet,
                warnings,
                is_src_port=True,
            )
            log.debug(f"Source Data:  {src_name} {src_slot} {src_port}")
            node_name = get_node_common_name(
                src_name, src_rack, src_elevation, factory.lookup_mapper()
            )
            log.debug(f"Source Name Lookup:  {node_name}")
            log.debug(f"Source rack {src_rack} in location {src_elevation}")
            node_type = get_node_type(src_name, factory.lookup_mapper())
            log.debug(f"Source Node Type Lookup:  {node_type}")

            # Create src_node if it does not exist
            src_node = None
            src_index = None
            if node_type is not None and node_name is not None:
                if node_name not in node_name_list:
                    log.info(f"Creating new node {node_name} of type {node_type}")
                    try:
                        src_node = factory.generate_node(node_type)
                    except Exception as e:
                        print(e)
                        sys.exit(1)

                    src_node.common_name(node_name)
                    src_node.location(src_location)

                    node_list.append(src_node)
                    node_name_list.append(node_name)
                else:
                    log.debug(
                        f"Node {node_name} already exists, skipping node creation.",
                    )

                src_index = node_name_list.index(node_name)
            else:
                warnings["node_type"].append(src_name)
                log.warning(
                    f"Node type for {src_name} cannot be determined by node type ({node_type}) or node name ({node_name})",
                )

            # Create the source port for the node
            src_node_port = NetworkPort(number=src_port, slot=src_slot)

            # Cable destination
<<<<<<< HEAD
            dst_name = row[required_header[5]].value.strip()

            # Create the destination slot and port for the node
            dst_slot = None  # There is no spreadsheet data and dst is always a switch
            dst_port = validate_shcd_port_data(row[required_header[8]], sheet, warnings)
=======
            try:
                dst_name = row[required_header[5]].value.strip()
                dst_slot = None  # dst is always a switch
                dst_port = validate_shcd_port_data(
                    row[required_header[8]], sheet, warnings
                )
                dst_rack = None
                if row[required_header[6]].value:
                    dst_rack = row[required_header[6]].value.strip()
                dst_elevation = None
                if row[required_header[7]].value:
                    dst_elevation = row[required_header[7]].value.strip()
                dst_location = NodeLocation(dst_rack, dst_elevation)
            except AttributeError:
                log.fatal("")
                click.secho(
                    f"Bad cell data or range of cells entered for sheet {sheet} in row {current_row} for destination data.",
                    fg="red",
                )
                click.secho(
                    "Ensure the range entered does not contain empty cells.",
                    fg="red",
                )
                sys.exit(1)

>>>>>>> d960b14e
            log.debug(f"Destination Data:  {dst_name} {dst_slot} {dst_port}")
            node_name = get_node_common_name(
                dst_name, dst_rack, dst_elevation, factory.lookup_mapper()
            )
            log.debug(f"Destination Name Lookup:  {node_name}")
            node_type = get_node_type(dst_name, factory.lookup_mapper())
            log.debug(f"Destination Node Type Lookup:  {node_type}")

            # Create dst_node if it does not exist
            dst_node = None
            dst_index = None
            if node_type is not None and node_name is not None:
                if node_name not in node_name_list:
                    log.info(f"Creating new node {node_name} of type {node_type}")
                    try:
                        dst_node = factory.generate_node(node_type)
                    except Exception as e:
                        print(e)
                        sys.exit(1)

                    dst_node.common_name(node_name)
                    dst_node.location(dst_location)

                    node_list.append(dst_node)
                    node_name_list.append(node_name)
                else:
                    log.debug(
                        f"Node {node_name} already exists, skipping node creation",
                    )

                dst_index = node_name_list.index(node_name)

            else:
                warnings["node_type"].append(dst_name)

                log.warning(
                    f"Node type for {dst_name} cannot be determined by node type ({node_type}) or node name ({node_name})",
                )

            # Create the destination port
            dst_node_port = NetworkPort(number=dst_port, slot=dst_slot)

            # Connect src_node and dst_node if possible
            if src_index is not None and dst_index is not None:
                src_node = node_list[src_index]
                dst_node = node_list[dst_index]
                try:
                    connected = src_node.connect(
                        dst_node,
                        src_port=src_node_port,
                        dst_port=dst_node_port,
                        strict=True,
                    )
                except Exception as err:
                    log.fatal(err)
                    log.fatal(
                        click.secho(
                            f"Failed to connect {src_node.common_name()} "
                            f"to {dst_node.common_name()} bi-directionally "
                            f"while working on sheet {sheet}, row {current_row}.",
                            fg="red",
                        ),
                    )
                    exit(1)

                if connected:
                    log.info(
                        f"Connected {src_node.common_name()} to {dst_node.common_name()} bi-directionally",
                    )
                else:
                    log.error(
                        click.secho(
                            f"Failed to connect {src_node.common_name()}"
                            f" to {dst_node.common_name()} bi-directionally",
                            fg="red",
                        ),
                    )
                    for node in node_list:
                        click.secho(
                            f"Node {node.id()} named {node.common_name()} connects "
                            f"to {len(node.edges())} ports on nodes: {node.edges()}",
                        )
                    log.fatal(
                        f"Failed to connect {src_node.common_name()} "
                        f"to {dst_node.common_name()} bi-directionally",
                    )
                    sys.exit(1)  # TODO: this should probably be an exception
    wb.close()

    return node_list, warnings


def node_list_warnings(node_list, warnings):
    """Print the warnings found while validating the SHCD.

    Args:
        node_list: A list of nodes
        warnings: A dictionary of warnings
    """
    dash = "-" * 60
    # Generate warnings
    # Additional warnings about the data will be entered here
    for node in node_list:
        if len(node.edges()) == 0:
            warnings["zero_connections"].append(node.common_name())

    # Print Warnings
    if warnings:
        click.secho("\nWarnings", fg="red")
        if warnings["node_type"]:
            click.secho(
                "\nNode type could not be determined for the following."
                "\nThese nodes are not currently included in the model."
                "\n(This may be a missing architectural definition/lookup or a spelling error)",
                fg="red",
            )
            click.secho(dash)
            nodes = set(warnings["node_type"])
            nodes = natsort.natsorted(nodes)
            has_mac = False
            for node in nodes:
                # If the string has a mac address in it, set to True
                if bool(re.search(r"(?:[0-9a-fA-F]:?){12}", str(node))):
                    has_mac = True
                click.secho(node, fg="bright_white")
            if has_mac is True:
                click.secho(
                    "Nodes that show up as MAC addresses might need to have LLDP enabled.",
                )
        if warnings["zero_connections"]:
            click.secho(
                "\nThe following nodes have zero connections"
                "\n(The node type may not have been found or no connections are present)",
                fg="red",
            )
            click.secho(dash)
            nodes = set(warnings["zero_connections"])
            nodes = natsort.natsorted(nodes)
            for node in nodes:
                click.secho(node, fg="bright_white")
        if warnings["rename"]:
            click.secho(
                "\nThe following nodes should be renamed",
                fg="red",
            )
            click.secho(dash)
            nodes = set()
            for x in warnings["rename"]:
                new_name = x[1]
                if new_name == "":  # pragma: no cover
                    new_name = "(could not identify node)"
                nodes.add((x[0], new_name))
            nodes = natsort.natsorted(nodes)
            for node in nodes:
                click.secho(f"{node[0]} should be renamed {node[1]}", fg="bright_white")
        if warnings["shcd_port_data"]:
            click.secho(
                '\nSHCD port definitions are using a deprecated "j" prefix'
                '\n(Remove the prepended "j" in each cell to correct)',
                fg="red",
            )
            click.secho(dash)
            port_warnings = {}
            for x in warnings["shcd_port_data"]:
                sheet = x.split(":")[0]
                cell = x.split(":")[1]
                if sheet not in port_warnings:
                    port_warnings[sheet] = []
                port_warnings[sheet].append(cell)
            for entry in port_warnings:
                click.secho(f"{entry}:{port_warnings[entry]}", fg="bright_white")
                click.secho("")
        if warnings["shcd_port_conventions"]:
            click.secho(
                "\nSHCD port convention in the HMN tab is to use port 3 to represent BMCs."
                '\n(Correct the values in the following cells to use a Slot of "bmc" and a port of "1" for servers)'
                '\n(Correct the values in the following cells to use a Slot of "mgmt" and a port of "1" for switches)',
                fg="red",
            )
            click.secho(dash)
            slot_warnings = {}
            for x in warnings["shcd_port_conventions"]:
                sheet = x.split(":")[0]
                cell = x.split(":")[1]
                if sheet not in slot_warnings:
                    slot_warnings[sheet] = []
                slot_warnings[sheet].append(cell)
            for entry in slot_warnings:
                click.secho(f"{entry}:{slot_warnings[entry]}", fg="bright_white")
                click.secho("")
        if warnings["shcd_slot_data"]:
            click.secho(
                "\nSHCD slot definitions used are either deprecated, missing or incorrect."
                '\n(Correct values in the following cells to be appropriate values of ["bmc", "ocp", "pcie-slot1, "mgmt", None]',
                fg="red",
            )
            click.secho(dash)
            slot_warnings = {}
            for x in warnings["shcd_slot_data"]:
                sheet = x.split(":")[0]
                cell = x.split(":")[1]
                if sheet not in slot_warnings:
                    slot_warnings[sheet] = []
                slot_warnings[sheet].append(cell)
            for entry in slot_warnings:
                click.secho(f"{entry}:{slot_warnings[entry]}", fg="bright_white")
                click.secho("")


def print_node_list(node_list, title):
    """Print the nodes found in the SHCD.

    Args:
        node_list: A list of nodes
        title: Title to be printed
    """
    dash = "-" * 60
    click.echo("\n")
    click.secho(f"{title} Node Connections", fg="bright_white")
    click.echo(dash)

    for node in node_list:
        click.echo(
            f"{node.id()}: {node.common_name()} connects to {len(node.edges())} nodes: {node.edges()}",
        )

    dash = "-" * 60
    click.echo("\n")
    click.secho(f"{title} Port Usage", fg="bright_white")
    click.echo(dash)

    for node in node_list:
        click.echo(f"{node.id()}: {node.common_name()} has the following port usage:")

        unused_block = []
        logical_index = 1
        for port in node.ports():
            if port is None:
                unused_block.append(logical_index)
                logical_index += 1
                continue
            if unused_block:
                if len(unused_block) == 1:
                    port_string = f"{unused_block[0]:02}==>UNUSED"
                else:
                    port_string = f"{unused_block[0]:02}-{unused_block[len(unused_block)-1]:02}==>UNUSED"
                unused_block = []  # reset
                click.secho(f"        {port_string}", fg="green")
            destination_node_name = [
                x.common_name()
                for x in node_list
                if x.id() == port["destination_node_id"]
            ]
            destination_node_name = destination_node_name[0]
            destination_port_slot = None
            if port["destination_slot"] is None:
                destination_port_slot = f'{port["destination_port"]}'
            else:
                destination_port_slot = (
                    f'{port["destination_slot"]}:{port["destination_port"]}'
                )
            if port["slot"] is None:
                port_string = f'{port["port"]:>02}==>{destination_node_name}:{destination_port_slot}'
            else:
                port_string = f'{port["slot"]}:{port["port"]}==>{destination_node_name}:{destination_port_slot}'
            click.echo(f"        {port_string}")
            logical_index += 1


def json_output(node_list, out, json_schema_file):
    """Create a schema-validated JSON Topology file from the model."""
    model = []
    for node in node_list:
        model.append(node.serialize())

    with open(json_schema_file, "r") as file:
        json_schema = json.load(file)

    validator = jsonschema.Draft7Validator(json_schema)

    try:
        validator.check_schema(json_schema)
    except jsonschema.exceptions.SchemaError as err:
        click.secho(
            f"Schema {json_schema_file} is invalid: {[x.message for x in err.context]}\n"
            "Cannot generate and write Topology JSON file.",
            fg="red",
        )
        exit(1)

    errors = sorted(validator.iter_errors(model), key=str)
    if errors:
        click.secho("Topology JSON failed schema checks:", fg="red")
        for error in errors:
            click.secho(f"    {error.message} in {error.absolute_path}", fg="red")
        exit(1)

    json_model = json.dumps(model, indent=2)
    click.echo(json_model, file=out)<|MERGE_RESOLUTION|>--- conflicted
+++ resolved
@@ -595,13 +595,6 @@
             src_node_port = NetworkPort(number=src_port, slot=src_slot)
 
             # Cable destination
-<<<<<<< HEAD
-            dst_name = row[required_header[5]].value.strip()
-
-            # Create the destination slot and port for the node
-            dst_slot = None  # There is no spreadsheet data and dst is always a switch
-            dst_port = validate_shcd_port_data(row[required_header[8]], sheet, warnings)
-=======
             try:
                 dst_name = row[required_header[5]].value.strip()
                 dst_slot = None  # dst is always a switch
@@ -627,7 +620,6 @@
                 )
                 sys.exit(1)
 
->>>>>>> d960b14e
             log.debug(f"Destination Data:  {dst_name} {dst_slot} {dst_port}")
             node_name = get_node_common_name(
                 dst_name, dst_rack, dst_elevation, factory.lookup_mapper()
