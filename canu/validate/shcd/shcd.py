--- conflicted
+++ resolved
@@ -21,10 +21,7 @@
 # OTHER DEALINGS IN THE SOFTWARE.
 """CANU commands that validate the shcd."""
 from collections import defaultdict
-<<<<<<< HEAD
 import datetime
-=======
->>>>>>> 847eadef
 import json
 import logging
 from os import path
@@ -49,29 +46,10 @@
     prog = __file__
     project_root = Path(__file__).resolve().parent.parent.parent.parent
 
-<<<<<<< HEAD
 canu_version_file = path.join(project_root, "canu", ".version")
 
 with open(canu_version_file, "r") as version_file:
     version = version_file.read().replace("\n", "")
-=======
-# Schema and Data files
-json_schema_file = os.path.join(
-    project_root, "network_modeling", "schema", "cray-system-topology-schema.json"
-)
-hardware_schema_file = os.path.join(
-    project_root, "network_modeling", "schema", "cray-network-hardware-schema.yaml"
-)
-hardware_spec_file = os.path.join(
-    project_root, "network_modeling", "models", "cray-network-hardware.yaml"
-)
-architecture_schema_file = os.path.join(
-    project_root, "network_modeling", "schema", "cray-network-architecture-schema.yaml"
-)
-architecture_spec_file = os.path.join(
-    project_root, "network_modeling", "models", "cray-network-architecture.yaml"
-)
->>>>>>> 847eadef
 
 log = logging.getLogger("validate_shcd")
 
@@ -119,11 +97,7 @@
     default="ERROR",
 )
 @click.pass_context
-<<<<<<< HEAD
 def shcd(ctx, architecture, shcd, tabs, corners, out, json_, log_):
-=======
-def shcd(ctx, architecture, shcd, tabs, corners, out, log_):
->>>>>>> 847eadef
     """Validate a SHCD file.
 
     CANU can be used to validate that an SHCD (SHasta Cabling Diagram) passes basic validation checks.
@@ -145,10 +119,7 @@
         tabs: The tabs on the SHCD file to check, e.g. 10G_25G_40G_100G,NMN,HMN.
         corners: The corners on each tab, comma separated e.g. 'J37,U227,J15,T47,J20,U167'.
         out: Filename for the JSON Topology if requested.
-<<<<<<< HEAD
         json_: Bool indicating json output
-=======
->>>>>>> 847eadef
         log_: Level of logging.
     """
     logging.basicConfig(format="%(name)s - %(levelname)s: %(message)s", level=log_)
@@ -258,13 +229,6 @@
     return sheets
 
 
-<<<<<<< HEAD
-=======
-    if out:
-        json_output(node_list, out, json_schema_file)
-
-
->>>>>>> 847eadef
 def get_node_common_name(name, rack_number, rack_elevation, mapper):
     """Map SHCD device names to hostname.
 
@@ -290,11 +254,7 @@
                 elif node[1].find("cec") != -1:
                     tmp_name = node[1] + "-" + rack_number + "-"
                 elif node[1].find("pdu") != -1:
-<<<<<<< HEAD
                     tmp_name = node[1] + rack_elevation
-=======
-                    tmp_name = node[1] + "-" + rack_number + "-"
->>>>>>> 847eadef
                 else:
                     tmp_name = node[1]
                 if tmp_name == "sw-cdu-" and not name.startswith("sw-cdu"):
@@ -644,13 +604,6 @@
                 src_elevation,
                 factory.lookup_mapper(),
             )
-<<<<<<< HEAD
-=======
-            log.debug(f"Source Data:  {src_name} {src_slot} {src_port}")
-            node_name = get_node_common_name(
-                src_name, src_rack, src_elevation, factory.lookup_mapper()
-            )
->>>>>>> 847eadef
             log.debug(f"Source Name Lookup:  {node_name}")
             log.debug(f"Source rack {src_rack} in location {src_elevation}")
             node_type = get_node_type(src_name, factory.lookup_mapper())
@@ -701,7 +654,6 @@
                     f"Node type for {src_name} cannot be determined by node type ({node_type}) or node name ({node_name})",
                 )
 
-<<<<<<< HEAD
             # If a parent is specified, need to make a connection between the src and the parent
             if parent:
                 src_parent_port = 1
@@ -782,8 +734,6 @@
                 continue
 
             log.debug(f"Source Data:  {src_name} {src_slot} {src_port}")
-=======
->>>>>>> 847eadef
             # Create the source port for the node
             src_node_port = NetworkPort(number=src_port, slot=src_slot)
 
@@ -792,13 +742,9 @@
                 dst_name = row[required_header[5]].value.strip()
                 dst_slot = None  # dst is always a switch
                 dst_port = validate_shcd_port_data(
-<<<<<<< HEAD
                     row[required_header[8]],
                     sheet,
                     warnings,
-=======
-                    row[required_header[8]], sheet, warnings
->>>>>>> 847eadef
                 )
                 dst_rack = None
                 if row[required_header[6]].value:
@@ -821,21 +767,16 @@
 
             log.debug(f"Destination Data:  {dst_name} {dst_slot} {dst_port}")
             node_name = get_node_common_name(
-<<<<<<< HEAD
                 dst_name,
                 dst_rack,
                 dst_elevation,
                 factory.lookup_mapper(),
-=======
-                dst_name, dst_rack, dst_elevation, factory.lookup_mapper()
->>>>>>> 847eadef
             )
             log.debug(f"Destination Name Lookup:  {node_name}")
             node_type = get_node_type(dst_name, factory.lookup_mapper())
             log.debug(f"Destination Node Type Lookup:  {node_type}")
 
             # Create dst_node if it does not exist
-<<<<<<< HEAD
             try:
                 dst_index = create_dst_node(
                     node_type,
@@ -849,33 +790,6 @@
                 warnings["node_type"].append(
                     f"{dst_name}@@{sheet}@@{row[required_header[5]].coordinate}",
                 )
-=======
-            dst_node = None
-            dst_index = None
-            if node_type is not None and node_name is not None:
-                if node_name not in node_name_list:
-                    log.info(f"Creating new node {node_name} of type {node_type}")
-                    try:
-                        dst_node = factory.generate_node(node_type)
-                    except Exception as e:
-                        print(e)
-                        sys.exit(1)
-
-                    dst_node.common_name(node_name)
-                    dst_node.location(dst_location)
-
-                    node_list.append(dst_node)
-                    node_name_list.append(node_name)
-                else:
-                    log.debug(
-                        f"Node {node_name} already exists, skipping node creation"
-                    )
-
-                dst_index = node_name_list.index(node_name)
-
-            else:
-                warnings["node_type"].append(dst_name)
->>>>>>> 847eadef
 
                 log.warning(
                     f"Node type for {dst_name} cannot be determined by node type ({node_type}) or node name ({node_name})",
@@ -1211,7 +1125,6 @@
                 port_string = f'{port["port"]:>02}==>{destination_node_name}:{destination_port_slot}'
             else:
                 port_string = f'{port["slot"]}:{port["port"]}==>{destination_node_name}:{destination_port_slot}'
-<<<<<<< HEAD
             click.echo(f"        {port_string}", file=out)
             logical_index += 1
 
@@ -1234,39 +1147,4 @@
     factory.validate_paddle(paddle)
 
     json_model = json.dumps(paddle, indent=2)
-=======
-            click.echo(f"        {port_string}")
-            logical_index += 1
-
-
-def json_output(node_list, out, json_schema_file):
-    """Create a schema-validated JSON Topology file from the model."""
-    model = []
-    for node in node_list:
-        model.append(node.serialize())
-
-    with open(json_schema_file, "r") as file:
-        json_schema = json.load(file)
-
-    validator = jsonschema.Draft7Validator(json_schema)
-
-    try:
-        validator.check_schema(json_schema)
-    except jsonschema.exceptions.SchemaError as err:
-        click.secho(
-            f"Schema {json_schema_file} is invalid: {[x.message for x in err.context]}\n"
-            "Cannot generate and write Topology JSON file.",
-            fg="red",
-        )
-        exit(1)
-
-    errors = sorted(validator.iter_errors(model), key=str)
-    if errors:
-        click.secho("Topology JSON failed schema checks:", fg="red")
-        for error in errors:
-            click.secho(f"    {error.message} in {error.absolute_path}", fg="red")
-        exit(1)
-
-    json_model = json.dumps(model, indent=2)
->>>>>>> 847eadef
     click.echo(json_model, file=out)