# MIT License
#
# (C) Copyright [2022] Hewlett Packard Enterprise Development LP
#
# Permission is hereby granted, free of charge, to any person obtaining a
# copy of this software and associated documentation files (the "Software"),
# to deal in the Software without restriction, including without limitation
# the rights to use, copy, modify, merge, publish, distribute, sublicense,
# and/or sell copies of the Software, and to permit persons to whom the
# Software is furnished to do so, subject to the following conditions:
#
# The above copyright notice and this permission notice shall be included
# in all copies or substantial portions of the Software.
#
# THE SOFTWARE IS PROVIDED "AS IS", WITHOUT WARRANTY OF ANY KIND, EXPRESS OR
# IMPLIED, INCLUDING BUT NOT LIMITED TO THE WARRANTIES OF MERCHANTABILITY,
# FITNESS FOR A PARTICULAR PURPOSE AND NONINFRINGEMENT. IN NO EVENT SHALL
# THE AUTHORS OR COPYRIGHT HOLDERS BE LIABLE FOR ANY CLAIM, DAMAGES OR
# OTHER LIABILITY, WHETHER IN AN ACTION OF CONTRACT, TORT OR OTHERWISE,
# ARISING FROM, OUT OF OR IN CONNECTION WITH THE SOFTWARE OR THE USE OR
# OTHER DEALINGS IN THE SOFTWARE.
"""CANU commands that generate the config of the entire Shasta network."""
import json
import os
from os import environ, makedirs, path
from pathlib import Path
import sys

import click
from click_help_colors import HelpColorsCommand
from click_option_group import optgroup, RequiredMutuallyExclusiveOptionGroup
from jinja2 import Environment, FileSystemLoader, StrictUndefined
from network_modeling.NetworkNodeFactory import NetworkNodeFactory
import requests
from ruamel.yaml import YAML
import urllib3

from canu.generate.switch.config.config import (
    generate_switch_config,
    get_shasta_name,
    parse_sls_for_config,
    rename_sls_hostnames,
)
from canu.utils.cache import cache_directory
from canu.validate.paddle.paddle import node_model_from_paddle
from canu.validate.shcd.shcd import node_model_from_shcd, shcd_to_sheets

yaml = YAML()

# To disable warnings about unsecured HTTPS requests
urllib3.disable_warnings(urllib3.exceptions.InsecureRequestWarning)


# Get project root directory
if getattr(sys, "frozen", False) and hasattr(sys, "_MEIPASS"):  # pragma: no cover
    project_root = sys._MEIPASS
else:
    prog = __file__
    project_root = Path(__file__).resolve().parent.parent.parent.parent.parent

# Schema and Data files
canu_cache_file = path.join(cache_directory(), "canu_cache.yaml")
canu_config_file = path.join(project_root, "canu", "canu.yaml")

# Import templates
network_templates_folder = path.join(
    project_root,
    "network_modeling",
    "configs",
    "templates",
)
env = Environment(
    loader=FileSystemLoader(network_templates_folder),
    undefined=StrictUndefined,
)

# Get CSM versions from canu.yaml
with open(canu_config_file, "r") as file:
    canu_config = yaml.load(file)

csm_options = canu_config["csm_versions"]


@click.command(
    cls=HelpColorsCommand,
    help_headers_color="yellow",
    help_options_color="blue",
)
@click.option(
    "--csm",
    type=click.Choice(csm_options),
    help="CSM network version",
    prompt="CSM network version",
    required=True,
    show_choices=True,
)
@click.option(
    "--architecture",
    "-a",
    type=click.Choice(["Full", "TDS", "V1"], case_sensitive=False),
    help="CSM architecture",
)
@optgroup.group(
    "Network input source",
    cls=RequiredMutuallyExclusiveOptionGroup,
)
@optgroup.option(
    "--ccj",
    help="Paddle CCJ file",
    type=click.File("rb"),
)
@optgroup.option(
    "--shcd",
    help="SHCD file",
    type=click.File("rb"),
)
@click.option(
    "--tabs",
    help="The tabs on the SHCD file to check, e.g. 10G_25G_40G_100G,NMN,HMN.",
)
@click.option(
    "--corners",
    help="The corners on each tab, comma separated e.g. 'J37,U227,J15,T47,J20,U167'.",
)
@click.option(
    "--sls-file",
    help="File containing system SLS JSON data.",
    type=click.File("r"),
)
@click.option(
    "--auth-token",
    envvar="SLS_TOKEN",
    help="Token for SLS authentication",
)
@click.option("--sls-address", default="api-gw-service-nmn.local", show_default=True)
@click.option(
    "--folder",
    help="Folder to store config files",
    required=True,
    prompt="Folder for configs",
)
@click.option(
    "--custom-config",
    help="Custom switch configuration",
    type=click.Path(),
)
@click.pass_context
def config(
    ctx,
    csm,
    architecture,
    ccj,
    shcd,
    tabs,
    corners,
    sls_file,
    auth_token,
    sls_address,
    folder,
    custom_config,
):
    """Generate the config of all switches (Aruba, Dell, or Mellanox) on the network using the SHCD.

    In order to generate network switch config, a valid SHCD must be passed in and system variables must be read in from either
    an SLS output file or the SLS API.

    ## CSI Input

    - In order to parse network data using SLS, pass in the file containing SLS JSON data (normally sls_file.json) using the '--sls-file' flag

    - If used, CSI-generated sls_input_file.json file is generally stored in one of two places depending on how far the system is in the install process.

    - Early in the install process, when running off of the LiveCD the sls_input_file.json file is normally found in the the directory '/var/www/ephemeral/prep/SYSTEMNAME/'

    - Later in the install process, the sls_file.json file is generally in '/mnt/pitdata/prep/SYSTEMNAME/'


    ## SLS API Input

    - To parse the Shasta SLS API for IP addresses, ensure that you have a valid token.

    - The token file can either be passed in with the '--auth-token TOKEN_FILE' flag, or it can be automatically read if the environmental variable 'SLS_TOKEN' is set.

    - The SLS address is default set to 'api-gw-service-nmn.local'.

    - if you are operating on a system with a different address, you can set it with the '--sls-address SLS_ADDRESS' flag.


    ## SHCD Input

    - Use the '--tabs' flag to select which tabs on the spreadsheet will be included.

    - The '--corners' flag is used to input the upper left and lower right corners of the table on each tab of the worksheet. If the corners are not specified, you will be prompted to enter them for each tab.

    - The table should contain the 11 headers: Source, Rack, Location, Slot, (Blank), Port, Destination, Rack, Location, (Blank), Port.


    Use the '--folder FOLDERNAME' flag to output all the switch configs to a folder.

    ----------
    \f
    # noqa: D301, B950

    Args:
        ctx: CANU context settings
        csm: CSM version
        architecture: CSM architecture
        ccj: Paddle CCJ file
        shcd: SHCD file
        tabs: The tabs on the SHCD file to check, e.g. 10G_25G_40G_100G,NMN,HMN.
        corners: The corners on each tab, comma separated e.g. 'J37,U227,J15,T47,J20,U167'.
        sls_file: Directory containing the CSI json file
        auth_token: Token for SLS authentication
        sls_address: The address of SLS
        folder: Folder to store config files
    """
    # SHCD Parsing
    if shcd:
        try:
            sheets = shcd_to_sheets(shcd, tabs, corners)
        except Exception:
            return
        if not architecture:
            architecture = click.prompt(
                "Please enter the tabs to check separated by a comma, e.g. 10G_25G_40G_100G,NMN,HMN.",
                type=click.Choice(["Full", "TDS", "V1"], case_sensitive=False),
            )

    # Paddle Parsing
    else:
        ccj_json = json.load(ccj)
        architecture = ccj_json.get("architecture")

        if architecture is None:
            click.secho(
                "The key 'architecture' is missing from the CCJ. Ensure that you are using a validated CCJ.",
                fg="red",
            )
            return

    if architecture.lower() == "full" or architecture == "network_v2":
        architecture = "network_v2"
        template_folder = "full"
        vendor_folder = "aruba"
    elif architecture.lower() == "tds" or architecture == "network_v2_tds":
        architecture = "network_v2_tds"
        template_folder = "tds"
        vendor_folder = "aruba"
    elif architecture.lower() == "v1" or architecture == "network_v1":
        architecture = "network_v1"
        template_folder = "full"
        vendor_folder = "dellmellanox"

    # Create Node factory
    factory = NetworkNodeFactory(architecture_version=architecture)
    if shcd:
        # Get nodes from SHCD
        network_node_list, network_warnings = node_model_from_shcd(
            factory=factory,
            spreadsheet=shcd,
            sheets=sheets,
        )
    else:
        network_node_list, network_warnings = node_model_from_paddle(factory, ccj_json)

    # Parse SLS input file.
    if sls_file:
        try:
            input_json = json.load(sls_file)
        except (json.JSONDecodeError, UnicodeDecodeError):
            click.secho(
                f"The file {sls_file.name} is not valid JSON.",
                fg="red",
            )
            return

        # Format the input to be like the SLS JSON
        sls_json = [
            network[x] for network in [input_json.get("Networks", {})] for x in network
        ]

    else:
        # Get SLS config
        token = environ.get("SLS_TOKEN")

        # Token file takes precedence over the environmental variable
        if auth_token != token:
            try:
                with open(auth_token) as f:
                    data = json.load(f)
                    token = data["access_token"]

            except Exception:
                click.secho(
                    "Invalid token file, generate another token or try again.",
                    fg="white",
                    bg="red",
                )
                return

        # SLS
        url = "https://" + sls_address + "/apis/sls/v1/networks"
        try:
            response = requests.get(
                url,
                headers={
                    "Content-Type": "application/json",
                    "Authorization": f"Bearer {token}",
                },
                verify=False,
            )
            response.raise_for_status()

            sls_json = response.json()

        except requests.exceptions.ConnectionError:
            return click.secho(
                f"Error connecting to SLS {sls_address}, check the address or pass in a new address using --sls-address.",
                fg="white",
                bg="red",
            )
        except requests.exceptions.HTTPError:
            bad_token_reason = (
                "environmental variable 'SLS_TOKEN' is correct."
                if auth_token == token
                else "token is valid, or generate a new one."
            )
            return click.secho(
                f"Error connecting SLS {sls_address}, check that the {bad_token_reason}",
                fg="white",
                bg="red",
            )
    sls_variables = parse_sls_for_config(sls_json)

    # For versions of csm < 1.2, the SLS Hostnames need to be renamed
    if csm:
        if float(csm) < 1.2:
            sls_variables = rename_sls_hostnames(sls_variables)

<<<<<<< HEAD
=======
    if override:
        try:
            with open(os.path.join(override), "r") as f:
                override = yaml.load(f)
        except FileNotFoundError:
            click.secho(
                "The override yaml file was not found, check that you entered the right file name and path.",
                fg="red",
            )
            sys.exit(1)

>>>>>>> 0362eee6
    # make folder
    if not path.exists(folder):
        makedirs(folder)
    all_devices = {
        "cdu",
        "cec",
        "cmm",
        "leaf",
        "leaf-bmc",
        "master",
        "spine",
        "storage",
        "uan",
        "worker",
    }
    config_devices = set()
    all_unknown = []
    for node in network_node_list:
        switch_name = node.common_name()
        node_shasta_name = get_shasta_name(switch_name, factory.lookup_mapper())

        if node_shasta_name in ["sw-cdu", "sw-leaf-bmc", "sw-leaf", "sw-spine"]:

            switch_config, devices, unknown = generate_switch_config(
                csm,
                architecture,
                network_node_list,
                factory,
                switch_name,
                sls_variables,
                template_folder,
                vendor_folder,
                custom_config,
            )
            all_unknown.extend(unknown)
            config_devices.update(devices)
            with open(f"{folder}/{switch_name}.cfg", "w+") as f:
                f.write(switch_config)
            if "# custom config" in switch_config:
                click.secho(f"{switch_name} Custom Config Generated", fg="yellow")
            else:
                click.secho(f"{switch_name} Config Generated", fg="bright_white")
    missing_devices = all_devices.difference(config_devices)
    dash = "-" * 60
    if len(missing_devices) > 0:
        click.secho("\nWarning", fg="red")

        click.secho(
            "\nThe following devices typically exist, but were not found in the current configuration.",
            fg="red",
        )
        click.secho(
            "If the network is supposed to have these devices, check the SHCD to ensure all tabs were included.",
            fg="red",
        )
        click.secho(
            "If the network does not contain these devices, disregard this warning.",
        )
        click.secho(dash)
        for x in missing_devices:
            click.secho(x, fg="bright_white")

    if len(all_unknown) > 0:
        click.secho("\nWarning", fg="red")

        click.secho(
            "\nThe following devices were discovered in the input data, but the CANU model cannot determine "
            + "the type and generate a configuration.\nApplying this configuration without considering these "
            + "devices will likely result in loss of contact with these devices."
            + "\nEnsure valid input, submit a bug to CANU and manually add these devices to the configuration.",
            fg="red",
        )
        click.secho(dash)
        for x in all_unknown:
            click.secho(x, fg="bright_white")

    return<|MERGE_RESOLUTION|>--- conflicted
+++ resolved
@@ -21,7 +21,6 @@
 # OTHER DEALINGS IN THE SOFTWARE.
 """CANU commands that generate the config of the entire Shasta network."""
 import json
-import os
 from os import environ, makedirs, path
 from pathlib import Path
 import sys
@@ -213,6 +212,7 @@
         auth_token: Token for SLS authentication
         sls_address: The address of SLS
         folder: Folder to store config files
+        custom_config: Config file that is merged with the generated config.
     """
     # SHCD Parsing
     if shcd:
@@ -337,20 +337,6 @@
         if float(csm) < 1.2:
             sls_variables = rename_sls_hostnames(sls_variables)
 
-<<<<<<< HEAD
-=======
-    if override:
-        try:
-            with open(os.path.join(override), "r") as f:
-                override = yaml.load(f)
-        except FileNotFoundError:
-            click.secho(
-                "The override yaml file was not found, check that you entered the right file name and path.",
-                fg="red",
-            )
-            sys.exit(1)
-
->>>>>>> 0362eee6
     # make folder
     if not path.exists(folder):
         makedirs(folder)
