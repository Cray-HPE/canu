--- conflicted
+++ resolved
@@ -212,11 +212,7 @@
         auth_token: Token for SLS authentication
         sls_address: The address of SLS
         folder: Folder to store config files
-<<<<<<< HEAD
-        custom_config: Config file that is merged with the generated config.
-=======
         custom_config: yaml file containing customized switch configurations which is merged with the generated config.
->>>>>>> 90cb40ef
     """
     # SHCD Parsing
     if shcd:
@@ -379,16 +375,11 @@
             config_devices.update(devices)
             with open(f"{folder}/{switch_name}.cfg", "w+") as f:
                 f.write(switch_config)
-<<<<<<< HEAD
-            if "# custom config" in switch_config:
-                click.secho(f"{switch_name} Custom Config Generated", fg="yellow")
-=======
             if "# Custom configurations" in switch_config:
                 click.secho(
                     f"{switch_name} Customized Configurations have been detected in the generated switch configurations",
                     fg="yellow",
                 )
->>>>>>> 90cb40ef
             else:
                 click.secho(f"{switch_name} Config Generated", fg="bright_white")
     missing_devices = all_devices.difference(config_devices)
