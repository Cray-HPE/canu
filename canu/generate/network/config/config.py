# MIT License
#
# (C) Copyright [2022] Hewlett Packard Enterprise Development LP
#
# Permission is hereby granted, free of charge, to any person obtaining a
# copy of this software and associated documentation files (the "Software"),
# to deal in the Software without restriction, including without limitation
# the rights to use, copy, modify, merge, publish, distribute, sublicense,
# and/or sell copies of the Software, and to permit persons to whom the
# Software is furnished to do so, subject to the following conditions:
#
# The above copyright notice and this permission notice shall be included
# in all copies or substantial portions of the Software.
#
# THE SOFTWARE IS PROVIDED "AS IS", WITHOUT WARRANTY OF ANY KIND, EXPRESS OR
# IMPLIED, INCLUDING BUT NOT LIMITED TO THE WARRANTIES OF MERCHANTABILITY,
# FITNESS FOR A PARTICULAR PURPOSE AND NONINFRINGEMENT. IN NO EVENT SHALL
# THE AUTHORS OR COPYRIGHT HOLDERS BE LIABLE FOR ANY CLAIM, DAMAGES OR
# OTHER LIABILITY, WHETHER IN AN ACTION OF CONTRACT, TORT OR OTHERWISE,
# ARISING FROM, OUT OF OR IN CONNECTION WITH THE SOFTWARE OR THE USE OR
# OTHER DEALINGS IN THE SOFTWARE.
"""CANU commands that generate the config of the entire Shasta network."""
import json
<<<<<<< HEAD
import os
=======
>>>>>>> f7edac77
from os import environ, makedirs, path
from pathlib import Path
import sys

import click
from click_help_colors import HelpColorsCommand
from click_option_group import optgroup, RequiredMutuallyExclusiveOptionGroup
from jinja2 import Environment, FileSystemLoader, StrictUndefined
from network_modeling.NetworkNodeFactory import NetworkNodeFactory
import requests
from ruamel.yaml import YAML
import urllib3

from canu.generate.switch.config.config import (
    generate_switch_config,
    get_shasta_name,
    parse_sls_for_config,
    rename_sls_hostnames,
)
from canu.utils.cache import cache_directory
from canu.validate.paddle.paddle import node_model_from_paddle
from canu.validate.shcd.shcd import node_model_from_shcd, shcd_to_sheets

yaml = YAML()

# To disable warnings about unsecured HTTPS requests
urllib3.disable_warnings(urllib3.exceptions.InsecureRequestWarning)


# Get project root directory
if getattr(sys, "frozen", False) and hasattr(sys, "_MEIPASS"):  # pragma: no cover
    project_root = sys._MEIPASS
else:
    prog = __file__
    project_root = Path(__file__).resolve().parent.parent.parent.parent.parent

# Schema and Data files
canu_cache_file = path.join(cache_directory(), "canu_cache.yaml")
canu_config_file = path.join(project_root, "canu", "canu.yaml")

# Import templates
network_templates_folder = path.join(
    project_root,
    "network_modeling",
    "configs",
    "templates",
)
env = Environment(
    loader=FileSystemLoader(network_templates_folder),
    undefined=StrictUndefined,
)

# Get CSM versions from canu.yaml
with open(canu_config_file, "r") as file:
    canu_config = yaml.load(file)

csm_options = canu_config["csm_versions"]


@click.command(
    cls=HelpColorsCommand,
    help_headers_color="yellow",
    help_options_color="blue",
)
@click.option(
    "--csm",
    type=click.Choice(csm_options),
    help="CSM network version",
    prompt="CSM network version",
    required=True,
    show_choices=True,
)
@click.option(
    "--architecture",
    "-a",
    type=click.Choice(["Full", "TDS", "V1"], case_sensitive=False),
    help="CSM architecture",
)
@optgroup.group(
    "Network input source",
    cls=RequiredMutuallyExclusiveOptionGroup,
)
@optgroup.option(
    "--ccj",
    help="Paddle CCJ file",
    type=click.File("rb"),
)
@optgroup.option(
    "--shcd",
    help="SHCD file",
    type=click.File("rb"),
)
@click.option(
    "--tabs",
    help="The tabs on the SHCD file to check, e.g. 10G_25G_40G_100G,NMN,HMN.",
)
@click.option(
    "--corners",
    help="The corners on each tab, comma separated e.g. 'J37,U227,J15,T47,J20,U167'.",
)
@click.option(
    "--sls-file",
    help="File containing system SLS JSON data.",
    type=click.File("r"),
)
@click.option(
    "--auth-token",
    envvar="SLS_TOKEN",
    help="Token for SLS authentication",
)
@click.option("--sls-address", default="api-gw-service-nmn.local", show_default=True)
@click.option(
    "--folder",
    help="Folder to store config files",
    required=True,
    prompt="Folder for configs",
)
@click.option(
<<<<<<< HEAD
    "--override",
    help="Switch configuration override",
=======
    "--custom-config",
    help="Custom switch configuration",
>>>>>>> f7edac77
    type=click.Path(),
)
@click.pass_context
def config(
    ctx,
    csm,
    architecture,
    ccj,
    shcd,
    tabs,
    corners,
    sls_file,
    auth_token,
    sls_address,
    folder,
<<<<<<< HEAD
    override,
=======
    custom_config,
>>>>>>> f7edac77
):
    """Generate the config of all switches (Aruba, Dell, or Mellanox) on the network using the SHCD.

    In order to generate network switch config, a valid SHCD must be passed in and system variables must be read in from either
    an SLS output file or the SLS API.

    ## CSI Input

    - In order to parse network data using SLS, pass in the file containing SLS JSON data (normally sls_file.json) using the '--sls-file' flag

    - If used, CSI-generated sls_input_file.json file is generally stored in one of two places depending on how far the system is in the install process.

    - Early in the install process, when running off of the LiveCD the sls_input_file.json file is normally found in the the directory '/var/www/ephemeral/prep/SYSTEMNAME/'

    - Later in the install process, the sls_file.json file is generally in '/mnt/pitdata/prep/SYSTEMNAME/'
<<<<<<< HEAD


=======


>>>>>>> f7edac77
    ## SLS API Input

    - To parse the Shasta SLS API for IP addresses, ensure that you have a valid token.

    - The token file can either be passed in with the '--auth-token TOKEN_FILE' flag, or it can be automatically read if the environmental variable 'SLS_TOKEN' is set.

    - The SLS address is default set to 'api-gw-service-nmn.local'.

    - if you are operating on a system with a different address, you can set it with the '--sls-address SLS_ADDRESS' flag.


    ## SHCD Input

    - Use the '--tabs' flag to select which tabs on the spreadsheet will be included.

    - The '--corners' flag is used to input the upper left and lower right corners of the table on each tab of the worksheet. If the corners are not specified, you will be prompted to enter them for each tab.

    - The table should contain the 11 headers: Source, Rack, Location, Slot, (Blank), Port, Destination, Rack, Location, (Blank), Port.


    Use the '--folder FOLDERNAME' flag to output all the switch configs to a folder.

    ----------
    \f
    # noqa: D301, B950

    Args:
        ctx: CANU context settings
        csm: CSM version
        architecture: CSM architecture
        ccj: Paddle CCJ file
        shcd: SHCD file
        tabs: The tabs on the SHCD file to check, e.g. 10G_25G_40G_100G,NMN,HMN.
        corners: The corners on each tab, comma separated e.g. 'J37,U227,J15,T47,J20,U167'.
        sls_file: Directory containing the CSI json file
        auth_token: Token for SLS authentication
        sls_address: The address of SLS
        folder: Folder to store config files
<<<<<<< HEAD
        override: Input file that defines what config should be ignored
=======
        custom_config: yaml file containing customized switch configurations which is merged with the generated config.
>>>>>>> f7edac77
    """
    # SHCD Parsing
    if shcd:
        try:
            sheets = shcd_to_sheets(shcd, tabs, corners)
        except Exception:
            return
        if not architecture:
            architecture = click.prompt(
                "Please enter the tabs to check separated by a comma, e.g. 10G_25G_40G_100G,NMN,HMN.",
                type=click.Choice(["Full", "TDS", "V1"], case_sensitive=False),
            )

    # Paddle Parsing
    else:
        ccj_json = json.load(ccj)
        architecture = ccj_json.get("architecture")

        if architecture is None:
            click.secho(
                "The key 'architecture' is missing from the CCJ. Ensure that you are using a validated CCJ.",
                fg="red",
            )
            return

    if architecture.lower() == "full" or architecture == "network_v2":
        architecture = "network_v2"
        template_folder = "full"
        vendor_folder = "aruba"
    elif architecture.lower() == "tds" or architecture == "network_v2_tds":
        architecture = "network_v2_tds"
        template_folder = "tds"
        vendor_folder = "aruba"
    elif architecture.lower() == "v1" or architecture == "network_v1":
        architecture = "network_v1"
        template_folder = "full"
        vendor_folder = "dellmellanox"

    # Create Node factory
    factory = NetworkNodeFactory(architecture_version=architecture)
    if shcd:
        # Get nodes from SHCD
        network_node_list, network_warnings = node_model_from_shcd(
            factory=factory,
            spreadsheet=shcd,
            sheets=sheets,
        )
    else:
        network_node_list, network_warnings = node_model_from_paddle(factory, ccj_json)

    # Parse SLS input file.
    if sls_file:
        try:
            input_json = json.load(sls_file)
        except (json.JSONDecodeError, UnicodeDecodeError):
            click.secho(
                f"The file {sls_file.name} is not valid JSON.",
                fg="red",
            )
            return

        # Format the input to be like the SLS JSON
        sls_json = [
            network[x] for network in [input_json.get("Networks", {})] for x in network
        ]

    else:
        # Get SLS config
        token = environ.get("SLS_TOKEN")

        # Token file takes precedence over the environmental variable
        if auth_token != token:
            try:
                with open(auth_token) as f:
                    data = json.load(f)
                    token = data["access_token"]

            except Exception:
                click.secho(
                    "Invalid token file, generate another token or try again.",
                    fg="white",
                    bg="red",
                )
                return

        # SLS
        url = "https://" + sls_address + "/apis/sls/v1/networks"
        try:
            response = requests.get(
                url,
                headers={
                    "Content-Type": "application/json",
                    "Authorization": f"Bearer {token}",
                },
                verify=False,
            )
            response.raise_for_status()

            sls_json = response.json()

        except requests.exceptions.ConnectionError:
            return click.secho(
                f"Error connecting to SLS {sls_address}, check the address or pass in a new address using --sls-address.",
                fg="white",
                bg="red",
            )
        except requests.exceptions.HTTPError:
            bad_token_reason = (
                "environmental variable 'SLS_TOKEN' is correct."
                if auth_token == token
                else "token is valid, or generate a new one."
            )
            return click.secho(
                f"Error connecting SLS {sls_address}, check that the {bad_token_reason}",
                fg="white",
                bg="red",
            )
    sls_variables = parse_sls_for_config(sls_json)

    # For versions of csm < 1.2, the SLS Hostnames need to be renamed
    if csm:
        if float(csm) < 1.2:
            sls_variables = rename_sls_hostnames(sls_variables)

    if override:
        try:
            with open(os.path.join(override), "r") as f:
                override = yaml.load(f)
        except FileNotFoundError:
            click.secho(
                "The override yaml file was not found, check that you entered the right file name and path.",
                fg="red",
            )
            exit(1)

    # make folder
    if not path.exists(folder):
        makedirs(folder)
    all_devices = {
        "cdu",
        "cec",
        "cmm",
        "leaf",
        "leaf-bmc",
        "master",
        "spine",
        "storage",
        "uan",
        "worker",
    }
    config_devices = set()
    all_unknown = []
    for node in network_node_list:
        switch_name = node.common_name()
        node_shasta_name = get_shasta_name(switch_name, factory.lookup_mapper())

        if node_shasta_name in ["sw-cdu", "sw-leaf-bmc", "sw-leaf", "sw-spine"]:

            switch_config, devices, unknown = generate_switch_config(
                csm,
                architecture,
                network_node_list,
                factory,
                switch_name,
                sls_variables,
                template_folder,
                vendor_folder,
<<<<<<< HEAD
                override,
=======
                custom_config,
>>>>>>> f7edac77
            )
            all_unknown.extend(unknown)
            config_devices.update(devices)
            with open(f"{folder}/{switch_name}.cfg", "w+") as f:
                f.write(switch_config)
<<<<<<< HEAD
            if "# OVERRIDE" in switch_config:
                click.secho(f"{switch_name} Override Config Generated", fg="yellow")
=======
            if "# Custom configurations" in switch_config:
                click.secho(
                    f"{switch_name} Customized Configurations have been detected in the generated switch configurations",
                    fg="yellow",
                )
>>>>>>> f7edac77
            else:
                click.secho(f"{switch_name} Config Generated", fg="bright_white")
    missing_devices = all_devices.difference(config_devices)
    dash = "-" * 60
    if len(missing_devices) > 0:
        click.secho("\nWarning", fg="red")

        click.secho(
            "\nThe following devices typically exist, but were not found in the current configuration.",
            fg="red",
        )
        click.secho(
            "If the network is supposed to have these devices, check the SHCD to ensure all tabs were included.",
            fg="red",
        )
        click.secho(
            "If the network does not contain these devices, disregard this warning.",
        )
        click.secho(dash)
        for x in missing_devices:
            click.secho(x, fg="bright_white")

    if len(all_unknown) > 0:
        click.secho("\nWarning", fg="red")

        click.secho(
            "\nThe following devices were discovered in the input data, but the CANU model cannot determine "
            + "the type and generate a configuration.\nApplying this configuration without considering these "
            + "devices will likely result in loss of contact with these devices."
            + "\nEnsure valid input, submit a bug to CANU and manually add these devices to the configuration.",
            fg="red",
        )
        click.secho(dash)
        for x in all_unknown:
            click.secho(x, fg="bright_white")

    return<|MERGE_RESOLUTION|>--- conflicted
+++ resolved
@@ -21,10 +21,6 @@
 # OTHER DEALINGS IN THE SOFTWARE.
 """CANU commands that generate the config of the entire Shasta network."""
 import json
-<<<<<<< HEAD
-import os
-=======
->>>>>>> f7edac77
 from os import environ, makedirs, path
 from pathlib import Path
 import sys
@@ -143,13 +139,8 @@
     prompt="Folder for configs",
 )
 @click.option(
-<<<<<<< HEAD
-    "--override",
-    help="Switch configuration override",
-=======
     "--custom-config",
     help="Custom switch configuration",
->>>>>>> f7edac77
     type=click.Path(),
 )
 @click.pass_context
@@ -165,11 +156,7 @@
     auth_token,
     sls_address,
     folder,
-<<<<<<< HEAD
-    override,
-=======
     custom_config,
->>>>>>> f7edac77
 ):
     """Generate the config of all switches (Aruba, Dell, or Mellanox) on the network using the SHCD.
 
@@ -185,13 +172,8 @@
     - Early in the install process, when running off of the LiveCD the sls_input_file.json file is normally found in the the directory '/var/www/ephemeral/prep/SYSTEMNAME/'
 
     - Later in the install process, the sls_file.json file is generally in '/mnt/pitdata/prep/SYSTEMNAME/'
-<<<<<<< HEAD
-
-
-=======
-
-
->>>>>>> f7edac77
+
+
     ## SLS API Input
 
     - To parse the Shasta SLS API for IP addresses, ensure that you have a valid token.
@@ -230,11 +212,7 @@
         auth_token: Token for SLS authentication
         sls_address: The address of SLS
         folder: Folder to store config files
-<<<<<<< HEAD
-        override: Input file that defines what config should be ignored
-=======
         custom_config: yaml file containing customized switch configurations which is merged with the generated config.
->>>>>>> f7edac77
     """
     # SHCD Parsing
     if shcd:
@@ -358,17 +336,6 @@
     if csm:
         if float(csm) < 1.2:
             sls_variables = rename_sls_hostnames(sls_variables)
-
-    if override:
-        try:
-            with open(os.path.join(override), "r") as f:
-                override = yaml.load(f)
-        except FileNotFoundError:
-            click.secho(
-                "The override yaml file was not found, check that you entered the right file name and path.",
-                fg="red",
-            )
-            exit(1)
 
     # make folder
     if not path.exists(folder):
@@ -402,26 +369,17 @@
                 sls_variables,
                 template_folder,
                 vendor_folder,
-<<<<<<< HEAD
-                override,
-=======
                 custom_config,
->>>>>>> f7edac77
             )
             all_unknown.extend(unknown)
             config_devices.update(devices)
             with open(f"{folder}/{switch_name}.cfg", "w+") as f:
                 f.write(switch_config)
-<<<<<<< HEAD
-            if "# OVERRIDE" in switch_config:
-                click.secho(f"{switch_name} Override Config Generated", fg="yellow")
-=======
             if "# Custom configurations" in switch_config:
                 click.secho(
                     f"{switch_name} Customized Configurations have been detected in the generated switch configurations",
                     fg="yellow",
                 )
->>>>>>> f7edac77
             else:
                 click.secho(f"{switch_name} Config Generated", fg="bright_white")
     missing_devices = all_devices.difference(config_devices)
