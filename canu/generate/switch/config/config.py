--- conflicted
+++ resolved
@@ -393,10 +393,7 @@
 
     if override:
         click.secho(f"{switch_name} Override Switch Config", fg="yellow")
-<<<<<<< HEAD
-=======
     else:
->>>>>>> 3947c39b
         click.secho(f"{switch_name} Switch Config", fg="bright_white")
     click.echo(switch_config, file=out)
     return
@@ -594,64 +591,6 @@
         devices.add(node["subtype"])
 
     if override:
-<<<<<<< HEAD
-        try:
-            with open(os.path.join(override), "r") as f:
-                options_file = os.path.join(
-                    project_root,
-                    "canu",
-                    "validate",
-                    "switch",
-                    "config",
-                    "options.yaml",
-                )
-                override_tags = yaml.load(f)
-                if switch_name in override_tags:
-                    options = yaml.load(open(options_file))
-                    host = Host(switch_name, "aoscx", options)
-                    override_config = """# OVERRIDE CONFIG
-# The configuration below has been ignored and is not included in the GENERATED CONFIG
-"""
-                    override_config_hier = HConfig(host=host)
-                    override_config_hier.load_from_string(switch_config).add_tags(
-                        override_tags[switch_name],
-                    )
-                    for line in override_config_hier.all_children_sorted_by_tags(
-                        "override",
-                        None,
-                    ):
-                        override_config = (
-                            override_config + "\n" + "#" + line.cisco_style_text()
-                        )
-                    override_config = (
-                        override_config
-                        + """
-# GENERATED CONFIG
-# """
-                    )
-                    for line in override_config_hier.all_children_sorted_by_tags(
-                        None,
-                        "override",
-                    ):
-                        # add two spaces to indented config to match aruba formatting.
-                        if line.cisco_style_text().startswith("  "):
-                            override_config = (
-                                override_config + "\n" + "  " + line.cisco_style_text()
-                            )
-                        else:
-                            override_config = (
-                                override_config + "\n" + line.cisco_style_text()
-                            )
-
-                    return override_config, devices
-        except FileNotFoundError:
-            click.secho(
-                "The override yaml file was not found, check that you entered the right file name and path.",
-                fg="red",
-            )
-            exit(1)
-
-=======
         options_file = os.path.join(
             project_root,
             "canu",
@@ -694,7 +633,6 @@
                     override_config = override_config + "\n" + line.cisco_style_text()
 
             return override_config, devices
->>>>>>> 3947c39b
     return switch_config, devices
 
 
