# MIT License
#
# (C) Copyright [2022] Hewlett Packard Enterprise Development LP
#
# Permission is hereby granted, free of charge, to any person obtaining a
# copy of this software and associated documentation files (the "Software"),
# to deal in the Software without restriction, including without limitation
# the rights to use, copy, modify, merge, publish, distribute, sublicense,
# and/or sell copies of the Software, and to permit persons to whom the
# Software is furnished to do so, subject to the following conditions:
#
# The above copyright notice and this permission notice shall be included
# in all copies or substantial portions of the Software.
#
# THE SOFTWARE IS PROVIDED "AS IS", WITHOUT WARRANTY OF ANY KIND, EXPRESS OR
# IMPLIED, INCLUDING BUT NOT LIMITED TO THE WARRANTIES OF MERCHANTABILITY,
# FITNESS FOR A PARTICULAR PURPOSE AND NONINFRINGEMENT. IN NO EVENT SHALL
# THE AUTHORS OR COPYRIGHT HOLDERS BE LIABLE FOR ANY CLAIM, DAMAGES OR
# OTHER LIABILITY, WHETHER IN AN ACTION OF CONTRACT, TORT OR OTHERWISE,
# ARISING FROM, OUT OF OR IN CONNECTION WITH THE SOFTWARE OR THE USE OR
# OTHER DEALINGS IN THE SOFTWARE.
"""CANU generate switch config commands."""
from collections import defaultdict
from itertools import groupby
import json
import os
from os import environ, path
from pathlib import Path
import re
import sys

import click
from click_help_colors import HelpColorsCommand
from click_option_group import optgroup, RequiredMutuallyExclusiveOptionGroup
from hier_config import HConfig, Host
from jinja2 import Environment, FileSystemLoader, StrictUndefined
import natsort
import netaddr
from network_modeling.NetworkNodeFactory import NetworkNodeFactory
import requests
from ruamel.yaml import YAML
from ttp import ttp
import urllib3

from canu.utils.cache import cache_directory
from canu.utils.yaml_load import load_yaml
from canu.validate.paddle.paddle import node_model_from_paddle
from canu.validate.shcd.shcd import (
    node_model_from_shcd,
    shcd_to_sheets,
    switch_unused_ports,
)

yaml = YAML()

# To disable warnings about unsecured HTTPS requests
urllib3.disable_warnings(urllib3.exceptions.InsecureRequestWarning)


# Get project root directory
if getattr(sys, "frozen", False) and hasattr(sys, "_MEIPASS"):  # pragma: no cover
    project_root = sys._MEIPASS
else:
    prog = __file__
    project_root = Path(__file__).resolve().parent.parent.parent.parent.parent

# Schema and Data files
canu_cache_file = path.join(cache_directory(), "canu_cache.yaml")
canu_config_file = path.join(project_root, "canu", "canu.yaml")
canu_version_file = path.join(project_root, "canu", ".version")

# Import templates
network_templates_folder = path.join(
    project_root,
    "network_modeling",
    "configs",
    "templates",
)
env = Environment(
    loader=FileSystemLoader(network_templates_folder),
    undefined=StrictUndefined,
)

# Get CSM versions from canu.yaml
with open(canu_config_file, "r") as file:
    canu_config = yaml.load(file)

csm_options = canu_config["csm_versions"]

# Get CANU version from .version
with open(canu_version_file, "r") as file:
    canu_version = file.readline()
canu_version = canu_version.strip()

dash = "-" * 60


@click.command(
    cls=HelpColorsCommand,
    help_headers_color="yellow",
    help_options_color="blue",
)
@click.option(
    "--csm",
    type=click.Choice(csm_options),
    help="CSM network version",
    prompt="CSM network version",
    required=True,
    show_choices=True,
)
@click.option(
    "--architecture",
    "-a",
    type=click.Choice(["Full", "TDS", "V1"], case_sensitive=False),
    help="CSM architecture",
    required=True,
    prompt="Architecture type",
)
@optgroup.group(
    "Network input source",
    cls=RequiredMutuallyExclusiveOptionGroup,
)
@optgroup.option(
    "--ccj",
    help="Paddle CCJ file",
    type=click.File("rb"),
)
@optgroup.option(
    "--shcd",
    help="SHCD file",
    type=click.File("rb"),
)
@click.option(
    "--tabs",
    help="The tabs on the SHCD file to check, e.g. 10G_25G_40G_100G,NMN,HMN.",
)
@click.option(
    "--corners",
    help="The corners on each tab, comma separated e.g. 'J37,U227,J15,T47,J20,U167'.",
)
@click.option(
    "--name",
    "switch_name",
    required=True,
    help="The name of the switch to generate config e.g. 'sw-spine-001'",
    prompt="Switch Name",
)
@click.option(
    "--sls-file",
    help="File containing system SLS JSON data.",
    type=click.File("r"),
)
@click.option(
    "--auth-token",
    envvar="SLS_TOKEN",
    help="Token for SLS authentication",
)
@click.option("--sls-address", default="api-gw-service-nmn.local", show_default=True)
@click.option(
    "--out",
    help="Output results to a file",
    type=click.File("w"),
    default="-",
)
@click.option(
    "--custom-config",
<<<<<<< HEAD
    help="Custom switch configuration",
=======
    help="Create and maintain custom switch configurations beyond generated plan-of-record",
>>>>>>> 90cb40ef
    type=click.Path(),
)
@click.pass_context
def config(
    ctx,
    csm,
    architecture,
    ccj,
    shcd,
    tabs,
    corners,
    switch_name,
    sls_file,
    auth_token,
    sls_address,
    out,
    custom_config,
):
    """Generate switch config using the SHCD.

    In order to generate switch config, a valid SHCD must be passed in and system variables must be read in from either
    an SLS output file or the SLS API.

    ## CSI Input

    - In order to parse network data using SLS, pass in the file containing SLS JSON data (normally sls_file.json) using the '--sls-file' flag

    - If used, CSI-generated sls_input_file.json file is generally stored in one of two places depending on how far the system is in the install process.

    - Early in the install process, when running off of the LiveCD the sls_input_file.json file is normally found in the the directory '/var/www/ephemeral/prep/SYSTEMNAME/'

    - Later in the install process, the sls_file.json file is generally in '/mnt/pitdata/prep/SYSTEMNAME/'


    ## SLS API Input

    - To parse the Shasta SLS API for IP addresses, ensure that you have a valid token.

    - The token file can either be passed in with the '--auth-token TOKEN_FILE' flag, or it can be automatically read if the environmental variable 'SLS_TOKEN' is set.

    - The SLS address is default set to 'api-gw-service-nmn.local'.

    - if you are operating on a system with a different address, you can set it with the '--sls-address SLS_ADDRESS' flag.


    ## SHCD Input

    - Use the '--tabs' flag to select which tabs on the spreadsheet will be included.

    - The '--corners' flag is used to input the upper left and lower right corners of the table on each tab of the worksheet. If the corners are not specified, you will be prompted to enter them for each tab.

    - The table should contain the 11 headers: Source, Rack, Location, Slot, (Blank), Port, Destination, Rack, Location, (Blank), Port.


    Use the '--folder FOLDERNAME' flag to output all the switch configs to a folder.

    ----------
    \f
    # noqa: D301, B950

    Args:
        ctx: CANU context settings
        csm: CSM version
        architecture: CSM architecture
        ccj: Paddle CCJ file
        shcd: SHCD file
        tabs: The tabs on the SHCD file to check, e.g. 10G_25G_40G_100G,NMN,HMN.
        corners: The corners on each tab, comma separated e.g. 'J37,U227,J15,T47,J20,U167'.
        switch_name: Switch name
        sls_file: JSON file containing SLS data
        auth_token: Token for SLS authentication
        sls_address: The address of SLS
        out: Name of the output file
<<<<<<< HEAD
        custom_config: Config file that is merged with the generated config.
=======
        custom_config: yaml file containing customized switch configurations which is merged with the generated config.
>>>>>>> 90cb40ef
    """
    # SHCD Parsing
    if shcd:
        try:
            sheets = shcd_to_sheets(shcd, tabs, corners)
        except Exception:
            return
        if not architecture:
            architecture = click.prompt(
                "Please enter the tabs to check separated by a comma, e.g. 10G_25G_40G_100G,NMN,HMN.",
                type=click.Choice(["Full", "TDS", "V1"], case_sensitive=False),
            )
    # Paddle Parsing
    else:
        ccj_json = json.load(ccj)
        architecture = ccj_json.get("architecture")

        if architecture is None:
            click.secho(
                "The key 'architecture' is missing from the CCJ. Ensure that you are using a validated CCJ.",
                fg="red",
            )
            return

    if architecture.lower() == "full" or architecture == "network_v2":
        architecture = "network_v2"
        template_folder = "full"
        vendor_folder = "aruba"
    elif architecture.lower() == "tds" or architecture == "network_v2_tds":
        architecture = "network_v2_tds"
        template_folder = "tds"
        vendor_folder = "aruba"
    elif architecture.lower() == "v1" or architecture == "network_v1":
        architecture = "network_v1"
        template_folder = "full"
        vendor_folder = "dellmellanox"

    # Create Node factory
    factory = NetworkNodeFactory(architecture_version=architecture)
    if shcd:
        # Get nodes from SHCD
        network_node_list, network_warnings = node_model_from_shcd(
            factory=factory,
            spreadsheet=shcd,
            sheets=sheets,
        )
    else:
        network_node_list, network_warnings = node_model_from_paddle(factory, ccj_json)
    # Parse SLS input file.

    if sls_file:
        try:
            input_json = json.load(sls_file)
        except (json.JSONDecodeError, UnicodeDecodeError):
            click.secho(
                f"The file {sls_file.name} is not valid JSON.",
                fg="red",
            )
            return

        # Format the input to be like the SLS JSON
        sls_json = [
            network[x] for network in [input_json.get("Networks", {})] for x in network
        ]

    else:
        # Get SLS config
        token = environ.get("SLS_TOKEN")

        # Token file takes precedence over the environmental variable
        if auth_token != token:
            try:
                with open(auth_token) as f:
                    data = json.load(f)
                    token = data["access_token"]

            except Exception:
                click.secho(
                    "Invalid token file, generate another token or try again.",
                    fg="white",
                    bg="red",
                )
                return

        # SLS
        url = "https://" + sls_address + "/apis/sls/v1/networks"
        try:
            response = requests.get(
                url,
                headers={
                    "Content-Type": "application/json",
                    "Authorization": f"Bearer {token}",
                },
                verify=False,
            )
            response.raise_for_status()

            sls_json = response.json()

        except requests.exceptions.ConnectionError:
            return click.secho(
                f"Error connecting to SLS {sls_address}, check the address or pass in a new address using --sls-address.",
                fg="white",
                bg="red",
            )
        except requests.exceptions.HTTPError:
            bad_token_reason = (
                "environmental variable 'SLS_TOKEN' is correct."
                if auth_token == token
                else "token is valid, or generate a new one."
            )
            return click.secho(
                f"Error connecting SLS {sls_address}, check that the {bad_token_reason}",
                fg="white",
                bg="red",
            )
    sls_variables = parse_sls_for_config(sls_json)

    # For versions of csm < 1.2, the SLS Hostnames need to be renamed
    if csm:
        if float(csm) < 1.2:
            sls_variables = rename_sls_hostnames(sls_variables)

    switch_config, devices, unknown = generate_switch_config(
        csm,
        architecture,
        network_node_list,
        factory,
        switch_name,
        sls_variables,
        template_folder,
        vendor_folder,
        custom_config,
    )

    click.echo("\n")
    click.secho(dash, fg="bright_white")

<<<<<<< HEAD
    click.secho(f"{switch_name} Switch Config", fg="bright_white")
    click.echo(switch_config, file=out)
=======
    if custom_config:
        click.secho(
            f"{switch_name} Customized Configurations have been detected in the generated switch configurations",
            fg="yellow",
        )
        click.echo(switch_config, file=out)
    else:
        click.secho(f"{switch_name} Switch Config", fg="bright_white")
        click.echo(switch_config, file=out)
>>>>>>> 90cb40ef

    if len(unknown) > 0:
        click.secho("\nWarning", fg="red")

        click.secho(
            "\nThe following devices were discovered in the input data, but the CANU model cannot determine "
            + "the type and generate a configuration.\nApplying this configuration without considering these "
            + "devices will likely result in loss of contact with these devices."
            + "\nEnsure valid input, submit a bug to CANU and manually add these devices to the configuration.",
            fg="red",
        )
        click.secho(dash)
        for x in unknown:
            click.secho(x, fg="bright_white")
    return


def get_shasta_name(name, mapper):
    """Parse mapper to get Shasta name."""
    for node in mapper:
        shasta_name = node[1]
        if shasta_name in name:
            return shasta_name


<<<<<<< HEAD
def add_custom_config(custom_config, switch_config, host, switch_os):
=======
def add_custom_config(custom_config, switch_config, host, switch_os, custom_file_name):
>>>>>>> 90cb40ef
    """Merge custom config into generated config."""
    # mellanox ttp template to get interfaces
    mellanox_interface = """
interface ethernet {{ interface }} {{ _line_ | contains("") }}
"""
    switch_config_hier = HConfig(host=host)
    custom_config_hier = HConfig(host=host)
    # load configs in HConfig Objects
    custom_config_hier.load_from_string(custom_config)
    switch_config_hier.load_from_string(switch_config)

    # get the delta between the custom config and generated switch config
    # text at the top of generated config
<<<<<<< HEAD
    # TODO create better verbage
    custom_config_merge = "# custom config injected"
=======
    custom_config_merge = (
        f"# The following switch configurations were inserted into the plan-of-record configuration from {custom_file_name}\n"
        + "# Custom configurations are merged into the generated configuration to maintain"
        + "site-specific behaviors and (less frequently) to override known issues.\n"
    )
>>>>>>> 90cb40ef
    diff = custom_config_hier.difference(switch_config_hier)
    for line in diff.all_children_sorted():
        custom_config_merge += "\n" + "# " + line.cisco_style_text()
    custom_config_merge += "\n"

    # delete custom config that exists in the generated config
    # If interface 1/1 has any config under it, it will be deleted and overwritten with the custom config
    for line_custom in custom_config_hier.all_children_sorted():
        switch_config_hier.add_ancestor_copy_of(line_custom)
        switch_config_hier.del_child_by_text(str(line_custom))

    if switch_os == "onyx":
        mellanox_config = ""
        for line in custom_config_hier.all_children_sorted():
            mellanox_config = mellanox_config + "\n" + str(line)

        # parse out mellanox interfaces from custom config file
        parser = ttp(mellanox_config, mellanox_interface)
        parser.parse()
        interfaces = parser.result()

        # mellanox overwrite port configuration
        for port in interfaces[0][0]:
            override_port = port["interface"]
            for line in switch_config_hier.all_children_sorted():
                # match interfaces from custom config file
                if line.text.startswith(f"interface ethernet {override_port} "):
                    # delete interfaces from generated config
                    switch_config_hier.del_child(line)

    # merge custom config into generated switch config
    switch_config_hier.merge(custom_config_hier)

    # re-order config
    switch_config_hier.set_order_weight()
    if switch_os == "aoscx":
        # add ! to the end of the aruba banner.
        banner = switch_config_hier.get_child("contains", "banner")
        banner.add_child("!")
    for line in switch_config_hier.all_children_sorted():
        # add two spaces to indented config to match aruba formatting.
        if (
            line.cisco_style_text().startswith("  ")
            and "!" not in line.cisco_style_text()
            and switch_os == "aoscx"
        ):
            custom_config_merge += "\n" + "  " + line.cisco_style_text()
        elif switch_os == "dellOS10":
            custom_config_merge += "\n" + line.cisco_style_text()
        else:
            custom_config_merge += "\n" + line.cisco_style_text().lstrip()

    return custom_config_merge


def generate_switch_config(
    csm,
    architecture,
    network_node_list,
    factory,
    switch_name,
    sls_variables,
    template_folder,
    vendor_folder,
    custom_config,
):
    """Generate switch config.

    Args:
        csm: CSM version
        architecture: CSM architecture
        network_node_list: List of nodes from the SHCD / Paddle
        factory: Node factory object
        switch_name: Switch hostname
        sls_variables: Dictionary containing SLS variables
        template_folder: Architecture folder contaning the switch templates
        vendor_folder: Vendor folder contaning the template_folder
<<<<<<< HEAD
        custom_config: Config file that is merged with the generated config.
=======
        custom_config: yaml file containing customized switch configurations which is merged with the generated config.
>>>>>>> 90cb40ef


    Returns:
        switch_config: The generated switch configuration
    """
    node_shasta_name = get_shasta_name(switch_name, factory.lookup_mapper())

    print(node_shasta_name)
    if node_shasta_name is None:
        return Exception(
            click.secho(
                f"For switch {switch_name}, the type cannot be determined. Please check the switch name and try again.",
                fg="red",
            ),
        )
    elif node_shasta_name not in ["sw-cdu", "sw-leaf-bmc", "sw-leaf", "sw-spine"]:
        return Exception(
            click.secho(
                f"{switch_name} is not a switch. Only switch config can be generated.",
                fg="red",
            ),
        )

    if custom_config:
<<<<<<< HEAD
        try:
            with open(os.path.join(f"{custom_config}"), "r") as f:
                custom_config = yaml.load(f)
        except FileNotFoundError:
            click.secho(
                "The custom yaml file was not found, check that you entered the right file name and path",
                fg="red",
            )
            exit(1)
=======
        custom_config_file = os.path.basename(custom_config)
        custom_config = load_yaml(custom_config)
>>>>>>> 90cb40ef

    is_primary, primary, secondary = switch_is_primary(switch_name)

    templates = {
        "sw-spine": {
            "primary": f"{csm}/{vendor_folder}/{template_folder}/sw-spine.primary.j2",
            "secondary": f"{csm}/{vendor_folder}/{template_folder}/sw-spine.secondary.j2",
        },
        "sw-cdu": {
            "primary": f"{csm}/{vendor_folder}/common/sw-cdu.primary.j2",
            "secondary": f"{csm}/{vendor_folder}/common/sw-cdu.secondary.j2",
        },
        "sw-leaf": {
            "primary": f"{csm}/{vendor_folder}/{template_folder}/sw-leaf.primary.j2",
            "secondary": f"{csm}/{vendor_folder}/{template_folder}/sw-leaf.secondary.j2",
        },
        "sw-leaf-bmc": {
            "primary": f"{csm}/{vendor_folder}/{template_folder}/sw-leaf-bmc.j2",
            "secondary": f"{csm}/{vendor_folder}/{template_folder}/sw-leaf-bmc.j2",
        },
    }
    template_name = templates[node_shasta_name][
        "primary" if is_primary else "secondary"
    ]
    template = env.get_template(template_name)
    native_vlan = 1

    leaf_bmc_vlan = [
        native_vlan,
        sls_variables["NMN_VLAN"],
        sls_variables["HMN_VLAN"],
    ]
    spine_leaf_vlan = [
        native_vlan,
        sls_variables["NMN_VLAN"],
        sls_variables["HMN_VLAN"],
        sls_variables["CAN_VLAN"],
    ]
    if sls_variables["CMN_VLAN"] and float(csm) >= 1.2:
        spine_leaf_vlan.append(sls_variables["CMN_VLAN"])
        leaf_bmc_vlan.append(sls_variables["CMN_VLAN"])
    elif sls_variables["CMN_VLAN"] and float(csm) < 1.2:
        click.secho(
            "\nCMN network found in SLS, the CSM version required to use this network has to be 1.2 or greater. "
            + "\nMake sure the --csm flag matches the CSM version you are using.",
            fg="red",
        )
        sys.exit(1)
    elif sls_variables["CMN_VLAN"] is None and float(csm) >= 1.2:
        click.secho(
            "\nCMN network not found in SLS, this is required for csm 1.2 "
            + "\nHas the CSM 1.2 SLS upgrade procedure been run?",
            fg="red",
        )
        sys.exit(1)
    spine_leaf_vlan = groupby_vlan_range(spine_leaf_vlan)
    leaf_bmc_vlan = groupby_vlan_range(leaf_bmc_vlan)

    variables = {
        "HOSTNAME": switch_name,
        "CSM_VERSION": csm,
        "CANU_VERSION": canu_version,
        "NCN_W001": sls_variables["ncn_w001"],
        "NCN_W002": sls_variables["ncn_w002"],
        "NCN_W003": sls_variables["ncn_w003"],
        "CAN": sls_variables["CAN"],
        "CAN_VLAN": sls_variables["CAN_VLAN"],
        "CAN_NETMASK": sls_variables["CAN_NETMASK"],
        "CAN_NETWORK_IP": sls_variables["CAN_NETWORK_IP"],
        "CAN_PREFIX_LEN": sls_variables["CAN_PREFIX_LEN"],
        "CMN": sls_variables["CMN"],
        "CMN_VLAN": sls_variables["CMN_VLAN"],
        "CMN_NETMASK": sls_variables["CMN_NETMASK"],
        "CMN_NETWORK_IP": sls_variables["CMN_NETWORK_IP"],
        "CMN_PREFIX_LEN": sls_variables["CMN_PREFIX_LEN"],
        "CMN_ASN": sls_variables["CMN_ASN"],
        "MTL_NETMASK": sls_variables["MTL_NETMASK"],
        "MTL_PREFIX_LEN": sls_variables["MTL_PREFIX_LEN"],
        "NMN": sls_variables["NMN"],
        "NMN_VLAN": sls_variables["NMN_VLAN"],
        "NMN_NETMASK": sls_variables["NMN_NETMASK"],
        "NMN_NETWORK_IP": sls_variables["NMN_NETWORK_IP"],
        "NMN_PREFIX_LEN": sls_variables["NMN_PREFIX_LEN"],
        "NMN_ASN": sls_variables["NMN_ASN"],
        "HMN": sls_variables["HMN"],
        "HMN_VLAN": sls_variables["HMN_VLAN"],
        "HMN_NETMASK": sls_variables["HMN_NETMASK"],
        "HMN_NETWORK_IP": sls_variables["HMN_NETWORK_IP"],
        "HMN_PREFIX_LEN": sls_variables["HMN_PREFIX_LEN"],
        "HMN_MTN": sls_variables["HMN_MTN"],
        "HMN_MTN_NETMASK": sls_variables["HMN_MTN_NETMASK"],
        "HMN_MTN_NETWORK_IP": sls_variables["HMN_MTN_NETWORK_IP"],
        "HMN_MTN_PREFIX_LEN": sls_variables["HMN_MTN_PREFIX_LEN"],
        "NMN_MTN": sls_variables["NMN_MTN"],
        "NMN_MTN_NETMASK": sls_variables["NMN_MTN_NETMASK"],
        "NMN_MTN_NETWORK_IP": sls_variables["NMN_MTN_NETWORK_IP"],
        "NMN_MTN_PREFIX_LEN": sls_variables["NMN_MTN_PREFIX_LEN"],
        "HMNLB": sls_variables["HMNLB"],
        "HMNLB_TFTP": sls_variables["HMNLB_TFTP"],
        "HMNLB_DNS": sls_variables["HMNLB_DNS"],
        "HMNLB_NETMASK": sls_variables["HMNLB_NETMASK"],
        "HMNLB_NETWORK_IP": sls_variables["HMNLB_NETWORK_IP"],
        "HMNLB_PREFIX_LEN": sls_variables["HMNLB_PREFIX_LEN"],
        "NMNLB": sls_variables["NMNLB"],
        "NMNLB_TFTP": sls_variables["NMNLB_TFTP"],
        "NMNLB_DNS": sls_variables["NMNLB_DNS"],
        "NMNLB_NETMASK": sls_variables["NMNLB_NETMASK"],
        "NMNLB_NETWORK_IP": sls_variables["NMNLB_NETWORK_IP"],
        "NMNLB_PREFIX_LEN": sls_variables["NMNLB_PREFIX_LEN"],
        "HMN_IP_GATEWAY": sls_variables["HMN_IP_GATEWAY"],
        "MTL_IP_GATEWAY": sls_variables["MTL_IP_GATEWAY"],
        "NMN_IP_GATEWAY": sls_variables["NMN_IP_GATEWAY"],
        "CAN_IP_GATEWAY": sls_variables["CAN_IP_GATEWAY"],
        "CAN_IP_PRIMARY": sls_variables["CAN_IP_PRIMARY"],
        "CAN_IP_SECONDARY": sls_variables["CAN_IP_SECONDARY"],
        "CMN_IP_GATEWAY": sls_variables["CMN_IP_GATEWAY"],
        "CMN_IP_PRIMARY": sls_variables["CMN_IP_PRIMARY"],
        "CMN_IP_SECONDARY": sls_variables["CMN_IP_SECONDARY"],
        "NMN_MTN_CABINETS": sls_variables["NMN_MTN_CABINETS"],
        "HMN_MTN_CABINETS": sls_variables["HMN_MTN_CABINETS"],
        "LEAF_BMC_VLANS": leaf_bmc_vlan,
        "SPINE_LEAF_VLANS": spine_leaf_vlan,
        "NATIVE_VLAN": native_vlan,
        "CAN_IPs": sls_variables["CAN_IPs"],
        "CMN_IPs": sls_variables["CMN_IPs"],
        "NMN_IPs": sls_variables["NMN_IPs"],
        "HMN_IPs": sls_variables["HMN_IPs"],
        "SWITCH_ASN": sls_variables["SWITCH_ASN"],
    }

    cabling = {}
    cabling["nodes"], unknown = get_switch_nodes(
        switch_name,
        network_node_list,
        factory,
        sls_variables,
    )
    unused_ports = switch_unused_ports(network_node_list)
    variables["UNUSED_PORTS"] = unused_ports[switch_name]

    if switch_name not in sls_variables["HMN_IPs"].keys():
        click.secho(f"Cannot find {switch_name} in CSI / SLS nodes.", fg="red")
        sys.exit(1)

    cmm_switch_ip = sls_variables.get("CMN_IPs")
    if cmm_switch_ip:
        variables["CMN_IP"] = sls_variables["CMN_IPs"][switch_name]
    variables["HMN_IP"] = sls_variables["HMN_IPs"][switch_name]
    variables["MTL_IP"] = sls_variables["MTL_IPs"][switch_name]
    variables["NMN_IP"] = sls_variables["NMN_IPs"][switch_name]

    last_octet = variables["HMN_IP"].split(".")[3]
    variables["LOOPBACK_IP"] = "10.2.0." + last_octet
    variables["IPV6_IP"] = "2001:db8:beef:99::" + last_octet + "/128"

    if node_shasta_name in ["sw-spine", "sw-leaf", "sw-cdu"]:
        # Get connections to switch pair
        pair_connections = get_pair_connections(cabling["nodes"], switch_name)
        length_connections = len(pair_connections)

        if length_connections == 3:
            variables["VSX_KEEPALIVE"] = pair_connections[0]
            variables["VSX_ISL_PORT1"] = pair_connections[1]
            variables["VSX_ISL_PORT2"] = pair_connections[2]
        elif length_connections == 2:
            variables["VSX_KEEPALIVE"] = "mgmt0"
            variables["VSX_ISL_PORT1"] = pair_connections[0]
            variables["VSX_ISL_PORT2"] = pair_connections[1]

    # get VLANs and IPs for CDU switches
    if "sw-cdu" in node_shasta_name:
        nodes_by_name = {}
        nodes_by_id = {}
        destination_rack_list = []
        variables["NMN_MTN_VLANS"] = []
        variables["HMN_MTN_VLANS"] = []

        for node in network_node_list:
            node_tmp = node.serialize()
            name = node_tmp["common_name"]
            nodes_by_name[name] = node_tmp
            nodes_by_id[node_tmp["id"]] = node_tmp
        for port in nodes_by_name[switch_name]["ports"]:
            destination_rack = nodes_by_id[port["destination_node_id"]]["location"][
                "rack"
            ]

            destination_rack_list.append(int(re.search(r"\d+", destination_rack)[0]))
        for cabinets in (
            sls_variables["NMN_MTN_CABINETS"] + sls_variables["HMN_MTN_CABINETS"]
        ):
            ip_address = netaddr.IPNetwork(cabinets["CIDR"])
            is_primary = switch_is_primary(switch_name)
            sls_rack_int = int(re.search(r"\d+", (cabinets["Name"]))[0])
            if sls_rack_int in destination_rack_list:
                if cabinets in sls_variables["NMN_MTN_CABINETS"]:
                    variables["NMN_MTN_VLANS"].append(cabinets)
                    variables["NMN_MTN_VLANS"][-1][
                        "PREFIX_LENGTH"
                    ] = ip_address.prefixlen
                    if is_primary[0]:
                        ip = str(ip_address[2])
                        variables["NMN_MTN_VLANS"][-1]["IP"] = ip
                    else:
                        ip = str(ip_address[3])
                        variables["NMN_MTN_VLANS"][-1]["IP"] = ip

                if cabinets in sls_variables["HMN_MTN_CABINETS"]:
                    variables["HMN_MTN_VLANS"].append(cabinets)
                    variables["HMN_MTN_VLANS"][-1][
                        "PREFIX_LENGTH"
                    ] = ip_address.prefixlen
                    if is_primary[0]:
                        ip = str(ip_address[2])
                        variables["HMN_MTN_VLANS"][-1]["IP"] = ip
                    else:
                        ip = str(ip_address[3])
                        variables["HMN_MTN_VLANS"][-1]["IP"] = ip

    switch_config = template.render(
        variables=variables,
        cabling=cabling,
    )
    devices = set()
    for node in cabling["nodes"]:
        devices.add(node["subtype"])

    def hier_options(switch_os):
        options_file = os.path.join(
            project_root,
            "canu",
            "validate",
            "switch",
            "config",
            f"{switch_os}_options.yaml",
        )
        return options_file

    if architecture == "network_v1":
        switch_config_v1 = ""
        if "sw-cdu" in switch_name or "sw-leaf-bmc" in switch_name:
            switch_os = "dellOS10"
            options = yaml.load(open(hier_options(switch_os)))
        elif "sw-spine" in switch_name:
            switch_os = "onyx"
            options = yaml.load(open(hier_options(switch_os)))
        hier_host = Host(switch_name, switch_os, options)
        if custom_config:
            switch_custom_config = custom_config.get(switch_name)
            if switch_custom_config is not None:
                switch_config_v1 = add_custom_config(
                    switch_custom_config,
                    switch_config,
                    hier_host,
                    switch_os,
<<<<<<< HEAD
=======
                    custom_config_file,
>>>>>>> 90cb40ef
                )
        else:
            hier_v1 = HConfig(host=hier_host)
            hier_v1.load_from_string(switch_config)
            hier_v1.set_order_weight()
            for line in hier_v1.all_children_sorted():
                switch_config_v1 += line.cisco_style_text() + "\n"

        return switch_config_v1, devices, unknown

    # defaults to aruba options file
    else:
        if custom_config:
            switch_custom_config = custom_config.get(switch_name)
            if switch_custom_config is not None:
                switch_os = "aoscx"
                options = yaml.load(open(hier_options(switch_os)))

                hier_host = Host(switch_name, switch_os, options)
                switch_config = add_custom_config(
                    switch_custom_config,
                    switch_config,
                    hier_host,
                    switch_os,
<<<<<<< HEAD
=======
                    custom_config_file,
>>>>>>> 90cb40ef
                )
    return switch_config, devices, unknown


def get_pair_connections(nodes, switch_name):
    """Given a hostname and nodes, return connections to the primary or secondary switch.

    Args:
        nodes: List of nodes connected to the switch
        switch_name: Switch hostname

    Returns:
        List of connections to the paired switch
    """
    is_primary, primary, secondary = switch_is_primary(switch_name)

    if is_primary:
        pair_hostname = secondary
    else:
        pair_hostname = primary

    connections = []
    for x in nodes:
        if pair_hostname in x["config"]["DESCRIPTION"]:
            connections.append(x["config"]["PORT"])

    connections = natsort.natsorted(connections)
    return connections


def get_switch_nodes(switch_name, network_node_list, factory, sls_variables):
    """Get the nodes connected to the switch ports.

    Args:
        switch_name: Switch hostname
        network_node_list: List of nodes from the SHCD / Paddle
        factory: Node factory object
        sls_variables: Dictionary containing SLS variables.

    Returns:
        List of nodes connected to the switch
        List of unknown nodes
    """
    nodes = []
    nodes_by_name = {}
    nodes_by_id = {}
    unknown = []

    # Make 2 dictionaries for easy node lookup
    for node in network_node_list:
        node_tmp = node.serialize()
        name = node_tmp["common_name"]

        nodes_by_name[name] = node_tmp
        nodes_by_id[node_tmp["id"]] = node_tmp

    if switch_name not in nodes_by_name.keys():
        click.secho(
            f"For switch {switch_name}, the type cannot be determined. Please check the switch name and try again.",
            fg="red",
        )
        sys.exit(1)

    for port in nodes_by_name[switch_name]["ports"]:
        destination_node_id = port["destination_node_id"]
        destination_node_name = nodes_by_id[destination_node_id]["common_name"]
        destination_rack = nodes_by_id[destination_node_id]["location"]["rack"]
        source_port = port["port"]
        destination_port = port["destination_port"]
        destination_slot = port["destination_slot"]

        shasta_name = get_shasta_name(destination_node_name, factory.lookup_mapper())
        primary_port = get_primary_port(nodes_by_name, switch_name, destination_node_id)
        if shasta_name == "ncn-m":
            new_node = {
                "subtype": "master",
                "slot": destination_slot,
                "destination_port": destination_port,
                "config": {
                    "DESCRIPTION": f"{switch_name}:{source_port}==>{destination_node_name}:{destination_slot}:{destination_port}",
                    "PORT": f"{source_port}",
                    "LAG_NUMBER": primary_port,
                },
            }
            nodes.append(new_node)
        elif shasta_name == "ncn-s":
            # ncn-s also needs destination_port to find the match
            primary_port_ncn_s = get_primary_port(
                nodes_by_name,
                switch_name,
                destination_node_id,
                destination_port,
            )
            new_node = {
                "subtype": "storage",
                "slot": destination_slot,
                "destination_port": destination_port,
                "config": {
                    "DESCRIPTION": f"{switch_name}:{source_port}==>{destination_node_name}:{destination_slot}:{destination_port}",
                    "PORT": f"{source_port}",
                    "LAG_NUMBER": primary_port_ncn_s,
                    "LAG_NUMBER_V1": primary_port,
                },
            }
            nodes.append(new_node)
        elif shasta_name == "ncn-w":
            new_node = {
                "subtype": "worker",
                "slot": destination_slot,
                "destination_port": destination_port,
                "config": {
                    "DESCRIPTION": f"{switch_name}:{source_port}==>{destination_node_name}:{destination_slot}:{destination_port}",
                    "PORT": f"{source_port}",
                    "LAG_NUMBER": primary_port,
                },
            }
            nodes.append(new_node)
        elif shasta_name == "cec":
            destination_rack_int = int(re.search(r"\d+", destination_rack)[0])
            for cabinets in sls_variables["HMN_MTN_CABINETS"]:
                sls_rack_int = int(re.search(r"\d+", (cabinets["Name"]))[0])
                if destination_rack_int == sls_rack_int:
                    hmn_mtn_vlan = cabinets["VlanID"]
            new_node = {
                "subtype": "cec",
                "slot": None,
                "config": {
                    "DESCRIPTION": f"{switch_name}:{source_port}==>{destination_node_name}:{destination_port}",
                    "INTERFACE_NUMBER": f"{source_port}",
                    "NATIVE_VLAN": hmn_mtn_vlan,
                },
            }
            nodes.append(new_node)
        elif shasta_name == "cmm":
            destination_rack_int = int(re.search(r"\d+", destination_rack)[0])
            for cabinets in sls_variables["NMN_MTN_CABINETS"]:
                sls_rack_int = int(re.search(r"\d+", (cabinets["Name"]))[0])
                if destination_rack_int == sls_rack_int:
                    nmn_mtn_vlan = cabinets["VlanID"]
            for cabinets in sls_variables["HMN_MTN_CABINETS"]:
                sls_rack_int = int(re.search(r"\d+", (cabinets["Name"]))[0])
                if destination_rack_int == sls_rack_int:
                    hmn_mtn_vlan = cabinets["VlanID"]
            new_node = {
                "subtype": "cmm",
                "slot": None,
                "config": {
                    "DESCRIPTION": f"{switch_name}:{source_port}==>{destination_node_name}:{destination_port}",
                    "PORT": f"{source_port}",
                    "LAG_NUMBER": primary_port,
                    "NATIVE_VLAN": nmn_mtn_vlan,
                    "TAGGED_VLAN": hmn_mtn_vlan,
                },
            }
            nodes.append(new_node)
        elif shasta_name in {"viz", "uan", "login"}:
            primary_port_uan = get_primary_port(
                nodes_by_name,
                switch_name,
                destination_node_id,
                destination_port,
            )
            new_node = {
                "subtype": "uan",
                "slot": destination_slot,
                "destination_port": destination_port,
                "config": {
                    "DESCRIPTION": f"{switch_name}:{source_port}==>{destination_node_name}:{destination_slot}:{destination_port}",
                    "PORT": f"{source_port}",
                    "LAG_NUMBER": primary_port_uan,
                    "LAG_NUMBER_V1": primary_port,
                },
            }
            nodes.append(new_node)
        elif shasta_name == "cn":
            new_node = {
                "subtype": "compute",
                "slot": destination_slot,
                "destination_port": destination_port,
                "config": {
                    "DESCRIPTION": f"{switch_name}:{source_port}==>{destination_node_name}:{destination_port}",
                    "PORT": f"{source_port}",
                    "INTERFACE_NUMBER": f"{source_port}",
                },
            }
            nodes.append(new_node)
        elif shasta_name == "sw-hsn":
            new_node = {
                "subtype": "sw-hsn",
                "slot": destination_slot,
                "destination_port": destination_port,
                "config": {
                    "DESCRIPTION": f"{switch_name}:{source_port}==>{destination_node_name}:{destination_port}",
                    "PORT": f"{source_port}",
                    "INTERFACE_NUMBER": f"{source_port}",
                },
            }
            nodes.append(new_node)
        elif shasta_name == "pdu":
            new_node = {
                "subtype": "pdu",
                "slot": destination_slot,
                "destination_port": destination_port,
                "config": {
                    "DESCRIPTION": f"{switch_name}:{source_port}==>{destination_node_name}:{destination_port}",
                    "PORT": f"{source_port}",
                    "INTERFACE_NUMBER": f"{source_port}",
                },
            }
        elif shasta_name == "SubRack":
            new_node = {
                "subtype": "bmc",
                "slot": destination_slot,
                "destination_port": destination_port,
                "config": {
                    "DESCRIPTION": f"{switch_name}:{source_port}==>{destination_node_name}:{destination_port}",
                    "PORT": f"{source_port}",
                    "INTERFACE_NUMBER": f"{source_port}",
                },
            }
            nodes.append(new_node)
        elif shasta_name == "sw-spine":
            # sw-leaf ==> sw-spine
            if switch_name.startswith("sw-leaf"):
                is_primary, primary, secondary = switch_is_primary(switch_name)
                digits = re.findall(r"(\d+)", primary)[0]
                lag_number = 100 + int(digits)

            # sw-cdu ==> sw-spine
            elif switch_name.startswith("sw-cdu"):
                lag_number = 255

            # sw-leaf-bmc ==> sw-spine
            elif switch_name.startswith("sw-leaf-bmc"):
                lag_number = 255

            # sw-spine ==> sw-spine
            elif switch_name.startswith("sw-spine"):
                lag_number = 256
            new_node = {
                "subtype": "spine",
                "slot": None,
                "config": {
                    "DESCRIPTION": f"{switch_name}:{source_port}==>{destination_node_name}:{destination_port}",
                    "LAG_NUMBER": lag_number,
                    "PORT": f"{source_port}",
                },
            }
            nodes.append(new_node)
        elif shasta_name == "sw-cdu":
            is_primary, primary, secondary = switch_is_primary(destination_node_name)
            # sw-spine ==> sw-cdu
            if switch_name.startswith("sw-spine"):
                digits = re.findall(r"(\d+)", primary)[0]
                lag_number = 200 + int(digits)

            # sw-cdu ==> sw-cdu
            elif switch_name.startswith("sw-cdu"):
                lag_number = 256
            new_node = {
                "subtype": "cdu",
                "slot": None,
                "primary": is_primary,
                "config": {
                    "DESCRIPTION": f"{switch_name}:{source_port}==>{destination_node_name}:{destination_port}",
                    "LAG_NUMBER": lag_number,
                    "PORT": f"{source_port}",
                },
            }
            nodes.append(new_node)
        elif shasta_name == "sw-leaf":
            # sw-spine ==> sw-leaf
            is_primary, primary, secondary = switch_is_primary(destination_node_name)
            if switch_name.startswith("sw-spine"):
                digits = re.findall(r"(\d+)", primary)[0]
                lag_number = 100 + int(digits)

            # sw-leaf-bmc ==> sw-leaf
            elif switch_name.startswith("sw-leaf-bmc"):
                lag_number = 255

            # sw-leaf ==> sw-leaf
            elif switch_name.startswith("sw-leaf"):
                lag_number = 256
            new_node = {
                "subtype": "leaf",
                "slot": None,
                "primary": is_primary,
                "config": {
                    "DESCRIPTION": f"{switch_name}:{source_port}==>{destination_node_name}:{destination_port}",
                    "LAG_NUMBER": lag_number,
                    "PORT": f"{source_port}",
                },
            }
            nodes.append(new_node)
        elif shasta_name == "sw-leaf-bmc":
            # sw-leaf ==> sw-leaf-bmc
            if switch_name.startswith("sw-leaf"):
                digits = re.findall(r"(\d+)", destination_node_name)[0]
                lag_number = 150 + int(digits)

            # sw-spine ==> sw-leaf-bmc
            elif switch_name.startswith("sw-spine"):
                digits = re.findall(r"(\d+)", destination_node_name)[0]
                lag_number = 150 + int(digits)
            new_node = {
                "subtype": "leaf-bmc",
                "slot": None,
                "config": {
                    "DESCRIPTION": f"{switch_name}:{source_port}==>{destination_node_name}:{destination_port}",
                    "LAG_NUMBER": lag_number,
                    "PORT": f"{source_port}",
                },
            }
            nodes.append(new_node)
        elif shasta_name == "sw-edge":
            pass
        else:  # pragma: no cover
            print("*********************************")
            print("Cannot determine destination connection")
            print("Source: ", switch_name)
            print("Port: ", port)
            print("Destination: ", destination_node_name)
            print("shasta_name", shasta_name)
            print("*********************************")
            unknown_description = f"{switch_name}:{source_port}==>{destination_node_name}:{destination_port}"
            new_node = {
                "subtype": "unknown",
                "slot": None,
                "config": {
                    "DESCRIPTION": unknown_description,
                },
            }
            nodes.append(new_node)
            unknown.append(unknown_description)
    return nodes, unknown


def switch_is_primary(switch):
    """Determine if the switch is primary or secondary.

    Args:
        switch: Switch hostname

    Returns:
        is_primary: Bool if the switch is primary
        primary: Primary switch hostname
        secondary: Secondary switch hostname
    """
    # Determine if PRIMARY or SECONDARY
    digits = re.findall(r"(\d+)", switch)[0]
    middle = re.findall(r"(?:sw-)([a-z-]+)", switch)[0]

    if int(digits) % 2 == 0:  # Switch is Secondary
        is_primary = False
        primary = f"sw-{middle.rstrip('-')}-{int(digits)-1 :03d}"
        secondary = switch
    else:  # Switch is Primary
        is_primary = True
        secondary = f"sw-{middle.rstrip('-')}-{int(digits)+1 :03d}"
        primary = switch

    return is_primary, primary, secondary


def groupby_vlan_range(vlan_list):
    """Reorders a list of VLANS to match switch format.

    Args:
        vlan_list: list of vlans

    Returns:
        list of vlans formatted
    """
    vlans = []
    for val in vlan_list:
        if val is not None:
            vlans.append(val)

    if not len(vlans):
        return ""

    def _group_id(item):
        return item[0] - item[1]

    values = []
    vlans.sort()
    for _group_id, members in groupby(enumerate(vlans), key=_group_id):  # noqa: B020
        members = list(members)
        first, last = members[0][1], members[-1][1]

        if first == last:
            values.append(str(first))
        else:
            values.append(f"{first}-{last}")

    return ",".join(values)


def parse_sls_for_config(input_json):
    """Parse the `sls_file.json` file or the JSON from SLS `/networks` API for config variables.

    Args:
        input_json: JSON from the SLS `/networks` API

    Returns:
        sls_variables: Dictionary containing SLS variables.
    """
    networks_list = []

    sls_variables = {
        "SWITCH_ASN": None,
        "CAN": None,
        "CAN_VLAN": None,
        "CAN_NETMASK": None,
        "CAN_PREFIX_LEN": None,
        "CAN_NETWORK_IP": None,
        "CMN": None,
        "CMN_VLAN": None,
        "CMN_NETMASK": None,
        "CMN_PREFIX_LEN": None,
        "CMN_NETWORK_IP": None,
        "CMN_ASN": None,
        "HMN": None,
        "HMN_VLAN": None,
        "HMN_NETMASK": None,
        "HMN_NETWORK_IP": None,
        "HMN_PREFIX_LEN": None,
        "MTL": None,
        "MTL_NETMASK": None,
        "MTL_NETWORK_IP": None,
        "MTL_PREFIX_LEN": None,
        "NMN": None,
        "NMN_VLAN": None,
        "NMN_NETMASK": None,
        "NMN_NETWORK_IP": None,
        "NMN_PREFIX_LEN": None,
        "NMN_ASN": None,
        "HMN_MTN": None,
        "HMN_MTN_NETMASK": None,
        "HMN_MTN_NETWORK_IP": None,
        "HMN_MTN_PREFIX_LEN": None,
        "NMN_MTN": None,
        "NMN_MTN_NETMASK": None,
        "NMN_MTN_NETWORK_IP": None,
        "NMN_MTN_PREFIX_LEN": None,
        "HMNLB": None,
        "HMNLB_NETMASK": None,
        "HMNLB_NETWORK_IP": None,
        "HMNLB_PREFIX_LEN": None,
        "HMNLB_TFTP": None,
        "HMNLB_DNS": None,
        "NMNLB": None,
        "NMNLB_NETMASK": None,
        "NMNLB_NETWORK_IP": None,
        "NMNLB_PREFIX_LEN": None,
        "NMNLB_TFTP": None,
        "NMNLB_DNS": None,
        "CAN_IP_GATEWAY": None,
        "CMN_IP_GATEWAY": None,
        "HMN_IP_GATEWAY": None,
        "MTL_IP_GATEWAY": None,
        "NMN_IP_GATEWAY": None,
        "ncn_w001": None,
        "ncn_w002": None,
        "ncn_w003": None,
        "CAN_IP_PRIMARY": None,
        "CAN_IP_SECONDARY": None,
        "CMN_IP_PRIMARY": None,
        "CMN_IP_SECONDARY": None,
        "CAN_IPs": defaultdict(),
        "CMN_IPs": defaultdict(),
        "HMN_IPs": defaultdict(),
        "MTL_IPs": defaultdict(),
        "NMN_IPs": defaultdict(),
        "NMN_MTN_CABINETS": [],
        "HMN_MTN_CABINETS": [],
    }

    for sls_network in input_json:
        name = sls_network.get("Name", "")

        if name == "CAN":
            sls_variables["CAN"] = netaddr.IPNetwork(
                sls_network.get("ExtraProperties", {}).get(
                    "CIDR",
                    "",
                ),
            )
            sls_variables["CAN_NETMASK"] = sls_variables["CAN"].netmask
            sls_variables["CAN_PREFIX_LEN"] = sls_variables["CAN"].prefixlen
            sls_variables["CAN_NETWORK_IP"] = sls_variables["CAN"].ip
            for subnets in sls_network.get("ExtraProperties", {}).get("Subnets", {}):
                if subnets["Name"] == "bootstrap_dhcp":
                    sls_variables["CAN_IP_GATEWAY"] = subnets["Gateway"]
                    sls_variables["CAN_VLAN"] = subnets["VlanID"]
                    for ip in subnets["IPReservations"]:
                        if ip["Name"] == "can-switch-1":
                            sls_variables["CAN_IP_PRIMARY"] = ip["IPAddress"]
                        elif ip["Name"] == "can-switch-2":
                            sls_variables["CAN_IP_SECONDARY"] = ip["IPAddress"]
                if subnets["Name"] == "bootstrap_dhcp":
                    for ip in subnets["IPReservations"]:
                        if "ncn-w" in ip["Name"]:
                            sls_variables["CAN_IPs"][ip["Name"]] = ip["IPAddress"]
        elif name == "CMN":
            sls_variables["CMN"] = netaddr.IPNetwork(
                sls_network.get("ExtraProperties", {}).get(
                    "CIDR",
                    "",
                ),
            )
            sls_variables["CMN_NETMASK"] = sls_variables["CMN"].netmask
            sls_variables["CMN_PREFIX_LEN"] = sls_variables["CMN"].prefixlen
            sls_variables["CMN_NETWORK_IP"] = sls_variables["CMN"].ip
            sls_variables["CMN_ASN"] = sls_network.get("ExtraProperties", {}).get(
                "MyASN",
                {},
            )
            for subnets in sls_network.get("ExtraProperties", {}).get("Subnets", {}):
                if subnets["Name"] == "bootstrap_dhcp":
                    sls_variables["CMN_IP_GATEWAY"] = subnets["Gateway"]
                    sls_variables["CMN_VLAN"] = subnets["VlanID"]
                if subnets["Name"] == "network_hardware":
                    for ip in subnets["IPReservations"]:
                        if "sw" in ip["Name"]:
                            sls_variables["CMN_IPs"][ip["Name"]] = ip["IPAddress"]
                if subnets["Name"] == "bootstrap_dhcp":
                    for ip in subnets["IPReservations"]:
                        if "ncn-w" in ip["Name"]:
                            sls_variables["CMN_IPs"][ip["Name"]] = ip["IPAddress"]
        elif name == "HMN":
            sls_variables["HMN"] = netaddr.IPNetwork(
                sls_network.get("ExtraProperties", {}).get(
                    "CIDR",
                    "",
                ),
            )
            sls_variables["HMN_NETMASK"] = sls_variables["HMN"].netmask
            sls_variables["HMN_PREFIX_LEN"] = sls_variables["HMN"].prefixlen
            sls_variables["HMN_NETWORK_IP"] = sls_variables["HMN"].ip
            for subnets in sls_network.get("ExtraProperties", {}).get("Subnets", {}):
                if subnets["Name"] == "network_hardware":
                    sls_variables["HMN_IP_GATEWAY"] = subnets["Gateway"]
                    sls_variables["HMN_VLAN"] = subnets["VlanID"]
                    for ip in subnets["IPReservations"]:
                        sls_variables["HMN_IPs"][ip["Name"]] = ip["IPAddress"]
                if subnets["Name"] == "bootstrap_dhcp":
                    for ip in subnets["IPReservations"]:
                        if "ncn-w" in ip["Name"]:
                            sls_variables["HMN_IPs"][ip["Name"]] = ip["IPAddress"]
        elif name == "MTL":
            sls_variables["MTL"] = netaddr.IPNetwork(
                sls_network.get("ExtraProperties", {}).get(
                    "CIDR",
                    "",
                ),
            )
            sls_variables["MTL_NETMASK"] = sls_variables["MTL"].netmask
            sls_variables["MTL_PREFIX_LEN"] = sls_variables["MTL"].prefixlen
            sls_variables["MTL_NETWORK_IP"] = sls_variables["MTL"].ip
            for subnets in sls_network.get("ExtraProperties", {}).get("Subnets", {}):
                if subnets["Name"] == "network_hardware":
                    sls_variables["MTL_IP_GATEWAY"] = subnets["Gateway"]
                    for ip in subnets["IPReservations"]:
                        sls_variables["MTL_IPs"][ip["Name"]] = ip["IPAddress"]

        elif name == "NMN":
            sls_variables["NMN"] = netaddr.IPNetwork(
                sls_network.get("ExtraProperties", {}).get(
                    "CIDR",
                    "",
                ),
            )
            sls_variables["NMN_NETMASK"] = sls_variables["NMN"].netmask
            sls_variables["NMN_PREFIX_LEN"] = sls_variables["NMN"].prefixlen
            sls_variables["NMN_NETWORK_IP"] = sls_variables["NMN"].ip
            sls_variables["SWITCH_ASN"] = sls_network.get("ExtraProperties", {}).get(
                "PeerASN",
                {},
            )
            sls_variables["NMN_ASN"] = sls_network.get("ExtraProperties", {}).get(
                "MyASN",
                {},
            )
            for subnets in sls_network.get("ExtraProperties", {}).get("Subnets", {}):
                if subnets["Name"] == "bootstrap_dhcp":
                    for ip in subnets["IPReservations"]:
                        if ip["Name"] == "ncn-w001":
                            sls_variables["ncn_w001"] = ip["IPAddress"]
                        elif ip["Name"] == "ncn-w002":
                            sls_variables["ncn_w002"] = ip["IPAddress"]
                        elif ip["Name"] == "ncn-w003":
                            sls_variables["ncn_w003"] = ip["IPAddress"]
                if subnets["Name"] == "bootstrap_dhcp":
                    for ip in subnets["IPReservations"]:
                        if "ncn-w" in ip["Name"]:
                            sls_variables["NMN_IPs"][ip["Name"]] = ip["IPAddress"]
                elif subnets["Name"] == "network_hardware":
                    sls_variables["NMN_IP_GATEWAY"] = subnets["Gateway"]
                    sls_variables["NMN_VLAN"] = subnets["VlanID"]
                    for ip in subnets["IPReservations"]:
                        sls_variables["NMN_IPs"][ip["Name"]] = ip["IPAddress"]
        elif name == "NMN_MTN":
            sls_variables["NMN_MTN"] = netaddr.IPNetwork(
                sls_network.get("ExtraProperties", {}).get(
                    "CIDR",
                    "",
                ),
            )
            sls_variables["NMN_MTN_NETMASK"] = sls_variables["NMN_MTN"].netmask
            sls_variables["NMN_MTN_PREFIX_LEN"] = sls_variables["NMN_MTN"].prefixlen
            sls_variables["NMN_MTN_NETWORK_IP"] = sls_variables["NMN_MTN"].ip
            sls_variables["NMN_MTN_CABINETS"] = list(
                sls_network.get("ExtraProperties", {}).get("Subnets", {}),
            )

        elif name == "HMN_MTN":
            sls_variables["HMN_MTN"] = netaddr.IPNetwork(
                sls_network.get("ExtraProperties", {}).get(
                    "CIDR",
                    "",
                ),
            )
            sls_variables["HMN_MTN_NETMASK"] = sls_variables["HMN_MTN"].netmask
            sls_variables["HMN_MTN_PREFIX_LEN"] = sls_variables["HMN_MTN"].prefixlen
            sls_variables["HMN_MTN_NETWORK_IP"] = sls_variables["HMN_MTN"].ip
            sls_variables["HMN_MTN_CABINETS"] = list(
                sls_network.get("ExtraProperties", {}).get("Subnets", {}),
            )
        elif name == "HMNLB":
            sls_variables["HMNLB"] = netaddr.IPNetwork(
                sls_network.get("ExtraProperties", {}).get(
                    "CIDR",
                    "",
                ),
            )
            for subnets in sls_network.get("ExtraProperties", {}).get("Subnets", {}):
                if subnets["Name"] == "hmn_metallb_address_pool":
                    for ip in subnets["IPReservations"]:
                        if ip["Name"] == "cray-tftp":
                            sls_variables["HMNLB_TFTP"] = ip["IPAddress"]
                        elif ip["Name"] == "unbound":
                            sls_variables["HMNLB_DNS"] = ip["IPAddress"]
            sls_variables["HMNLB_NETMASK"] = sls_variables["HMNLB"].netmask
            sls_variables["HMNLB_PREFIX_LEN"] = sls_variables["HMNLB"].prefixlen
            sls_variables["HMNLB_NETWORK_IP"] = sls_variables["HMNLB"].ip
            sls_variables["HMNLB_CABINETS"] = list(
                sls_network.get("ExtraProperties", {}).get("Subnets", {}),
            )
        elif name == "NMNLB":
            sls_variables["NMNLB"] = netaddr.IPNetwork(
                sls_network.get("ExtraProperties", {}).get(
                    "CIDR",
                    "",
                ),
            )
            for subnets in sls_network.get("ExtraProperties", {}).get("Subnets", {}):
                if subnets["Name"] == "nmn_metallb_address_pool":
                    for ip in subnets["IPReservations"]:
                        if ip["Name"] == "cray-tftp":
                            sls_variables["NMNLB_TFTP"] = ip["IPAddress"]
                        elif ip["Name"] == "unbound":
                            sls_variables["NMNLB_DNS"] = ip["IPAddress"]
            sls_variables["NMNLB_NETMASK"] = sls_variables["NMNLB"].netmask
            sls_variables["NMNLB_PREFIX_LEN"] = sls_variables["NMNLB"].prefixlen
            sls_variables["NMNLB_NETWORK_IP"] = sls_variables["NMNLB"].ip
            sls_variables["NMNLB_CABINETS"] = list(
                sls_network.get("ExtraProperties", {}).get("Subnets", {}),
            )
        for subnets in sls_network.get("ExtraProperties", {}).get("Subnets", {}):

            vlan = subnets.get("VlanID", "")
            networks_list.append([name, vlan])

    networks_list = {tuple(x) for x in networks_list}
    return sls_variables


def rename_sls_hostnames(sls_variables):
    """Parse and rename SLS switch names.

    The operation needs to be done in two passes to prevent naming conflicts.

    Args:
        sls_variables: Dictionary containing SLS variables.

    Returns:
        sls_variables: Dictionary containing renamed SLS variables.
    """
    # First pass rename leaf ==> leaf-bmc
    for key, value in sls_variables["HMN_IPs"].copy().items():
        new_name = key.replace("-leaf-", "-leaf-bmc-")
        sls_variables["HMN_IPs"].pop(key)
        sls_variables["HMN_IPs"][new_name] = value

    for key, value in sls_variables["MTL_IPs"].copy().items():
        new_name = key.replace("-leaf-", "-leaf-bmc-")
        sls_variables["MTL_IPs"].pop(key)
        sls_variables["MTL_IPs"][new_name] = value

    for key, value in sls_variables["NMN_IPs"].copy().items():
        new_name = key.replace("-leaf-", "-leaf-bmc-")
        sls_variables["NMN_IPs"].pop(key)
        sls_variables["NMN_IPs"][new_name] = value

    # Second pass rename agg ==> leaf
    for key, value in sls_variables["HMN_IPs"].copy().items():
        new_name = key.replace("-agg-", "-leaf-")
        sls_variables["HMN_IPs"].pop(key)
        sls_variables["HMN_IPs"][new_name] = value

    for key, value in sls_variables["MTL_IPs"].copy().items():
        new_name = key.replace("-agg-", "-leaf-")
        sls_variables["MTL_IPs"].pop(key)
        sls_variables["MTL_IPs"][new_name] = value

    for key, value in sls_variables["NMN_IPs"].copy().items():
        new_name = key.replace("-agg-", "-leaf-")
        sls_variables["NMN_IPs"].pop(key)
        sls_variables["NMN_IPs"][new_name] = value

    return sls_variables


def get_primary_port(
    nodes_by_name,
    switch_name,
    destination_node_id,
    destination_port=None,
):
    """Return the primary switch port number for a connection to a node.

    Args:
        nodes_by_name: Dictionary containing the node list where hostname is the key
        switch_name: Switch hostname
        destination_node_id: The node id of the destination device.
        destination_port: (Optional, only used with ncn-s) The destination port

    Returns:
        port: Port number of the primary connection to a device.
    """
    is_primary, primary, secondary = switch_is_primary(switch_name)

    for y in nodes_by_name[primary]["ports"]:
        if y["destination_node_id"] == destination_node_id:
            if not destination_port:
                return y["port"]
            # Since ncn-s can have multiple connections to a device, returns the correct one
            elif destination_port and y["destination_port"] == destination_port:
                return y["port"]<|MERGE_RESOLUTION|>--- conflicted
+++ resolved
@@ -164,11 +164,7 @@
 )
 @click.option(
     "--custom-config",
-<<<<<<< HEAD
-    help="Custom switch configuration",
-=======
     help="Create and maintain custom switch configurations beyond generated plan-of-record",
->>>>>>> 90cb40ef
     type=click.Path(),
 )
 @click.pass_context
@@ -242,11 +238,7 @@
         auth_token: Token for SLS authentication
         sls_address: The address of SLS
         out: Name of the output file
-<<<<<<< HEAD
-        custom_config: Config file that is merged with the generated config.
-=======
         custom_config: yaml file containing customized switch configurations which is merged with the generated config.
->>>>>>> 90cb40ef
     """
     # SHCD Parsing
     if shcd:
@@ -385,10 +377,6 @@
     click.echo("\n")
     click.secho(dash, fg="bright_white")
 
-<<<<<<< HEAD
-    click.secho(f"{switch_name} Switch Config", fg="bright_white")
-    click.echo(switch_config, file=out)
-=======
     if custom_config:
         click.secho(
             f"{switch_name} Customized Configurations have been detected in the generated switch configurations",
@@ -398,7 +386,6 @@
     else:
         click.secho(f"{switch_name} Switch Config", fg="bright_white")
         click.echo(switch_config, file=out)
->>>>>>> 90cb40ef
 
     if len(unknown) > 0:
         click.secho("\nWarning", fg="red")
@@ -424,11 +411,7 @@
             return shasta_name
 
 
-<<<<<<< HEAD
-def add_custom_config(custom_config, switch_config, host, switch_os):
-=======
 def add_custom_config(custom_config, switch_config, host, switch_os, custom_file_name):
->>>>>>> 90cb40ef
     """Merge custom config into generated config."""
     # mellanox ttp template to get interfaces
     mellanox_interface = """
@@ -442,16 +425,11 @@
 
     # get the delta between the custom config and generated switch config
     # text at the top of generated config
-<<<<<<< HEAD
-    # TODO create better verbage
-    custom_config_merge = "# custom config injected"
-=======
     custom_config_merge = (
         f"# The following switch configurations were inserted into the plan-of-record configuration from {custom_file_name}\n"
         + "# Custom configurations are merged into the generated configuration to maintain"
         + "site-specific behaviors and (less frequently) to override known issues.\n"
     )
->>>>>>> 90cb40ef
     diff = custom_config_hier.difference(switch_config_hier)
     for line in diff.all_children_sorted():
         custom_config_merge += "\n" + "# " + line.cisco_style_text()
@@ -529,11 +507,7 @@
         sls_variables: Dictionary containing SLS variables
         template_folder: Architecture folder contaning the switch templates
         vendor_folder: Vendor folder contaning the template_folder
-<<<<<<< HEAD
-        custom_config: Config file that is merged with the generated config.
-=======
         custom_config: yaml file containing customized switch configurations which is merged with the generated config.
->>>>>>> 90cb40ef
 
 
     Returns:
@@ -558,20 +532,8 @@
         )
 
     if custom_config:
-<<<<<<< HEAD
-        try:
-            with open(os.path.join(f"{custom_config}"), "r") as f:
-                custom_config = yaml.load(f)
-        except FileNotFoundError:
-            click.secho(
-                "The custom yaml file was not found, check that you entered the right file name and path",
-                fg="red",
-            )
-            exit(1)
-=======
         custom_config_file = os.path.basename(custom_config)
         custom_config = load_yaml(custom_config)
->>>>>>> 90cb40ef
 
     is_primary, primary, secondary = switch_is_primary(switch_name)
 
@@ -827,10 +789,7 @@
                     switch_config,
                     hier_host,
                     switch_os,
-<<<<<<< HEAD
-=======
                     custom_config_file,
->>>>>>> 90cb40ef
                 )
         else:
             hier_v1 = HConfig(host=hier_host)
@@ -855,10 +814,7 @@
                     switch_config,
                     hier_host,
                     switch_os,
-<<<<<<< HEAD
-=======
                     custom_config_file,
->>>>>>> 90cb40ef
                 )
     return switch_config, devices, unknown
 
