# MIT License
#
# (C) Copyright [2021] Hewlett Packard Enterprise Development LP
#
# Permission is hereby granted, free of charge, to any person obtaining a
# copy of this software and associated documentation files (the "Software"),
# to deal in the Software without restriction, including without limitation
# the rights to use, copy, modify, merge, publish, distribute, sublicense,
# and/or sell copies of the Software, and to permit persons to whom the
# Software is furnished to do so, subject to the following conditions:
#
# The above copyright notice and this permission notice shall be included
# in all copies or substantial portions of the Software.
#
# THE SOFTWARE IS PROVIDED "AS IS", WITHOUT WARRANTY OF ANY KIND, EXPRESS OR
# IMPLIED, INCLUDING BUT NOT LIMITED TO THE WARRANTIES OF MERCHANTABILITY,
# FITNESS FOR A PARTICULAR PURPOSE AND NONINFRINGEMENT. IN NO EVENT SHALL
# THE AUTHORS OR COPYRIGHT HOLDERS BE LIABLE FOR ANY CLAIM, DAMAGES OR
# OTHER LIABILITY, WHETHER IN AN ACTION OF CONTRACT, TORT OR OTHERWISE,
# ARISING FROM, OUT OF OR IN CONNECTION WITH THE SOFTWARE OR THE USE OR
# OTHER DEALINGS IN THE SOFTWARE.
"""CANU generate switch config commands."""
from collections import defaultdict
import json
import os
from os import environ, path
from pathlib import Path
import re
import sys

import click
from click_help_colors import HelpColorsCommand
from hier_config import HConfig, Host
from jinja2 import Environment, FileSystemLoader, StrictUndefined
import natsort
import netaddr
from network_modeling.NetworkNodeFactory import NetworkNodeFactory
from openpyxl import load_workbook
import requests
from ruamel.yaml import YAML
import urllib3

from canu.utils.cache import cache_directory
from canu.validate.shcd.shcd import node_model_from_shcd

yaml = YAML()

# To disable warnings about unsecured HTTPS requests
urllib3.disable_warnings(urllib3.exceptions.InsecureRequestWarning)


# Get project root directory
if getattr(sys, "frozen", False) and hasattr(sys, "_MEIPASS"):  # pragma: no cover
    project_root = sys._MEIPASS
else:
    prog = __file__
    project_root = Path(__file__).resolve().parent.parent.parent.parent.parent

# Schema and Data files
hardware_schema_file = path.join(
    project_root,
    "network_modeling",
    "schema",
    "cray-network-hardware-schema.yaml",
)
hardware_spec_file = path.join(
    project_root,
    "network_modeling",
    "models",
    "cray-network-hardware.yaml",
)
architecture_schema_file = path.join(
    project_root,
    "network_modeling",
    "schema",
    "cray-network-architecture-schema.yaml",
)
architecture_spec_file = path.join(
    project_root,
    "network_modeling",
    "models",
    "cray-network-architecture.yaml",
)

canu_cache_file = path.join(cache_directory(), "canu_cache.yaml")
canu_config_file = path.join(project_root, "canu", "canu.yaml")

# Import templates
network_templates_folder = path.join(
    project_root,
    "network_modeling",
    "configs",
    "templates",
)
env = Environment(
    loader=FileSystemLoader(network_templates_folder),
    undefined=StrictUndefined,
)

# Get Shasta versions from canu.yaml
with open(canu_config_file, "r") as file:
    canu_config = yaml.load(file)

shasta_options = canu_config["shasta_versions"]


@click.command(
    cls=HelpColorsCommand,
    help_headers_color="yellow",
    help_options_color="blue",
)
@click.option(
    "--shasta",
    "-s",
    type=click.Choice(shasta_options),
    help="Shasta network version",
    prompt="Shasta network version",
    required=True,
    show_choices=True,
)
@click.option(
    "--architecture",
    "-a",
    type=click.Choice(["Full", "TDS", "V1"], case_sensitive=False),
    help="Shasta architecture",
    required=True,
    prompt="Architecture type",
)
@click.option(
    "--shcd",
    help="SHCD file",
    type=click.File("rb"),
    required=True,
)
@click.option(
    "--tabs",
    help="The tabs on the SHCD file to check, e.g. 10G_25G_40G_100G,NMN,HMN.",
)
@click.option(
    "--corners",
    help="The corners on each tab, comma separated e.g. 'J37,U227,J15,T47,J20,U167'.",
)
@click.option(
    "--name",
    "switch_name",
    required=True,
    help="The name of the switch to generate config e.g. 'sw-spine-001'",
    prompt="Switch Name",
)
@click.option(
    "--sls-file",
    help="File containing system SLS JSON data.",
    type=click.File("r"),
)
@click.option(
    "--auth-token",
    envvar="SLS_TOKEN",
    help="Token for SLS authentication",
)
@click.option("--sls-address", default="api-gw-service-nmn.local", show_default=True)
@click.option(
    "--out",
    help="Output results to a file",
    type=click.File("w"),
    default="-",
)
@click.option(
    "--override",
    help="Switch configuration override",
    type=click.Path(),
)
@click.pass_context
def config(
    ctx,
    shasta,
    architecture,
    shcd,
    tabs,
    corners,
    switch_name,
    sls_file,
    auth_token,
    sls_address,
    out,
    override,
):
    """Switch config commands.

    In order to generate switch config, a valid SHCD must be passed in and system variables must be read in from either
    CSI output or the SLS API.

    To generate config for a specific switch, a hostname must also be passed in using the `--name HOSTNAME` flag.
    To output the config to a file, append the `--out FILENAME` flag.

    \f
    # noqa: D301

    Args:
        ctx: CANU context settings
        shasta: Shasta version
        architecture: Shasta architecture
        shcd: SHCD file
        tabs: The tabs on the SHCD file to check, e.g. 10G_25G_40G_100G,NMN,HMN.
        corners: The corners on each tab, comma separated e.g. 'J37,U227,J15,T47,J20,U167'.
        switch_name: Switch name
        sls_file: JSON file containing SLS data
        auth_token: Token for SLS authentication
        sls_address: The address of SLS
        out: Name of the output file
        override: Input file to ignore switch configuration
    """
    if architecture.lower() == "full":
        architecture = "network_v2"
        template_folder = "full"
        vendor_folder = "aruba"
    elif architecture.lower() == "tds":
        architecture = "network_v2_tds"
        template_folder = "tds"
        vendor_folder = "aruba"
    elif architecture.lower() == "v1":
        architecture = "network_v1"
        template_folder = "full"
        vendor_folder = "dellmellanox"

    # SHCD Parsing
    sheets = []

    if not tabs:
        wb = load_workbook(shcd, read_only=True)
        click.secho("What tabs would you like to check in the SHCD?")
        tab_options = wb.sheetnames
        for x in tab_options:
            click.secho(f"{x}", fg="green")

        tabs = click.prompt(
            "Please enter the tabs to check separated by a comma, e.g. 10G_25G_40G_100G,NMN,HMN.",
            type=str,
        )

    if corners:
        if len(tabs.split(",")) * 2 != len(corners.split(",")):
            click.secho("Not enough corners.\n", fg="red")
            click.secho(
                f"Make sure each tab: {tabs.split(',')} has 2 corners.\n",
                fg="red",
            )
            click.secho(
                f"There were {len(corners.split(','))} corners entered, but there should be {len(tabs.split(',')) * 2}.",
                fg="red",
            )
            click.secho(
                f"{corners}\n",
                fg="red",
            )
            return

        # Each tab should have 2 corners entered in comma separated
        for i in range(len(tabs.split(","))):
            # 0 -> 0,1
            # 1 -> 2,3
            # 2 -> 4,5

            sheets.append(
                (
                    tabs.split(",")[i],
                    corners.split(",")[i * 2].strip(),
                    corners.split(",")[i * 2 + 1].strip(),
                ),
            )
    else:
        for tab in tabs.split(","):
            click.secho(f"\nFor the Sheet {tab}", fg="green")
            range_start = click.prompt(
                "Enter the cell of the upper left corner (Labeled 'Source')",
                type=str,
            )
            range_end = click.prompt(
                "Enter the cell of the lower right corner",
                type=str,
            )
            sheets.append((tab, range_start, range_end))

    # Create Node factory
    factory = NetworkNodeFactory(
        hardware_schema=hardware_schema_file,
        hardware_data=hardware_spec_file,
        architecture_schema=architecture_schema_file,
        architecture_data=architecture_spec_file,
        architecture_version=architecture,
    )

    # Get nodes from SHCD
    shcd_node_list, shcd_warnings = node_model_from_shcd(
        factory=factory,
        spreadsheet=shcd,
        sheets=sheets,
    )

    # Parse SLS input file.
    if sls_file:
        try:
            input_json = json.load(sls_file)
        except (json.JSONDecodeError, UnicodeDecodeError):
            click.secho(
                f"The file {sls_file.name} is not valid JSON.",
                fg="red",
            )
            return

        # Format the input to be like the SLS JSON
        sls_json = [
            network[x] for network in [input_json.get("Networks", {})] for x in network
        ]

    else:
        # Get SLS config
        token = environ.get("SLS_TOKEN")

        # Token file takes precedence over the environmental variable
        if auth_token != token:
            try:
                with open(auth_token) as f:
                    data = json.load(f)
                    token = data["access_token"]

            except Exception:
                click.secho(
                    "Invalid token file, generate another token or try again.",
                    fg="white",
                    bg="red",
                )
                return

        # SLS
        url = "https://" + sls_address + "/apis/sls/v1/networks"
        try:
            response = requests.get(
                url,
                headers={
                    "Content-Type": "application/json",
                    "Authorization": f"Bearer {token}",
                },
                verify=False,
            )
            response.raise_for_status()

            sls_json = response.json()

        except requests.exceptions.ConnectionError:
            return click.secho(
                f"Error connecting to SLS {sls_address}, check the address or pass in a new address using --sls-address.",
                fg="white",
                bg="red",
            )
        except requests.exceptions.HTTPError:
            bad_token_reason = (
                "environmental variable 'SLS_TOKEN' is correct."
                if auth_token == token
                else "token is valid, or generate a new one."
            )
            return click.secho(
                f"Error connecting SLS {sls_address}, check that the {bad_token_reason}",
                fg="white",
                bg="red",
            )
    sls_variables = parse_sls_for_config(sls_json)

    # For versions of Shasta < 1.6, the SLS Hostnames need to be renamed
    if shasta:
        if float(shasta) < 1.6:
            sls_variables = rename_sls_hostnames(sls_variables)

    if override:
        try:
            with open(os.path.join(override), "r") as f:
                override = yaml.load(f)
        except FileNotFoundError:
            click.secho(
                "The override yaml file was not found, check that you entered the right file name and path.",
                fg="red",
            )
            exit(1)

    switch_config, devices = generate_switch_config(
        shcd_node_list,
        factory,
        switch_name,
        sls_variables,
        template_folder,
<<<<<<< HEAD
        vendor_folder,
=======
        override,
>>>>>>> d3473170
    )

    dash = "-" * 60
    click.echo("\n")
    click.echo(dash)

    if override:
        click.secho(f"{switch_name} Override Switch Config", fg="yellow")
    else:
        click.secho(f"{switch_name} Switch Config", fg="bright_white")
    click.echo(switch_config, file=out)
    return


def get_shasta_name(name, mapper):
    """Parse mapper to get Shasta name."""
    for node in mapper:
        shasta_name = node[1]
        if shasta_name in name:
            return shasta_name


def generate_switch_config(
    shcd_node_list,
    factory,
    switch_name,
    sls_variables,
    template_folder,
<<<<<<< HEAD
    vendor_folder,
=======
    override,
>>>>>>> d3473170
):
    """Generate switch config.

    Args:
        shcd_node_list: List of nodes from the SHCD
        factory: Node factory object
        switch_name: Switch hostname
        sls_variables: Dictionary containing SLS variables
        template_folder: Architecture folder contaning the switch templates
<<<<<<< HEAD
        vendor_folder: Vendor folder contaning the template_folder
=======
        override: Input file that defines what config should be ignored
>>>>>>> d3473170

    Returns:
        switch_config: The generated switch configuration
    """
    node_shasta_name = get_shasta_name(switch_name, factory.lookup_mapper())

    if node_shasta_name is None:
        return Exception(
            click.secho(
                f"For switch {switch_name}, the type cannot be determined. Please check the switch name and try again.",
                fg="red",
            ),
        )
    elif node_shasta_name not in ["sw-cdu", "sw-leaf-bmc", "sw-leaf", "sw-spine"]:
        return Exception(
            click.secho(
                f"{switch_name} is not a switch. Only switch config can be generated.",
                fg="red",
            ),
        )

    is_primary, primary, secondary = switch_is_primary(switch_name)

    templates = {
        "sw-spine": {
            "primary": f"{vendor_folder}/{template_folder}/sw-spine.primary.j2",
            "secondary": f"{vendor_folder}/{template_folder}/sw-spine.secondary.j2",
        },
        "sw-cdu": {
            "primary": f"{vendor_folder}/common/sw-cdu.primary.j2",
            "secondary": f"{vendor_folder}/common/sw-cdu.secondary.j2",
        },
        "sw-leaf": {
            "primary": f"{vendor_folder}/{template_folder}/sw-leaf.primary.j2",
            "secondary": f"{vendor_folder}/{template_folder}/sw-leaf.secondary.j2",
        },
        "sw-leaf-bmc": {
            "primary": f"{vendor_folder}/{template_folder}/sw-leaf-bmc.j2",
            "secondary": f"{vendor_folder}/{template_folder}/sw-leaf-bmc.j2",
        },
    }
    template_name = templates[node_shasta_name][
        "primary" if is_primary else "secondary"
    ]
    template = env.get_template(template_name)
    variables = {
        "HOSTNAME": switch_name,
        "NCN_W001": sls_variables["ncn_w001"],
        "NCN_W002": sls_variables["ncn_w002"],
        "NCN_W003": sls_variables["ncn_w003"],
        "CAN": sls_variables["CAN"],
        "CAN_NETMASK": sls_variables["CAN_NETMASK"],
        "CAN_NETWORK_IP": sls_variables["CAN_NETWORK_IP"],
        "CAN_PREFIX_LEN": sls_variables["CAN_PREFIX_LEN"],
        "MTL_NETMASK": sls_variables["MTL_NETMASK"],
        "MTL_PREFIX_LEN": sls_variables["MTL_PREFIX_LEN"],
        "NMN": sls_variables["NMN"],
        "NMN_NETMASK": sls_variables["NMN_NETMASK"],
        "NMN_NETWORK_IP": sls_variables["NMN_NETWORK_IP"],
        "NMN_PREFIX_LEN": sls_variables["NMN_PREFIX_LEN"],
        "HMN": sls_variables["HMN"],
        "HMN_NETMASK": sls_variables["HMN_NETMASK"],
        "HMN_NETWORK_IP": sls_variables["HMN_NETWORK_IP"],
        "HMN_PREFIX_LEN": sls_variables["HMN_PREFIX_LEN"],
        "HMN_MTN": sls_variables["HMN_MTN"],
        "HMN_MTN_NETMASK": sls_variables["HMN_MTN_NETMASK"],
        "HMN_MTN_NETWORK_IP": sls_variables["HMN_MTN_NETWORK_IP"],
        "HMN__MTN_PREFIX_LEN": sls_variables["HMN_MTN_PREFIX_LEN"],
        "NMN_MTN": sls_variables["NMN_MTN"],
        "NMN_MTN_NETMASK": sls_variables["NMN_MTN_NETMASK"],
        "NMN_MTN_NETWORK_IP": sls_variables["NMN_MTN_NETWORK_IP"],
        "NMN__MTN_PREFIX_LEN": sls_variables["NMN_MTN_PREFIX_LEN"],
        "HMN_IP_GATEWAY": sls_variables["HMN_IP_GATEWAY"],
        "MTL_IP_GATEWAY": sls_variables["MTL_IP_GATEWAY"],
        "NMN_IP_GATEWAY": sls_variables["NMN_IP_GATEWAY"],
        "CAN_IP_GATEWAY": sls_variables["CAN_IP_GATEWAY"],
        "CAN_IP_PRIMARY": sls_variables["CAN_IP_PRIMARY"],
        "CAN_IP_SECONDARY": sls_variables["CAN_IP_SECONDARY"],
        "NMN_MTN_CABINETS": sls_variables["NMN_MTN_CABINETS"],
        "HMN_MTN_CABINETS": sls_variables["HMN_MTN_CABINETS"],
    }
    cabling = {}
    cabling["nodes"] = get_switch_nodes(
        switch_name,
        shcd_node_list,
        factory,
        sls_variables,
    )

    if switch_name not in sls_variables["HMN_IPs"].keys():
        click.secho(f"Cannot find {switch_name} in CSI / SLS nodes.", fg="red")
        exit(1)

    variables["HMN_IP"] = sls_variables["HMN_IPs"][switch_name]
    variables["MTL_IP"] = sls_variables["MTL_IPs"][switch_name]
    variables["NMN_IP"] = sls_variables["NMN_IPs"][switch_name]

    last_octet = variables["HMN_IP"].split(".")[3]
    variables["LOOPBACK_IP"] = "10.2.0." + last_octet
    variables["IPV6_IP"] = "2001:db8:beef:99::" + last_octet + "/128"

    if node_shasta_name in ["sw-spine", "sw-leaf", "sw-cdu"]:
        # Get connections to switch pair
        pair_connections = get_pair_connections(cabling["nodes"], switch_name)
        variables["VSX_KEEPALIVE"] = pair_connections[0]
        variables["VSX_ISL_PORT1"] = pair_connections[1]
        variables["VSX_ISL_PORT2"] = pair_connections[2]

    # get VLANs and IPs for CDU switches
    if "sw-cdu" in node_shasta_name:
        nodes_by_name = {}
        nodes_by_id = {}
        destination_rack_list = []
        variables["NMN_MTN_VLANS"] = []
        variables["HMN_MTN_VLANS"] = []

        for node in shcd_node_list:
            node_tmp = node.serialize()
            name = node_tmp["common_name"]
            nodes_by_name[name] = node_tmp
            nodes_by_id[node_tmp["id"]] = node_tmp
        for port in nodes_by_name[switch_name]["ports"]:
            destination_rack = nodes_by_id[port["destination_node_id"]]["location"][
                "rack"
            ]

            destination_rack_list.append(int(re.search(r"\d+", destination_rack)[0]))
        for cabinets in (
            sls_variables["NMN_MTN_CABINETS"] + sls_variables["HMN_MTN_CABINETS"]
        ):
            ip_address = netaddr.IPNetwork(cabinets["CIDR"])
            is_primary = switch_is_primary(switch_name)
            sls_rack_int = int(re.search(r"\d+", (cabinets["Name"]))[0])
            if sls_rack_int in destination_rack_list:
                if cabinets in sls_variables["NMN_MTN_CABINETS"]:
                    variables["NMN_MTN_VLANS"].append(cabinets)
                    variables["NMN_MTN_VLANS"][-1][
                        "PREFIX_LENGTH"
                    ] = ip_address.prefixlen
                    if is_primary[0]:
                        ip = str(ip_address[2])
                        variables["NMN_MTN_VLANS"][-1]["IP"] = ip
                    else:
                        ip = str(ip_address[3])
                        variables["NMN_MTN_VLANS"][-1]["IP"] = ip

                if cabinets in sls_variables["HMN_MTN_CABINETS"]:
                    variables["HMN_MTN_VLANS"].append(cabinets)
                    variables["HMN_MTN_VLANS"][-1][
                        "PREFIX_LENGTH"
                    ] = ip_address.prefixlen
                    if is_primary[0]:
                        ip = str(ip_address[2])
                        variables["HMN_MTN_VLANS"][-1]["IP"] = ip
                    else:
                        ip = str(ip_address[3])
                        variables["HMN_MTN_VLANS"][-1]["IP"] = ip

    switch_config = template.render(
        variables=variables,
        cabling=cabling,
    )
    devices = set()
    for node in cabling["nodes"]:
        devices.add(node["subtype"])

    if override:
        options_file = os.path.join(
            project_root,
            "canu",
            "validate",
            "switch",
            "config",
            "options.yaml",
        )
        if switch_name in override:
            options = yaml.load(open(options_file))
            host = Host(switch_name, "aoscx", options)
            override_config = """# OVERRIDE CONFIG
# The configuration below has been ignored and is not included in the GENERATED CONFIG
"""
            override_config_hier = HConfig(host=host)
            override_config_hier.load_from_string(switch_config).add_tags(
                override[switch_name],
            )
            for line in override_config_hier.all_children_sorted_by_tags(
                "override",
                None,
            ):
                override_config = override_config + "\n" + "#" + line.cisco_style_text()
            override_config = (
                override_config
                + """
# GENERATED CONFIG
# """
            )
            for line in override_config_hier.all_children_sorted_by_tags(
                None,
                "override",
            ):
                # add two spaces to indented config to match aruba formatting.
                if line.cisco_style_text().startswith("  "):
                    override_config = (
                        override_config + "\n" + "  " + line.cisco_style_text()
                    )
                else:
                    override_config = override_config + "\n" + line.cisco_style_text()

            return override_config, devices
    return switch_config, devices


def get_pair_connections(nodes, switch_name):
    """Given a hostname and nodes, return connections to the primary or secondary switch.

    Args:
        nodes: List of nodes connected to the switch
        switch_name: Switch hostname

    Returns:
        List of connections to the paired switch
    """
    is_primary, primary, secondary = switch_is_primary(switch_name)

    if is_primary:
        pair_hostname = secondary
    else:
        pair_hostname = primary

    connections = []
    for x in nodes:
        if pair_hostname in x["config"]["DESCRIPTION"]:
            connections.append(x["config"]["PORT"])

    connections = natsort.natsorted(connections)
    return connections


def get_switch_nodes(switch_name, shcd_node_list, factory, sls_variables):
    """Get the nodes connected to the switch ports.

    Args:
        switch_name: Switch hostname
        shcd_node_list: List of nodes from the SHCD
        factory: Node factory object
        sls_variables: Dictionary containing SLS variables.

    Returns:
        List of nodes connected to the switch
    """
    nodes = []
    nodes_by_name = {}
    nodes_by_id = {}

    # Make 2 dictionaries for easy node lookup
    for node in shcd_node_list:
        node_tmp = node.serialize()
        name = node_tmp["common_name"]

        nodes_by_name[name] = node_tmp
        nodes_by_id[node_tmp["id"]] = node_tmp

    if switch_name not in nodes_by_name.keys():
        click.secho(
            f"For switch {switch_name}, the type cannot be determined. Please check the switch name and try again.",
            fg="red",
        )
        exit(1)

    for port in nodes_by_name[switch_name]["ports"]:
        destination_node_id = port["destination_node_id"]
        destination_node_name = nodes_by_id[port["destination_node_id"]]["common_name"]
        destination_rack = nodes_by_id[port["destination_node_id"]]["location"]["rack"]
        source_port = port["port"]
        destination_port = port["destination_port"]
        destination_slot = port["destination_slot"]

        shasta_name = get_shasta_name(destination_node_name, factory.lookup_mapper())

        primary_port = get_primary_port(nodes_by_name, switch_name, destination_node_id)
        if shasta_name == "ncn-m":
            new_node = {
                "subtype": "master",
                "slot": destination_slot,
                "destination_port": destination_port,
                "config": {
                    "DESCRIPTION": f"{switch_name}:{source_port}==>{destination_node_name}:{destination_slot}:{destination_port}",
                    "PORT": f"1/1/{source_port}",
                    "LAG_NUMBER": primary_port,
                },
            }
            nodes.append(new_node)
        elif shasta_name == "ncn-s":
            # ncn-s also needs destination_port to find the match
            primary_port_ncn_s = get_primary_port(
                nodes_by_name,
                switch_name,
                destination_node_id,
                destination_port,
            )
            new_node = {
                "subtype": "storage",
                "slot": destination_slot,
                "destination_port": destination_port,
                "config": {
                    "DESCRIPTION": f"{switch_name}:{source_port}==>{destination_node_name}:{destination_slot}:{destination_port}",
                    "PORT": f"1/1/{source_port}",
                    "LAG_NUMBER": primary_port_ncn_s,
                },
            }
            nodes.append(new_node)
        elif shasta_name == "ncn-w":
            new_node = {
                "subtype": "worker",
                "slot": destination_slot,
                "destination_port": destination_port,
                "config": {
                    "DESCRIPTION": f"{switch_name}:{source_port}==>{destination_node_name}:{destination_slot}:{destination_port}",
                    "PORT": f"1/1/{source_port}",
                    "LAG_NUMBER": primary_port,
                },
            }
            nodes.append(new_node)
        elif shasta_name == "cec":
            destination_rack_int = int(re.search(r"\d+", destination_rack)[0])
            for cabinets in sls_variables["HMN_MTN_CABINETS"]:
                sls_rack_int = int(re.search(r"\d+", (cabinets["Name"]))[0])
                if destination_rack_int == sls_rack_int:
                    hmn_mtn_vlan = cabinets["VlanID"]
            new_node = {
                "subtype": "cec",
                "slot": None,
                "config": {
                    "DESCRIPTION": f"{switch_name}:{source_port}==>{destination_node_name}:{destination_port}",
                    "INTERFACE_NUMBER": f"1/1/{source_port}",
                    "NATIVE_VLAN": hmn_mtn_vlan,
                },
            }
            nodes.append(new_node)
        elif shasta_name == "cmm":
            destination_rack_int = int(re.search(r"\d+", destination_rack)[0])
            for cabinets in sls_variables["NMN_MTN_CABINETS"]:
                sls_rack_int = int(re.search(r"\d+", (cabinets["Name"]))[0])
                if destination_rack_int == sls_rack_int:
                    nmn_mtn_vlan = cabinets["VlanID"]
            for cabinets in sls_variables["HMN_MTN_CABINETS"]:
                sls_rack_int = int(re.search(r"\d+", (cabinets["Name"]))[0])
                if destination_rack_int == sls_rack_int:
                    hmn_mtn_vlan = cabinets["VlanID"]
            new_node = {
                "subtype": "cmm",
                "slot": None,
                "config": {
                    "DESCRIPTION": f"{switch_name}:{source_port}==>{destination_node_name}:{destination_port}",
                    "PORT": f"1/1/{source_port}",
                    "LAG_NUMBER": primary_port,
                    "NATIVE_VLAN": nmn_mtn_vlan,
                    "TAGGED_VLAN": hmn_mtn_vlan,
                },
            }
            nodes.append(new_node)
        elif shasta_name == "uan":
            new_node = {
                "subtype": "uan",
                "slot": destination_slot,
                "destination_port": destination_port,
                "config": {
                    "DESCRIPTION": f"{switch_name}:{source_port}==>{destination_node_name}:{destination_slot}:{destination_port}",
                    "PORT": f"1/1/{source_port}",
                    "LAG_NUMBER": primary_port,
                },
            }
            nodes.append(new_node)
        elif shasta_name == "sw-spine":
            # sw-leaf ==> sw-spine
            if switch_name.startswith("sw-leaf"):
                is_primary, primary, secondary = switch_is_primary(switch_name)
                digits = re.findall(r"(\d+)", primary)[0]
                lag_number = 100 + int(digits)

            # sw-cdu ==> sw-spine
            elif switch_name.startswith("sw-cdu"):
                lag_number = 255

            # sw-leaf-bmc ==> sw-spine
            elif switch_name.startswith("sw-leaf-bmc"):
                lag_number = 255

            # sw-spine ==> sw-spine
            elif switch_name.startswith("sw-spine"):
                lag_number = 256
            new_node = {
                "subtype": "spine",
                "slot": None,
                "config": {
                    "DESCRIPTION": f"{switch_name}:{source_port}==>{destination_node_name}:{destination_port}",
                    "LAG_NUMBER": lag_number,
                    "PORT": f"1/1/{source_port}",
                },
            }
            nodes.append(new_node)
        elif shasta_name == "sw-cdu":
            is_primary, primary, secondary = switch_is_primary(destination_node_name)
            # sw-spine ==> sw-cdu
            if switch_name.startswith("sw-spine"):
                digits = re.findall(r"(\d+)", primary)[0]
                lag_number = 200 + int(digits)

            # sw-cdu ==> sw-cdu
            elif switch_name.startswith("sw-cdu"):
                lag_number = 256
            new_node = {
                "subtype": "cdu",
                "slot": None,
                "primary": is_primary,
                "config": {
                    "DESCRIPTION": f"{switch_name}:{source_port}==>{destination_node_name}:{destination_port}",
                    "LAG_NUMBER": lag_number,
                    "PORT": f"1/1/{source_port}",
                },
            }
            nodes.append(new_node)
        elif shasta_name == "sw-leaf":
            # sw-spine ==> sw-leaf
            is_primary, primary, secondary = switch_is_primary(destination_node_name)
            if switch_name.startswith("sw-spine"):
                digits = re.findall(r"(\d+)", primary)[0]
                lag_number = 100 + int(digits)

            # sw-leaf-bmc ==> sw-leaf
            elif switch_name.startswith("sw-leaf-bmc"):
                lag_number = 255

            # sw-leaf ==> sw-leaf
            elif switch_name.startswith("sw-leaf"):
                lag_number = 256
            new_node = {
                "subtype": "leaf",
                "slot": None,
                "primary": is_primary,
                "config": {
                    "DESCRIPTION": f"{switch_name}:{source_port}==>{destination_node_name}:{destination_port}",
                    "LAG_NUMBER": lag_number,
                    "PORT": f"1/1/{source_port}",
                },
            }
            nodes.append(new_node)
        elif shasta_name == "sw-leaf-bmc":
            # sw-leaf ==> sw-leaf-bmc
            if switch_name.startswith("sw-leaf"):
                digits = re.findall(r"(\d+)", destination_node_name)[0]
                lag_number = 150 + int(digits)

            # sw-spine ==> sw-leaf-bmc
            elif switch_name.startswith("sw-spine"):
                digits = re.findall(r"(\d+)", destination_node_name)[0]
                lag_number = 150 + int(digits)
            new_node = {
                "subtype": "leaf-bmc",
                "slot": None,
                "config": {
                    "DESCRIPTION": f"{switch_name}:{source_port}==>{destination_node_name}:{destination_port}",
                    "LAG_NUMBER": lag_number,
                    "PORT": f"1/1/{source_port}",
                },
            }
            nodes.append(new_node)
        elif shasta_name == "sw-edge":
            pass
        else:  # pragma: no cover
            print("*********************************")
            print("Cannot determine destination connection")
            print("Source: ", switch_name)
            print("Port: ", port)
            print("Destination: ", destination_node_name)
            print("shasta_name", shasta_name)
            print("*********************************")
            new_node = {
                "subtype": "unknown",
                "slot": None,
                "config": {
                    "DESCRIPTION": f"{switch_name}:{source_port}==>{destination_node_name}:{destination_port}",
                },
            }
            nodes.append(new_node)
    return nodes


def switch_is_primary(switch):
    """Determine if the switch is primary or secondary.

    Args:
        switch: Switch hostname

    Returns:
        is_primary: Bool if the switch is primary
        primary: Primary switch hostname
        secondary: Secondary switch hostname
    """
    # Determine if PRIMARY or SECONDARY
    digits = re.findall(r"(\d+)", switch)[0]
    middle = re.findall(r"(?:sw-)([a-z-]+)", switch)[0]

    if int(digits) % 2 == 0:  # Switch is Secondary
        is_primary = False
        primary = f"sw-{middle.rstrip('-')}-{int(digits)-1 :03d}"
        secondary = switch
    else:  # Switch is Primary
        is_primary = True
        secondary = f"sw-{middle.rstrip('-')}-{int(digits)+1 :03d}"
        primary = switch

    return is_primary, primary, secondary


def parse_sls_for_config(input_json):
    """Parse the `sls_file.json` file or the JSON from SLS `/networks` API for config variables.

    Args:
        input_json: JSON from the SLS `/networks` API

    Returns:
        sls_variables: Dictionary containing SLS variables.
    """
    networks_list = []

    sls_variables = {
        "CAN": None,
        "CAN_NETMASK": None,
        "CAN_PREFIX_LEN": None,
        "CAN_NETWORK_IP": None,
        "HMN": None,
        "HMN_NETMASK": None,
        "HMN_NETWORK_IP": None,
        "HMN_PREFIX_LEN": None,
        "MTL": None,
        "MTL_NETMASK": None,
        "MTL_NETWORK_IP": None,
        "MTL_PREFIX_LEN": None,
        "NMN": None,
        "NMN_NETMASK": None,
        "NMN_NETWORK_IP": None,
        "NMN_PREFIX_LEN": None,
        "HMN_MTN": None,
        "HMN_MTN_NETMASK": None,
        "HMN_MTN_NETWORK_IP": None,
        "HMN_MTN_PREFIX_LEN": None,
        "NMN_MTN": None,
        "NMN_MTN_NETMASK": None,
        "NMN_MTN_NETWORK_IP": None,
        "NMN_MTN_PREFIX_LEN": None,
        "CAN_IP_GATEWAY": None,
        "HMN_IP_GATEWAY": None,
        "MTL_IP_GATEWAY": None,
        "NMN_IP_GATEWAY": None,
        "ncn_w001": None,
        "ncn_w002": None,
        "ncn_w003": None,
        "CAN_IP_PRIMARY": None,
        "CAN_IP_SECONDARY": None,
        "HMN_IPs": defaultdict(),
        "MTL_IPs": defaultdict(),
        "NMN_IPs": defaultdict(),
        "NMN_MTN_CABINETS": [],
        "HMN_MTN_CABINETS": [],
    }

    for sls_network in input_json:
        name = sls_network.get("Name", "")

        if name == "CAN":
            sls_variables["CAN"] = netaddr.IPNetwork(
                sls_network.get("ExtraProperties", {}).get(
                    "CIDR",
                    "",
                ),
            )
            sls_variables["CAN_NETMASK"] = sls_variables["CAN"].netmask
            sls_variables["CAN_PREFIX_LEN"] = sls_variables["CAN"].prefixlen
            sls_variables["CAN_NETWORK_IP"] = sls_variables["CAN"].ip
            for subnets in sls_network.get("ExtraProperties", {}).get("Subnets", {}):
                if subnets["Name"] == "bootstrap_dhcp":
                    sls_variables["CAN_IP_GATEWAY"] = subnets["Gateway"]
                    for ip in subnets["IPReservations"]:
                        if ip["Name"] == "can-switch-1":
                            sls_variables["CAN_IP_PRIMARY"] = ip["IPAddress"]
                        elif ip["Name"] == "can-switch-2":
                            sls_variables["CAN_IP_SECONDARY"] = ip["IPAddress"]

        elif name == "HMN":
            sls_variables["HMN"] = netaddr.IPNetwork(
                sls_network.get("ExtraProperties", {}).get(
                    "CIDR",
                    "",
                ),
            )
            sls_variables["HMN_NETMASK"] = sls_variables["HMN"].netmask
            sls_variables["HMN_PREFIX_LEN"] = sls_variables["HMN"].prefixlen
            sls_variables["HMN_NETWORK_IP"] = sls_variables["HMN"].ip
            for subnets in sls_network.get("ExtraProperties", {}).get("Subnets", {}):
                if subnets["Name"] == "network_hardware":
                    sls_variables["HMN_IP_GATEWAY"] = subnets["Gateway"]
                    for ip in subnets["IPReservations"]:
                        sls_variables["HMN_IPs"][ip["Name"]] = ip["IPAddress"]

        elif name == "MTL":
            sls_variables["MTL"] = netaddr.IPNetwork(
                sls_network.get("ExtraProperties", {}).get(
                    "CIDR",
                    "",
                ),
            )
            sls_variables["MTL_NETMASK"] = sls_variables["MTL"].netmask
            sls_variables["MTL_PREFIX_LEN"] = sls_variables["MTL"].prefixlen
            sls_variables["MTL_NETWORK_IP"] = sls_variables["MTL"].ip
            for subnets in sls_network.get("ExtraProperties", {}).get("Subnets", {}):
                if subnets["Name"] == "network_hardware":
                    sls_variables["MTL_IP_GATEWAY"] = subnets["Gateway"]
                    for ip in subnets["IPReservations"]:
                        sls_variables["MTL_IPs"][ip["Name"]] = ip["IPAddress"]

        elif name == "NMN":
            sls_variables["NMN"] = netaddr.IPNetwork(
                sls_network.get("ExtraProperties", {}).get(
                    "CIDR",
                    "",
                ),
            )
            sls_variables["NMN_NETMASK"] = sls_variables["NMN"].netmask
            sls_variables["NMN_PREFIX_LEN"] = sls_variables["NMN"].prefixlen
            sls_variables["NMN_NETWORK_IP"] = sls_variables["NMN"].ip
            for subnets in sls_network.get("ExtraProperties", {}).get("Subnets", {}):
                if subnets["Name"] == "bootstrap_dhcp":
                    for ip in subnets["IPReservations"]:
                        if ip["Name"] == "ncn-w001":
                            sls_variables["ncn_w001"] = ip["IPAddress"]
                        elif ip["Name"] == "ncn-w002":
                            sls_variables["ncn_w002"] = ip["IPAddress"]
                        elif ip["Name"] == "ncn-w003":
                            sls_variables["ncn_w003"] = ip["IPAddress"]
                elif subnets["Name"] == "network_hardware":
                    sls_variables["NMN_IP_GATEWAY"] = subnets["Gateway"]
                    for ip in subnets["IPReservations"]:
                        sls_variables["NMN_IPs"][ip["Name"]] = ip["IPAddress"]

        elif name == "NMN_MTN":
            sls_variables["NMN_MTN"] = netaddr.IPNetwork(
                sls_network.get("ExtraProperties", {}).get(
                    "CIDR",
                    "",
                ),
            )
            sls_variables["NMN_MTN_NETMASK"] = sls_variables["NMN_MTN"].netmask
            sls_variables["NMN_MTN_PREFIX_LEN"] = sls_variables["NMN_MTN"].prefixlen
            sls_variables["NMN_MTN_NETWORK_IP"] = sls_variables["NMN_MTN"].ip
            sls_variables["NMN_MTN_CABINETS"] = list(
                sls_network.get("ExtraProperties", {}).get("Subnets", {}),
            )

        elif name == "HMN_MTN":
            sls_variables["HMN_MTN"] = netaddr.IPNetwork(
                sls_network.get("ExtraProperties", {}).get(
                    "CIDR",
                    "",
                ),
            )
            sls_variables["HMN_MTN_NETMASK"] = sls_variables["HMN_MTN"].netmask
            sls_variables["HMN_MTN_PREFIX_LEN"] = sls_variables["HMN_MTN"].prefixlen
            sls_variables["HMN_MTN_NETWORK_IP"] = sls_variables["HMN_MTN"].ip
            sls_variables["HMN_MTN_CABINETS"] = list(
                sls_network.get("ExtraProperties", {}).get("Subnets", {}),
            )
        for subnets in sls_network.get("ExtraProperties", {}).get("Subnets", {}):

            vlan = subnets.get("VlanID", "")
            networks_list.append([name, vlan])

    networks_list = {tuple(x) for x in networks_list}
    return sls_variables


def rename_sls_hostnames(sls_variables):
    """Parse and rename SLS switch names.

    The operation needs to be done in two passes to prevent naming conflicts.

    Args:
        sls_variables: Dictionary containing SLS variables.

    Returns:
        sls_variables: Dictionary containing renamed SLS variables.
    """
    # First pass rename leaf ==> leaf-bmc
    for key, value in sls_variables["HMN_IPs"].copy().items():
        new_name = key.replace("-leaf-", "-leaf-bmc-")
        sls_variables["HMN_IPs"].pop(key)
        sls_variables["HMN_IPs"][new_name] = value

    for key, value in sls_variables["MTL_IPs"].copy().items():
        new_name = key.replace("-leaf-", "-leaf-bmc-")
        sls_variables["MTL_IPs"].pop(key)
        sls_variables["MTL_IPs"][new_name] = value

    for key, value in sls_variables["NMN_IPs"].copy().items():
        new_name = key.replace("-leaf-", "-leaf-bmc-")
        sls_variables["NMN_IPs"].pop(key)
        sls_variables["NMN_IPs"][new_name] = value

    # Second pass rename agg ==> leaf
    for key, value in sls_variables["HMN_IPs"].copy().items():
        new_name = key.replace("-agg-", "-leaf-")
        sls_variables["HMN_IPs"].pop(key)
        sls_variables["HMN_IPs"][new_name] = value

    for key, value in sls_variables["MTL_IPs"].copy().items():
        new_name = key.replace("-agg-", "-leaf-")
        sls_variables["MTL_IPs"].pop(key)
        sls_variables["MTL_IPs"][new_name] = value

    for key, value in sls_variables["NMN_IPs"].copy().items():
        new_name = key.replace("-agg-", "-leaf-")
        sls_variables["NMN_IPs"].pop(key)
        sls_variables["NMN_IPs"][new_name] = value

    return sls_variables


def get_primary_port(
    nodes_by_name,
    switch_name,
    destination_node_id,
    destination_port=None,
):
    """Return the primary switch port number for a connection to a node.

    Args:
        nodes_by_name: Dictionary containing the node list where hostname is the key
        switch_name: Switch hostname
        destination_node_id: The node id of the destination device.
        destination_port: (Optional, only used with ncn-s) The destination port

    Returns:
        port: Port number of the primary connection to a device.
    """
    is_primary, primary, secondary = switch_is_primary(switch_name)

    for y in nodes_by_name[primary]["ports"]:
        if y["destination_node_id"] == destination_node_id:
            if not destination_port:
                return y["port"]
            # Since ncn-s can have multiple connections to a device, returns the correct one
            elif destination_port and y["destination_port"] == destination_port:
                return y["port"]<|MERGE_RESOLUTION|>--- conflicted
+++ resolved
@@ -387,11 +387,8 @@
         switch_name,
         sls_variables,
         template_folder,
-<<<<<<< HEAD
         vendor_folder,
-=======
         override,
->>>>>>> d3473170
     )
 
     dash = "-" * 60
@@ -420,11 +417,8 @@
     switch_name,
     sls_variables,
     template_folder,
-<<<<<<< HEAD
     vendor_folder,
-=======
     override,
->>>>>>> d3473170
 ):
     """Generate switch config.
 
@@ -434,11 +428,8 @@
         switch_name: Switch hostname
         sls_variables: Dictionary containing SLS variables
         template_folder: Architecture folder contaning the switch templates
-<<<<<<< HEAD
         vendor_folder: Vendor folder contaning the template_folder
-=======
         override: Input file that defines what config should be ignored
->>>>>>> d3473170
 
     Returns:
         switch_config: The generated switch configuration
@@ -617,9 +608,10 @@
         if switch_name in override:
             options = yaml.load(open(options_file))
             host = Host(switch_name, "aoscx", options)
-            override_config = """# OVERRIDE CONFIG
-# The configuration below has been ignored and is not included in the GENERATED CONFIG
-"""
+            override_config = (
+                "# OVERRIDE CONFIG\n"
+                + "# The configuration below has been ignored and is not included in the GENERATED CONFIG\n"
+            )
             override_config_hier = HConfig(host=host)
             override_config_hier.load_from_string(switch_config).add_tags(
                 override[switch_name],
@@ -629,12 +621,7 @@
                 None,
             ):
                 override_config = override_config + "\n" + "#" + line.cisco_style_text()
-            override_config = (
-                override_config
-                + """
-# GENERATED CONFIG
-# """
-            )
+            override_config = override_config + "\n# GENERATED CONFIG\n"
             for line in override_config_hier.all_children_sorted_by_tags(
                 None,
                 "override",
