# MIT License
#
# (C) Copyright [2022] Hewlett Packard Enterprise Development LP
#
# Permission is hereby granted, free of charge, to any person obtaining a
# copy of this software and associated documentation files (the "Software"),
# to deal in the Software without restriction, including without limitation
# the rights to use, copy, modify, merge, publish, distribute, sublicense,
# and/or sell copies of the Software, and to permit persons to whom the
# Software is furnished to do so, subject to the following conditions:
#
# The above copyright notice and this permission notice shall be included
# in all copies or substantial portions of the Software.
#
# THE SOFTWARE IS PROVIDED "AS IS", WITHOUT WARRANTY OF ANY KIND, EXPRESS OR
# IMPLIED, INCLUDING BUT NOT LIMITED TO THE WARRANTIES OF MERCHANTABILITY,
# FITNESS FOR A PARTICULAR PURPOSE AND NONINFRINGEMENT. IN NO EVENT SHALL
# THE AUTHORS OR COPYRIGHT HOLDERS BE LIABLE FOR ANY CLAIM, DAMAGES OR
# OTHER LIABILITY, WHETHER IN AN ACTION OF CONTRACT, TORT OR OTHERWISE,
# ARISING FROM, OUT OF OR IN CONNECTION WITH THE SOFTWARE OR THE USE OR
# OTHER DEALINGS IN THE SOFTWARE.
"""CANU generate switch config commands."""
from collections import defaultdict
from itertools import groupby
import json
import os
from os import environ, path
from pathlib import Path
import re
import sys

import click
from click_help_colors import HelpColorsCommand
from click_option_group import optgroup, RequiredMutuallyExclusiveOptionGroup
from hier_config import HConfig, Host, HConfigChild
from jinja2 import Environment, FileSystemLoader, StrictUndefined
import natsort
import netaddr
from network_modeling.NetworkNodeFactory import NetworkNodeFactory
import requests
from ttp import ttp
from ruamel.yaml import YAML
import urllib3

from canu.utils.cache import cache_directory
from canu.validate.paddle.paddle import node_model_from_paddle
from canu.validate.shcd.shcd import node_model_from_shcd, shcd_to_sheets
from canu.validate.switch.config.config import compare_config_heir

yaml = YAML()

# To disable warnings about unsecured HTTPS requests
urllib3.disable_warnings(urllib3.exceptions.InsecureRequestWarning)


# Get project root directory
if getattr(sys, "frozen", False) and hasattr(sys, "_MEIPASS"):  # pragma: no cover
    project_root = sys._MEIPASS
else:
    prog = __file__
    project_root = Path(__file__).resolve().parent.parent.parent.parent.parent

# Schema and Data files
canu_cache_file = path.join(cache_directory(), "canu_cache.yaml")
canu_config_file = path.join(project_root, "canu", "canu.yaml")
canu_version_file = path.join(project_root, "canu", ".version")

# Import templates
network_templates_folder = path.join(
    project_root,
    "network_modeling",
    "configs",
    "templates",
)
env = Environment(
    loader=FileSystemLoader(network_templates_folder),
    undefined=StrictUndefined,
)

# Get CSM versions from canu.yaml
with open(canu_config_file, "r") as file:
    canu_config = yaml.load(file)

csm_options = canu_config["csm_versions"]

# Get CANU version from .version
with open(canu_version_file, "r") as file:
    canu_version = file.readline()
canu_version = canu_version.strip()

dash = "-" * 60


@click.command(
    cls=HelpColorsCommand,
    help_headers_color="yellow",
    help_options_color="blue",
)
@click.option(
    "--csm",
    type=click.Choice(csm_options),
    help="CSM network version",
    prompt="CSM network version",
    required=True,
    show_choices=True,
)
@click.option(
    "--architecture",
    "-a",
    type=click.Choice(["Full", "TDS", "V1"], case_sensitive=False),
    help="CSM architecture",
    required=True,
    prompt="Architecture type",
)
@optgroup.group(
    "Network input source",
    cls=RequiredMutuallyExclusiveOptionGroup,
)
@optgroup.option(
    "--ccj",
    help="Paddle CCJ file",
    type=click.File("rb"),
)
@optgroup.option(
    "--shcd",
    help="SHCD file",
    type=click.File("rb"),
)
@click.option(
    "--tabs",
    help="The tabs on the SHCD file to check, e.g. 10G_25G_40G_100G,NMN,HMN.",
)
@click.option(
    "--corners",
    help="The corners on each tab, comma separated e.g. 'J37,U227,J15,T47,J20,U167'.",
)
@click.option(
    "--name",
    "switch_name",
    required=True,
    help="The name of the switch to generate config e.g. 'sw-spine-001'",
    prompt="Switch Name",
)
@click.option(
    "--sls-file",
    help="File containing system SLS JSON data.",
    type=click.File("r"),
)
@click.option(
    "--auth-token",
    envvar="SLS_TOKEN",
    help="Token for SLS authentication",
)
@click.option("--sls-address", default="api-gw-service-nmn.local", show_default=True)
@click.option(
    "--out",
    help="Output results to a file",
    type=click.File("w"),
    default="-",
)
@click.option(
    "--custom-config",
    help="Custom switch configuration",
    type=click.Path(),
)
@click.pass_context
def config(
    ctx,
    csm,
    architecture,
    ccj,
    shcd,
    tabs,
    corners,
    switch_name,
    sls_file,
    auth_token,
    sls_address,
    out,
    custom_config,
):
    """Generate switch config using the SHCD.

    In order to generate switch config, a valid SHCD must be passed in and system variables must be read in from either
    an SLS output file or the SLS API.

    ## CSI Input

    - In order to parse network data using SLS, pass in the file containing SLS JSON data (normally sls_file.json) using the '--sls-file' flag

    - If used, CSI-generated sls_input_file.json file is generally stored in one of two places depending on how far the system is in the install process.

    - Early in the install process, when running off of the LiveCD the sls_input_file.json file is normally found in the the directory '/var/www/ephemeral/prep/SYSTEMNAME/'

    - Later in the install process, the sls_file.json file is generally in '/mnt/pitdata/prep/SYSTEMNAME/'


    ## SLS API Input

    - To parse the Shasta SLS API for IP addresses, ensure that you have a valid token.

    - The token file can either be passed in with the '--auth-token TOKEN_FILE' flag, or it can be automatically read if the environmental variable 'SLS_TOKEN' is set.

    - The SLS address is default set to 'api-gw-service-nmn.local'.

    - if you are operating on a system with a different address, you can set it with the '--sls-address SLS_ADDRESS' flag.


    ## SHCD Input

    - Use the '--tabs' flag to select which tabs on the spreadsheet will be included.

    - The '--corners' flag is used to input the upper left and lower right corners of the table on each tab of the worksheet. If the corners are not specified, you will be prompted to enter them for each tab.

    - The table should contain the 11 headers: Source, Rack, Location, Slot, (Blank), Port, Destination, Rack, Location, (Blank), Port.


    Use the '--folder FOLDERNAME' flag to output all the switch configs to a folder.

    ----------
    \f
    # noqa: D301, B950

    Args:
        ctx: CANU context settings
        csm: CSM version
        architecture: CSM architecture
        ccj: Paddle CCJ file
        shcd: SHCD file
        tabs: The tabs on the SHCD file to check, e.g. 10G_25G_40G_100G,NMN,HMN.
        corners: The corners on each tab, comma separated e.g. 'J37,U227,J15,T47,J20,U167'.
        switch_name: Switch name
        sls_file: JSON file containing SLS data
        auth_token: Token for SLS authentication
        sls_address: The address of SLS
        out: Name of the output file
    """
    # SHCD Parsing
    if shcd:
        try:
            sheets = shcd_to_sheets(shcd, tabs, corners)
        except Exception:
            return
        if not architecture:
            architecture = click.prompt(
                "Please enter the tabs to check separated by a comma, e.g. 10G_25G_40G_100G,NMN,HMN.",
                type=click.Choice(["Full", "TDS", "V1"], case_sensitive=False),
            )
    # Paddle Parsing
    else:
        ccj_json = json.load(ccj)
        architecture = ccj_json.get("architecture")

        if architecture is None:
            click.secho(
                "The key 'architecture' is missing from the CCJ. Ensure that you are using a validated CCJ.",
                fg="red",
            )
            return

    if architecture.lower() == "full" or architecture == "network_v2":
        architecture = "network_v2"
        template_folder = "full"
        vendor_folder = "aruba"
    elif architecture.lower() == "tds" or architecture == "network_v2_tds":
        architecture = "network_v2_tds"
        template_folder = "tds"
        vendor_folder = "aruba"
    elif architecture.lower() == "v1" or architecture == "network_v1":
        architecture = "network_v1"
        template_folder = "full"
        vendor_folder = "dellmellanox"

    # Create Node factory
    factory = NetworkNodeFactory(architecture_version=architecture)
    if shcd:
        # Get nodes from SHCD
        network_node_list, network_warnings = node_model_from_shcd(
            factory=factory,
            spreadsheet=shcd,
            sheets=sheets,
        )
    else:
        network_node_list, network_warnings = node_model_from_paddle(factory, ccj_json)
    # Parse SLS input file.
    if sls_file:
        try:
            input_json = json.load(sls_file)
        except (json.JSONDecodeError, UnicodeDecodeError):
            click.secho(
                f"The file {sls_file.name} is not valid JSON.",
                fg="red",
            )
            return

        # Format the input to be like the SLS JSON
        sls_json = [
            network[x] for network in [input_json.get("Networks", {})] for x in network
        ]

    else:
        # Get SLS config
        token = environ.get("SLS_TOKEN")

        # Token file takes precedence over the environmental variable
        if auth_token != token:
            try:
                with open(auth_token) as f:
                    data = json.load(f)
                    token = data["access_token"]

            except Exception:
                click.secho(
                    "Invalid token file, generate another token or try again.",
                    fg="white",
                    bg="red",
                )
                return

        # SLS
        url = "https://" + sls_address + "/apis/sls/v1/networks"
        try:
            response = requests.get(
                url,
                headers={
                    "Content-Type": "application/json",
                    "Authorization": f"Bearer {token}",
                },
                verify=False,
            )
            response.raise_for_status()

            sls_json = response.json()

        except requests.exceptions.ConnectionError:
            return click.secho(
                f"Error connecting to SLS {sls_address}, check the address or pass in a new address using --sls-address.",
                fg="white",
                bg="red",
            )
        except requests.exceptions.HTTPError:
            bad_token_reason = (
                "environmental variable 'SLS_TOKEN' is correct."
                if auth_token == token
                else "token is valid, or generate a new one."
            )
            return click.secho(
                f"Error connecting SLS {sls_address}, check that the {bad_token_reason}",
                fg="white",
                bg="red",
            )
    sls_variables = parse_sls_for_config(sls_json)

    # For versions of csm < 1.2, the SLS Hostnames need to be renamed
    if csm:
        if float(csm) < 1.2:
            sls_variables = rename_sls_hostnames(sls_variables)

<<<<<<< HEAD
=======
    if override:
        try:
            with open(os.path.join(override), "r") as f:
                override = yaml.load(f)
        except FileNotFoundError:
            click.secho(
                "The override yaml file was not found, check that you entered the right file name and path.",
                fg="red",
            )
            sys.exit(1)

>>>>>>> 0362eee6
    switch_config, devices, unknown = generate_switch_config(
        csm,
        architecture,
        network_node_list,
        factory,
        switch_name,
        sls_variables,
        template_folder,
        vendor_folder,
        custom_config,
    )

    click.echo("\n")
    click.secho(dash, fg="bright_white")

    click.secho(f"{switch_name} Switch Config", fg="bright_white")
    click.echo(switch_config, file=out)

    if len(unknown) > 0:
        click.secho("\nWarning", fg="red")

        click.secho(
            "\nThe following devices were discovered in the input data, but the CANU model cannot determine "
            + "the type and generate a configuration.\nApplying this configuration without considering these "
            + "devices will likely result in loss of contact with these devices."
            + "\nEnsure valid input, submit a bug to CANU and manually add these devices to the configuration.",
            fg="red",
        )
        click.secho(dash)
        for x in unknown:
            click.secho(x, fg="bright_white")
    return


def get_shasta_name(name, mapper):
    """Parse mapper to get Shasta name."""
    for node in mapper:
        shasta_name = node[1]
        if shasta_name in name:
            return shasta_name


def add_custom_config(custom_config, switch_config, host, switch_os):
    # mellanox ttp template to get interfaces
    mellanox_interface = """
interface ethernet {{ interface }} {{ _line_ | contains("") }}
"""
    switch_config_hier = HConfig(host=host)
    custom_config_hier = HConfig(host=host)
    # load configs in HConfig Objects
    custom_config_hier.load_from_string(custom_config)
    switch_config_hier.load_from_string(switch_config)

    # get the delta between the custom config and generated switch config
    # text at the top of generated config
    # TODO create better verbage
    custom_config_merge = "# custom config injected"
    diff = custom_config_hier.difference(switch_config_hier)
    for line in diff.all_children_sorted():
        custom_config_merge += "\n" + "# " + line.cisco_style_text()
    custom_config_merge += "\n"

    # delete custom config that exists in the generated config
    # If interface 1/1 has any config under it, it will be deleted and overwritten with the custom config
    for line in switch_config_hier.all_children_sorted():
        for line_custom in custom_config_hier.all_children_sorted():
            switch_config_hier.add_ancestor_copy_of(line_custom)
            switch_config_hier.del_child_by_text(str(line_custom))

    if switch_os == "onyx":
        mellanox_config = ""
        for line in custom_config_hier.all_children_sorted():
            mellanox_config = mellanox_config + "\n" + str(line)

        # parse out mellanox interfaces from custom config file
        parser = ttp(mellanox_config, mellanox_interface)
        parser.parse()
        interfaces = parser.result()

        # mellanox overwrite port configuration
        for port in interfaces[0][0]:
            override_port = port["interface"]
            for line in switch_config_hier.all_children_sorted():
                # match interfaces from custom config file
                if line.text.startswith(f"interface ethernet {override_port} "):
                    # delete interfaces from generated config
                    switch_config_hier.del_child(line)

    # merge custom config into generated switch config
    switch_config_hier.merge(custom_config_hier)

    # re-order config
    switch_config_hier.set_order_weight()

    for line in switch_config_hier.all_children_sorted():
        # add two spaces to indented config to match aruba formatting.
        if line.cisco_style_text().startswith("  ") and switch_os == "aoscx":
            custom_config_merge += "\n" + "  " + line.cisco_style_text()
        else:
            custom_config_merge += "\n" + line.cisco_style_text()
    return custom_config_merge


def generate_switch_config(
    csm,
    architecture,
    network_node_list,
    factory,
    switch_name,
    sls_variables,
    template_folder,
    vendor_folder,
    custom_config,
):
    """Generate switch config.

    Args:
        csm: CSM version
        architecture: CSM architecture
        network_node_list: List of nodes from the SHCD / Paddle
        factory: Node factory object
        switch_name: Switch hostname
        sls_variables: Dictionary containing SLS variables
        template_folder: Architecture folder contaning the switch templates
        vendor_folder: Vendor folder contaning the template_folder

    Returns:
        switch_config: The generated switch configuration
    """
    node_shasta_name = get_shasta_name(switch_name, factory.lookup_mapper())

    if node_shasta_name is None:
        return Exception(
            click.secho(
                f"For switch {switch_name}, the type cannot be determined. Please check the switch name and try again.",
                fg="red",
            ),
        )
    elif node_shasta_name not in ["sw-cdu", "sw-leaf-bmc", "sw-leaf", "sw-spine"]:
        return Exception(
            click.secho(
                f"{switch_name} is not a switch. Only switch config can be generated.",
                fg="red",
            ),
        )

    if custom_config:
        try:
            with open(os.path.join(f"{custom_config}"), "r") as f:
                custom_config = yaml.load(f)
        except FileNotFoundError:
            click.secho(
                "The custom yaml file was not found, check that you entered the right file name and path",
                fg="red",
            )
            exit(1)

    is_primary, primary, secondary = switch_is_primary(switch_name)

    templates = {
        "sw-spine": {
            "primary": f"{csm}/{vendor_folder}/{template_folder}/sw-spine.primary.j2",
            "secondary": f"{csm}/{vendor_folder}/{template_folder}/sw-spine.secondary.j2",
        },
        "sw-cdu": {
            "primary": f"{csm}/{vendor_folder}/common/sw-cdu.primary.j2",
            "secondary": f"{csm}/{vendor_folder}/common/sw-cdu.secondary.j2",
        },
        "sw-leaf": {
            "primary": f"{csm}/{vendor_folder}/{template_folder}/sw-leaf.primary.j2",
            "secondary": f"{csm}/{vendor_folder}/{template_folder}/sw-leaf.secondary.j2",
        },
        "sw-leaf-bmc": {
            "primary": f"{csm}/{vendor_folder}/{template_folder}/sw-leaf-bmc.j2",
            "secondary": f"{csm}/{vendor_folder}/{template_folder}/sw-leaf-bmc.j2",
        },
    }
    template_name = templates[node_shasta_name][
        "primary" if is_primary else "secondary"
    ]
    template = env.get_template(template_name)
    native_vlan = 1

    leaf_bmc_vlan = [
        native_vlan,
        sls_variables["NMN_VLAN"],
        sls_variables["HMN_VLAN"],
    ]
    spine_leaf_vlan = [
        native_vlan,
        sls_variables["NMN_VLAN"],
        sls_variables["HMN_VLAN"],
        sls_variables["CAN_VLAN"],
    ]
    if sls_variables["CMN_VLAN"] and float(csm) >= 1.2:
        spine_leaf_vlan.append(sls_variables["CMN_VLAN"])
        leaf_bmc_vlan.append(sls_variables["CMN_VLAN"])
    elif sls_variables["CMN_VLAN"] and float(csm) < 1.2:
        click.secho(
            "\nCMN network found in SLS, the CSM version required to use this network has to be 1.2 or greater. "
            + "\nMake sure the --csm flag matches the CSM version you are using.",
            fg="red",
        )
        sys.exit(1)
    elif sls_variables["CMN_VLAN"] is None and float(csm) >= 1.2:
        click.secho(
            "\nCMN network not found in SLS, this is required for csm 1.2 "
            + "\nHas the CSM 1.2 SLS upgrade procedure been run?",
            fg="red",
        )
        sys.exit(1)
    spine_leaf_vlan = groupby_vlan_range(spine_leaf_vlan)
    leaf_bmc_vlan = groupby_vlan_range(leaf_bmc_vlan)

    variables = {
        "HOSTNAME": switch_name,
        "CSM_VERSION": csm,
        "CANU_VERSION": canu_version,
        "NCN_W001": sls_variables["ncn_w001"],
        "NCN_W002": sls_variables["ncn_w002"],
        "NCN_W003": sls_variables["ncn_w003"],
        "CAN": sls_variables["CAN"],
        "CAN_VLAN": sls_variables["CAN_VLAN"],
        "CAN_NETMASK": sls_variables["CAN_NETMASK"],
        "CAN_NETWORK_IP": sls_variables["CAN_NETWORK_IP"],
        "CAN_PREFIX_LEN": sls_variables["CAN_PREFIX_LEN"],
        "CMN": sls_variables["CMN"],
        "CMN_VLAN": sls_variables["CMN_VLAN"],
        "CMN_NETMASK": sls_variables["CMN_NETMASK"],
        "CMN_NETWORK_IP": sls_variables["CMN_NETWORK_IP"],
        "CMN_PREFIX_LEN": sls_variables["CMN_PREFIX_LEN"],
        "CMN_ASN": sls_variables["CMN_ASN"],
        "MTL_NETMASK": sls_variables["MTL_NETMASK"],
        "MTL_PREFIX_LEN": sls_variables["MTL_PREFIX_LEN"],
        "NMN": sls_variables["NMN"],
        "NMN_VLAN": sls_variables["NMN_VLAN"],
        "NMN_NETMASK": sls_variables["NMN_NETMASK"],
        "NMN_NETWORK_IP": sls_variables["NMN_NETWORK_IP"],
        "NMN_PREFIX_LEN": sls_variables["NMN_PREFIX_LEN"],
        "NMN_ASN": sls_variables["NMN_ASN"],
        "HMN": sls_variables["HMN"],
        "HMN_VLAN": sls_variables["HMN_VLAN"],
        "HMN_NETMASK": sls_variables["HMN_NETMASK"],
        "HMN_NETWORK_IP": sls_variables["HMN_NETWORK_IP"],
        "HMN_PREFIX_LEN": sls_variables["HMN_PREFIX_LEN"],
        "HMN_MTN": sls_variables["HMN_MTN"],
        "HMN_MTN_NETMASK": sls_variables["HMN_MTN_NETMASK"],
        "HMN_MTN_NETWORK_IP": sls_variables["HMN_MTN_NETWORK_IP"],
        "HMN_MTN_PREFIX_LEN": sls_variables["HMN_MTN_PREFIX_LEN"],
        "NMN_MTN": sls_variables["NMN_MTN"],
        "NMN_MTN_NETMASK": sls_variables["NMN_MTN_NETMASK"],
        "NMN_MTN_NETWORK_IP": sls_variables["NMN_MTN_NETWORK_IP"],
        "NMN_MTN_PREFIX_LEN": sls_variables["NMN_MTN_PREFIX_LEN"],
        "HMNLB": sls_variables["HMNLB"],
        "HMNLB_TFTP": sls_variables["HMNLB_TFTP"],
        "HMNLB_DNS": sls_variables["HMNLB_DNS"],
        "HMNLB_NETMASK": sls_variables["HMNLB_NETMASK"],
        "HMNLB_NETWORK_IP": sls_variables["HMNLB_NETWORK_IP"],
        "HMNLB_PREFIX_LEN": sls_variables["HMNLB_PREFIX_LEN"],
        "NMNLB": sls_variables["NMNLB"],
        "NMNLB_TFTP": sls_variables["NMNLB_TFTP"],
        "NMNLB_DNS": sls_variables["NMNLB_DNS"],
        "NMNLB_NETMASK": sls_variables["NMNLB_NETMASK"],
        "NMNLB_NETWORK_IP": sls_variables["NMNLB_NETWORK_IP"],
        "NMNLB_PREFIX_LEN": sls_variables["NMNLB_PREFIX_LEN"],
        "HMN_IP_GATEWAY": sls_variables["HMN_IP_GATEWAY"],
        "MTL_IP_GATEWAY": sls_variables["MTL_IP_GATEWAY"],
        "NMN_IP_GATEWAY": sls_variables["NMN_IP_GATEWAY"],
        "CAN_IP_GATEWAY": sls_variables["CAN_IP_GATEWAY"],
        "CAN_IP_PRIMARY": sls_variables["CAN_IP_PRIMARY"],
        "CAN_IP_SECONDARY": sls_variables["CAN_IP_SECONDARY"],
        "CMN_IP_GATEWAY": sls_variables["CMN_IP_GATEWAY"],
        "CMN_IP_PRIMARY": sls_variables["CMN_IP_PRIMARY"],
        "CMN_IP_SECONDARY": sls_variables["CMN_IP_SECONDARY"],
        "NMN_MTN_CABINETS": sls_variables["NMN_MTN_CABINETS"],
        "HMN_MTN_CABINETS": sls_variables["HMN_MTN_CABINETS"],
        "LEAF_BMC_VLANS": leaf_bmc_vlan,
        "SPINE_LEAF_VLANS": spine_leaf_vlan,
        "NATIVE_VLAN": native_vlan,
        "CAN_IPs": sls_variables["CAN_IPs"],
        "CMN_IPs": sls_variables["CMN_IPs"],
        "NMN_IPs": sls_variables["NMN_IPs"],
        "HMN_IPs": sls_variables["HMN_IPs"],
        "SWITCH_ASN": sls_variables["SWITCH_ASN"],
    }
    cabling = {}
    cabling["nodes"], unknown = get_switch_nodes(
        switch_name,
        network_node_list,
        factory,
        sls_variables,
    )

    if switch_name not in sls_variables["HMN_IPs"].keys():
        click.secho(f"Cannot find {switch_name} in CSI / SLS nodes.", fg="red")
        sys.exit(1)

    cmm_switch_ip = sls_variables.get("CMN_IPs")
    if cmm_switch_ip:
        variables["CMN_IP"] = sls_variables["CMN_IPs"][switch_name]
    variables["HMN_IP"] = sls_variables["HMN_IPs"][switch_name]
    variables["MTL_IP"] = sls_variables["MTL_IPs"][switch_name]
    variables["NMN_IP"] = sls_variables["NMN_IPs"][switch_name]

    last_octet = variables["HMN_IP"].split(".")[3]
    variables["LOOPBACK_IP"] = "10.2.0." + last_octet
    variables["IPV6_IP"] = "2001:db8:beef:99::" + last_octet + "/128"

    if node_shasta_name in ["sw-spine", "sw-leaf", "sw-cdu"]:
        # Get connections to switch pair
        pair_connections = get_pair_connections(cabling["nodes"], switch_name)
        length_connections = len(pair_connections)

        if length_connections == 3:
            variables["VSX_KEEPALIVE"] = pair_connections[0]
            variables["VSX_ISL_PORT1"] = pair_connections[1]
            variables["VSX_ISL_PORT2"] = pair_connections[2]
        elif length_connections == 2:
            variables["VSX_KEEPALIVE"] = "mgmt0"
            variables["VSX_ISL_PORT1"] = pair_connections[0]
            variables["VSX_ISL_PORT2"] = pair_connections[1]

    # get VLANs and IPs for CDU switches
    if "sw-cdu" in node_shasta_name:
        nodes_by_name = {}
        nodes_by_id = {}
        destination_rack_list = []
        variables["NMN_MTN_VLANS"] = []
        variables["HMN_MTN_VLANS"] = []

        for node in network_node_list:
            node_tmp = node.serialize()
            name = node_tmp["common_name"]
            nodes_by_name[name] = node_tmp
            nodes_by_id[node_tmp["id"]] = node_tmp
        for port in nodes_by_name[switch_name]["ports"]:
            destination_rack = nodes_by_id[port["destination_node_id"]]["location"][
                "rack"
            ]

            destination_rack_list.append(int(re.search(r"\d+", destination_rack)[0]))
        for cabinets in (
            sls_variables["NMN_MTN_CABINETS"] + sls_variables["HMN_MTN_CABINETS"]
        ):
            ip_address = netaddr.IPNetwork(cabinets["CIDR"])
            is_primary = switch_is_primary(switch_name)
            sls_rack_int = int(re.search(r"\d+", (cabinets["Name"]))[0])
            if sls_rack_int in destination_rack_list:
                if cabinets in sls_variables["NMN_MTN_CABINETS"]:
                    variables["NMN_MTN_VLANS"].append(cabinets)
                    variables["NMN_MTN_VLANS"][-1][
                        "PREFIX_LENGTH"
                    ] = ip_address.prefixlen
                    if is_primary[0]:
                        ip = str(ip_address[2])
                        variables["NMN_MTN_VLANS"][-1]["IP"] = ip
                    else:
                        ip = str(ip_address[3])
                        variables["NMN_MTN_VLANS"][-1]["IP"] = ip

                if cabinets in sls_variables["HMN_MTN_CABINETS"]:
                    variables["HMN_MTN_VLANS"].append(cabinets)
                    variables["HMN_MTN_VLANS"][-1][
                        "PREFIX_LENGTH"
                    ] = ip_address.prefixlen
                    if is_primary[0]:
                        ip = str(ip_address[2])
                        variables["HMN_MTN_VLANS"][-1]["IP"] = ip
                    else:
                        ip = str(ip_address[3])
                        variables["HMN_MTN_VLANS"][-1]["IP"] = ip

    switch_config = template.render(
        variables=variables,
        cabling=cabling,
    )
    devices = set()
    for node in cabling["nodes"]:
        devices.add(node["subtype"])

    def hier_options(switch_os):
        options_file = os.path.join(
            project_root,
            "canu",
            "validate",
            "switch",
            "config",
            f"{switch_os}_options.yaml",
        )
<<<<<<< HEAD
        return options_file

    if architecture == "network_v1":
        switch_config_v1 = ""
        if "sw-cdu" in switch_name or "sw-leaf-bmc" in switch_name:
            switch_os = "dellOS10"
            options = yaml.load(open(hier_options(switch_os)))
        elif "sw-spine" in switch_name:
            switch_os = "onyx"
            options = yaml.load(open(hier_options(switch_os)))
        hier_host = Host(switch_name, switch_os, options)
        if custom_config:
            switch_custom_config = custom_config.get(switch_name)
            if switch_custom_config != None:
                switch_config_v1 = add_custom_config(
                    switch_custom_config, switch_config, hier_host, switch_os
                )
        else:
            hier_v1 = HConfig(host=hier_host)
            hier_v1.load_from_string(switch_config)
            hier_v1.set_order_weight()
            for line in hier_v1.all_children_sorted():
                switch_config_v1 += line.cisco_style_text() + "\n"

        return switch_config_v1, devices, unknown

    # defaults to aruba options file
    else:
        if custom_config:
            switch_custom_config = custom_config.get(switch_name)
            if switch_custom_config != None:
                switch_os = "aoscx"
                options = yaml.load(open(hier_options(switch_os)))

                hier_host = Host(switch_name, switch_os, options)
                switch_config = add_custom_config(
                    switch_custom_config,
                    switch_config,
                    hier_host,
                    switch_os,
                )
=======
        if switch_name in override:
            options = yaml.load(open(options_file))
            host = Host(switch_name, "aoscx", options)
            override_config = (
                "# OVERRIDE CONFIG\n"
                + "# The configuration below has been ignored and is not included in the GENERATED CONFIG\n"
            )
            override_config_hier = HConfig(host=host)
            override_config_hier.load_from_string(switch_config)
            override_config_hier.add_tags(override[switch_name])
            # add ! to the end of the aruba banner.
            banner = override_config_hier.get_child("contains", "banner")
            banner.add_child("!")
            for line in override_config_hier.all_children_sorted_by_tags(
                "override",
                None,
            ):
                override_config = override_config + "\n" + "#" + line.cisco_style_text()
            override_config = override_config + "\n# GENERATED CONFIG\n"
            for line in override_config_hier.all_children_sorted_by_tags(
                None,
                "override",
            ):
                # add two spaces to indented config to match aruba formatting.
                if (
                    line.cisco_style_text().startswith("  ")
                    and "!" not in line.cisco_style_text()
                ):
                    override_config = (
                        override_config + "\n" + "  " + line.cisco_style_text()
                    )
                else:
                    override_config = (
                        override_config + "\n" + line.cisco_style_text().lstrip()
                    )

            return override_config, devices, unknown
>>>>>>> 0362eee6
    return switch_config, devices, unknown


def get_pair_connections(nodes, switch_name):
    """Given a hostname and nodes, return connections to the primary or secondary switch.

    Args:
        nodes: List of nodes connected to the switch
        switch_name: Switch hostname

    Returns:
        List of connections to the paired switch
    """
    is_primary, primary, secondary = switch_is_primary(switch_name)

    if is_primary:
        pair_hostname = secondary
    else:
        pair_hostname = primary

    connections = []
    for x in nodes:
        if pair_hostname in x["config"]["DESCRIPTION"]:
            connections.append(x["config"]["PORT"])

    connections = natsort.natsorted(connections)
    return connections


def get_switch_nodes(switch_name, network_node_list, factory, sls_variables):
    """Get the nodes connected to the switch ports.

    Args:
        switch_name: Switch hostname
        network_node_list: List of nodes from the SHCD / Paddle
        factory: Node factory object
        sls_variables: Dictionary containing SLS variables.

    Returns:
        List of nodes connected to the switch
        List of unknown nodes
    """
    nodes = []
    nodes_by_name = {}
    nodes_by_id = {}
    unknown = []

    # Make 2 dictionaries for easy node lookup
    for node in network_node_list:
        node_tmp = node.serialize()
        name = node_tmp["common_name"]

        nodes_by_name[name] = node_tmp
        nodes_by_id[node_tmp["id"]] = node_tmp

    if switch_name not in nodes_by_name.keys():
        click.secho(
            f"For switch {switch_name}, the type cannot be determined. Please check the switch name and try again.",
            fg="red",
        )
        sys.exit(1)

    for port in nodes_by_name[switch_name]["ports"]:
        destination_node_id = port["destination_node_id"]
        destination_node_name = nodes_by_id[destination_node_id]["common_name"]
        destination_rack = nodes_by_id[destination_node_id]["location"]["rack"]
        source_port = port["port"]
        destination_port = port["destination_port"]
        destination_slot = port["destination_slot"]

        shasta_name = get_shasta_name(destination_node_name, factory.lookup_mapper())
        primary_port = get_primary_port(nodes_by_name, switch_name, destination_node_id)
        if shasta_name == "ncn-m":
            new_node = {
                "subtype": "master",
                "slot": destination_slot,
                "destination_port": destination_port,
                "config": {
                    "DESCRIPTION": f"{switch_name}:{source_port}==>{destination_node_name}:{destination_slot}:{destination_port}",
                    "PORT": f"{source_port}",
                    "LAG_NUMBER": primary_port,
                },
            }
            nodes.append(new_node)
        elif shasta_name == "ncn-s":
            # ncn-s also needs destination_port to find the match
            primary_port_ncn_s = get_primary_port(
                nodes_by_name,
                switch_name,
                destination_node_id,
                destination_port,
            )
            new_node = {
                "subtype": "storage",
                "slot": destination_slot,
                "destination_port": destination_port,
                "config": {
                    "DESCRIPTION": f"{switch_name}:{source_port}==>{destination_node_name}:{destination_slot}:{destination_port}",
                    "PORT": f"{source_port}",
                    "LAG_NUMBER": primary_port_ncn_s,
                    "LAG_NUMBER_V1": primary_port,
                },
            }
            nodes.append(new_node)
        elif shasta_name == "ncn-w":
            new_node = {
                "subtype": "worker",
                "slot": destination_slot,
                "destination_port": destination_port,
                "config": {
                    "DESCRIPTION": f"{switch_name}:{source_port}==>{destination_node_name}:{destination_slot}:{destination_port}",
                    "PORT": f"{source_port}",
                    "LAG_NUMBER": primary_port,
                },
            }
            nodes.append(new_node)
        elif shasta_name == "cec":
            destination_rack_int = int(re.search(r"\d+", destination_rack)[0])
            for cabinets in sls_variables["HMN_MTN_CABINETS"]:
                sls_rack_int = int(re.search(r"\d+", (cabinets["Name"]))[0])
                if destination_rack_int == sls_rack_int:
                    hmn_mtn_vlan = cabinets["VlanID"]
            new_node = {
                "subtype": "cec",
                "slot": None,
                "config": {
                    "DESCRIPTION": f"{switch_name}:{source_port}==>{destination_node_name}:{destination_port}",
                    "INTERFACE_NUMBER": f"{source_port}",
                    "NATIVE_VLAN": hmn_mtn_vlan,
                },
            }
            nodes.append(new_node)
        elif shasta_name == "cmm":
            destination_rack_int = int(re.search(r"\d+", destination_rack)[0])
            for cabinets in sls_variables["NMN_MTN_CABINETS"]:
                sls_rack_int = int(re.search(r"\d+", (cabinets["Name"]))[0])
                if destination_rack_int == sls_rack_int:
                    nmn_mtn_vlan = cabinets["VlanID"]
            for cabinets in sls_variables["HMN_MTN_CABINETS"]:
                sls_rack_int = int(re.search(r"\d+", (cabinets["Name"]))[0])
                if destination_rack_int == sls_rack_int:
                    hmn_mtn_vlan = cabinets["VlanID"]
            new_node = {
                "subtype": "cmm",
                "slot": None,
                "config": {
                    "DESCRIPTION": f"{switch_name}:{source_port}==>{destination_node_name}:{destination_port}",
                    "PORT": f"{source_port}",
                    "LAG_NUMBER": primary_port,
                    "NATIVE_VLAN": nmn_mtn_vlan,
                    "TAGGED_VLAN": hmn_mtn_vlan,
                },
            }
            nodes.append(new_node)
        elif shasta_name in {"viz", "uan", "login"}:
            primary_port_uan = get_primary_port(
                nodes_by_name,
                switch_name,
                destination_node_id,
                destination_port,
            )
            new_node = {
                "subtype": "uan",
                "slot": destination_slot,
                "destination_port": destination_port,
                "config": {
                    "DESCRIPTION": f"{switch_name}:{source_port}==>{destination_node_name}:{destination_slot}:{destination_port}",
                    "PORT": f"{source_port}",
                    "LAG_NUMBER": primary_port_uan,
                    "LAG_NUMBER_V1": primary_port,
                },
            }
            nodes.append(new_node)
        elif shasta_name == "cn":
            new_node = {
                "subtype": "compute",
                "slot": destination_slot,
                "destination_port": destination_port,
                "config": {
                    "DESCRIPTION": f"{switch_name}:{source_port}==>{destination_node_name}:{destination_port}",
                    "PORT": f"{source_port}",
                    "INTERFACE_NUMBER": f"{source_port}",
                },
            }
            nodes.append(new_node)
        elif shasta_name == "sw-hsn":
            new_node = {
                "subtype": "sw-hsn",
                "slot": destination_slot,
                "destination_port": destination_port,
                "config": {
                    "DESCRIPTION": f"{switch_name}:{source_port}==>{destination_node_name}:{destination_port}",
                    "PORT": f"{source_port}",
                    "INTERFACE_NUMBER": f"{source_port}",
                },
            }
            nodes.append(new_node)
        elif shasta_name == "pdu":
            new_node = {
                "subtype": "pdu",
                "slot": destination_slot,
                "destination_port": destination_port,
                "config": {
                    "DESCRIPTION": f"{switch_name}:{source_port}==>{destination_node_name}:{destination_port}",
                    "PORT": f"{source_port}",
                    "INTERFACE_NUMBER": f"{source_port}",
                },
            }
        elif shasta_name == "SubRack":
            new_node = {
                "subtype": "bmc",
                "slot": destination_slot,
                "destination_port": destination_port,
                "config": {
                    "DESCRIPTION": f"{switch_name}:{source_port}==>{destination_node_name}:{destination_port}",
                    "PORT": f"{source_port}",
                    "INTERFACE_NUMBER": f"{source_port}",
                },
            }
            nodes.append(new_node)
        elif shasta_name == "sw-spine":
            # sw-leaf ==> sw-spine
            if switch_name.startswith("sw-leaf"):
                is_primary, primary, secondary = switch_is_primary(switch_name)
                digits = re.findall(r"(\d+)", primary)[0]
                lag_number = 100 + int(digits)

            # sw-cdu ==> sw-spine
            elif switch_name.startswith("sw-cdu"):
                lag_number = 255

            # sw-leaf-bmc ==> sw-spine
            elif switch_name.startswith("sw-leaf-bmc"):
                lag_number = 255

            # sw-spine ==> sw-spine
            elif switch_name.startswith("sw-spine"):
                lag_number = 256
            new_node = {
                "subtype": "spine",
                "slot": None,
                "config": {
                    "DESCRIPTION": f"{switch_name}:{source_port}==>{destination_node_name}:{destination_port}",
                    "LAG_NUMBER": lag_number,
                    "PORT": f"{source_port}",
                },
            }
            nodes.append(new_node)
        elif shasta_name == "sw-cdu":
            is_primary, primary, secondary = switch_is_primary(destination_node_name)
            # sw-spine ==> sw-cdu
            if switch_name.startswith("sw-spine"):
                digits = re.findall(r"(\d+)", primary)[0]
                lag_number = 200 + int(digits)

            # sw-cdu ==> sw-cdu
            elif switch_name.startswith("sw-cdu"):
                lag_number = 256
            new_node = {
                "subtype": "cdu",
                "slot": None,
                "primary": is_primary,
                "config": {
                    "DESCRIPTION": f"{switch_name}:{source_port}==>{destination_node_name}:{destination_port}",
                    "LAG_NUMBER": lag_number,
                    "PORT": f"{source_port}",
                },
            }
            nodes.append(new_node)
        elif shasta_name == "sw-leaf":
            # sw-spine ==> sw-leaf
            is_primary, primary, secondary = switch_is_primary(destination_node_name)
            if switch_name.startswith("sw-spine"):
                digits = re.findall(r"(\d+)", primary)[0]
                lag_number = 100 + int(digits)

            # sw-leaf-bmc ==> sw-leaf
            elif switch_name.startswith("sw-leaf-bmc"):
                lag_number = 255

            # sw-leaf ==> sw-leaf
            elif switch_name.startswith("sw-leaf"):
                lag_number = 256
            new_node = {
                "subtype": "leaf",
                "slot": None,
                "primary": is_primary,
                "config": {
                    "DESCRIPTION": f"{switch_name}:{source_port}==>{destination_node_name}:{destination_port}",
                    "LAG_NUMBER": lag_number,
                    "PORT": f"{source_port}",
                },
            }
            nodes.append(new_node)
        elif shasta_name == "sw-leaf-bmc":
            # sw-leaf ==> sw-leaf-bmc
            if switch_name.startswith("sw-leaf"):
                digits = re.findall(r"(\d+)", destination_node_name)[0]
                lag_number = 150 + int(digits)

            # sw-spine ==> sw-leaf-bmc
            elif switch_name.startswith("sw-spine"):
                digits = re.findall(r"(\d+)", destination_node_name)[0]
                lag_number = 150 + int(digits)
            new_node = {
                "subtype": "leaf-bmc",
                "slot": None,
                "config": {
                    "DESCRIPTION": f"{switch_name}:{source_port}==>{destination_node_name}:{destination_port}",
                    "LAG_NUMBER": lag_number,
                    "PORT": f"{source_port}",
                },
            }
            nodes.append(new_node)
        elif shasta_name == "sw-edge":
            pass
        else:  # pragma: no cover
            print("*********************************")
            print("Cannot determine destination connection")
            print("Source: ", switch_name)
            print("Port: ", port)
            print("Destination: ", destination_node_name)
            print("shasta_name", shasta_name)
            print("*********************************")
            unknown_description = f"{switch_name}:{source_port}==>{destination_node_name}:{destination_port}"
            new_node = {
                "subtype": "unknown",
                "slot": None,
                "config": {
                    "DESCRIPTION": unknown_description,
                },
            }
            nodes.append(new_node)
            unknown.append(unknown_description)
    return nodes, unknown


def switch_is_primary(switch):
    """Determine if the switch is primary or secondary.

    Args:
        switch: Switch hostname

    Returns:
        is_primary: Bool if the switch is primary
        primary: Primary switch hostname
        secondary: Secondary switch hostname
    """
    # Determine if PRIMARY or SECONDARY
    digits = re.findall(r"(\d+)", switch)[0]
    middle = re.findall(r"(?:sw-)([a-z-]+)", switch)[0]

    if int(digits) % 2 == 0:  # Switch is Secondary
        is_primary = False
        primary = f"sw-{middle.rstrip('-')}-{int(digits)-1 :03d}"
        secondary = switch
    else:  # Switch is Primary
        is_primary = True
        secondary = f"sw-{middle.rstrip('-')}-{int(digits)+1 :03d}"
        primary = switch

    return is_primary, primary, secondary


def groupby_vlan_range(vlan_list):
    """Reorders a list of VLANS to match switch format.

    Args:
        vlan_list: list of vlans

    Returns:
        list of vlans formatted
    """
    vlans = []
    for val in vlan_list:
        if val is not None:
            vlans.append(val)

    if not len(vlans):
        return ""

    def _group_id(item):
        return item[0] - item[1]

    values = []
    vlans.sort()
    for _group_id, members in groupby(enumerate(vlans), key=_group_id):  # noqa: B020
        members = list(members)
        first, last = members[0][1], members[-1][1]

        if first == last:
            values.append(str(first))
        else:
            values.append(f"{first}-{last}")

    return ",".join(values)


def parse_sls_for_config(input_json):
    """Parse the `sls_file.json` file or the JSON from SLS `/networks` API for config variables.

    Args:
        input_json: JSON from the SLS `/networks` API

    Returns:
        sls_variables: Dictionary containing SLS variables.
    """
    networks_list = []

    sls_variables = {
        "SWITCH_ASN": None,
        "CAN": None,
        "CAN_VLAN": None,
        "CAN_NETMASK": None,
        "CAN_PREFIX_LEN": None,
        "CAN_NETWORK_IP": None,
        "CMN": None,
        "CMN_VLAN": None,
        "CMN_NETMASK": None,
        "CMN_PREFIX_LEN": None,
        "CMN_NETWORK_IP": None,
        "CMN_ASN": None,
        "HMN": None,
        "HMN_VLAN": None,
        "HMN_NETMASK": None,
        "HMN_NETWORK_IP": None,
        "HMN_PREFIX_LEN": None,
        "MTL": None,
        "MTL_NETMASK": None,
        "MTL_NETWORK_IP": None,
        "MTL_PREFIX_LEN": None,
        "NMN": None,
        "NMN_VLAN": None,
        "NMN_NETMASK": None,
        "NMN_NETWORK_IP": None,
        "NMN_PREFIX_LEN": None,
        "NMN_ASN": None,
        "HMN_MTN": None,
        "HMN_MTN_NETMASK": None,
        "HMN_MTN_NETWORK_IP": None,
        "HMN_MTN_PREFIX_LEN": None,
        "NMN_MTN": None,
        "NMN_MTN_NETMASK": None,
        "NMN_MTN_NETWORK_IP": None,
        "NMN_MTN_PREFIX_LEN": None,
        "HMNLB": None,
        "HMNLB_NETMASK": None,
        "HMNLB_NETWORK_IP": None,
        "HMNLB_PREFIX_LEN": None,
        "HMNLB_TFTP": None,
        "HMNLB_DNS": None,
        "NMNLB": None,
        "NMNLB_NETMASK": None,
        "NMNLB_NETWORK_IP": None,
        "NMNLB_PREFIX_LEN": None,
        "NMNLB_TFTP": None,
        "NMNLB_DNS": None,
        "CAN_IP_GATEWAY": None,
        "CMN_IP_GATEWAY": None,
        "HMN_IP_GATEWAY": None,
        "MTL_IP_GATEWAY": None,
        "NMN_IP_GATEWAY": None,
        "ncn_w001": None,
        "ncn_w002": None,
        "ncn_w003": None,
        "CAN_IP_PRIMARY": None,
        "CAN_IP_SECONDARY": None,
        "CMN_IP_PRIMARY": None,
        "CMN_IP_SECONDARY": None,
        "CAN_IPs": defaultdict(),
        "CMN_IPs": defaultdict(),
        "HMN_IPs": defaultdict(),
        "MTL_IPs": defaultdict(),
        "NMN_IPs": defaultdict(),
        "NMN_MTN_CABINETS": [],
        "HMN_MTN_CABINETS": [],
    }

    for sls_network in input_json:
        name = sls_network.get("Name", "")

        if name == "CAN":
            sls_variables["CAN"] = netaddr.IPNetwork(
                sls_network.get("ExtraProperties", {}).get(
                    "CIDR",
                    "",
                ),
            )
            sls_variables["CAN_NETMASK"] = sls_variables["CAN"].netmask
            sls_variables["CAN_PREFIX_LEN"] = sls_variables["CAN"].prefixlen
            sls_variables["CAN_NETWORK_IP"] = sls_variables["CAN"].ip
            for subnets in sls_network.get("ExtraProperties", {}).get("Subnets", {}):
                if subnets["Name"] == "bootstrap_dhcp":
                    sls_variables["CAN_IP_GATEWAY"] = subnets["Gateway"]
                    sls_variables["CAN_VLAN"] = subnets["VlanID"]
                    for ip in subnets["IPReservations"]:
                        if ip["Name"] == "can-switch-1":
                            sls_variables["CAN_IP_PRIMARY"] = ip["IPAddress"]
                        elif ip["Name"] == "can-switch-2":
                            sls_variables["CAN_IP_SECONDARY"] = ip["IPAddress"]
                if subnets["Name"] == "bootstrap_dhcp":
                    for ip in subnets["IPReservations"]:
                        if "ncn-w" in ip["Name"]:
                            sls_variables["CAN_IPs"][ip["Name"]] = ip["IPAddress"]
        elif name == "CMN":
            sls_variables["CMN"] = netaddr.IPNetwork(
                sls_network.get("ExtraProperties", {}).get(
                    "CIDR",
                    "",
                ),
            )
            sls_variables["CMN_NETMASK"] = sls_variables["CMN"].netmask
            sls_variables["CMN_PREFIX_LEN"] = sls_variables["CMN"].prefixlen
            sls_variables["CMN_NETWORK_IP"] = sls_variables["CMN"].ip
            sls_variables["CMN_ASN"] = sls_network.get("ExtraProperties", {}).get(
                "MyASN",
                {},
            )
            for subnets in sls_network.get("ExtraProperties", {}).get("Subnets", {}):
                if subnets["Name"] == "bootstrap_dhcp":
                    sls_variables["CMN_IP_GATEWAY"] = subnets["Gateway"]
                    sls_variables["CMN_VLAN"] = subnets["VlanID"]
                if subnets["Name"] == "network_hardware":
                    for ip in subnets["IPReservations"]:
                        if "sw" in ip["Name"]:
                            sls_variables["CMN_IPs"][ip["Name"]] = ip["IPAddress"]
                if subnets["Name"] == "bootstrap_dhcp":
                    for ip in subnets["IPReservations"]:
                        if "ncn-w" in ip["Name"]:
                            sls_variables["CMN_IPs"][ip["Name"]] = ip["IPAddress"]
        elif name == "HMN":
            sls_variables["HMN"] = netaddr.IPNetwork(
                sls_network.get("ExtraProperties", {}).get(
                    "CIDR",
                    "",
                ),
            )
            sls_variables["HMN_NETMASK"] = sls_variables["HMN"].netmask
            sls_variables["HMN_PREFIX_LEN"] = sls_variables["HMN"].prefixlen
            sls_variables["HMN_NETWORK_IP"] = sls_variables["HMN"].ip
            for subnets in sls_network.get("ExtraProperties", {}).get("Subnets", {}):
                if subnets["Name"] == "network_hardware":
                    sls_variables["HMN_IP_GATEWAY"] = subnets["Gateway"]
                    sls_variables["HMN_VLAN"] = subnets["VlanID"]
                    for ip in subnets["IPReservations"]:
                        sls_variables["HMN_IPs"][ip["Name"]] = ip["IPAddress"]
                if subnets["Name"] == "bootstrap_dhcp":
                    for ip in subnets["IPReservations"]:
                        if "ncn-w" in ip["Name"]:
                            sls_variables["HMN_IPs"][ip["Name"]] = ip["IPAddress"]
        elif name == "MTL":
            sls_variables["MTL"] = netaddr.IPNetwork(
                sls_network.get("ExtraProperties", {}).get(
                    "CIDR",
                    "",
                ),
            )
            sls_variables["MTL_NETMASK"] = sls_variables["MTL"].netmask
            sls_variables["MTL_PREFIX_LEN"] = sls_variables["MTL"].prefixlen
            sls_variables["MTL_NETWORK_IP"] = sls_variables["MTL"].ip
            for subnets in sls_network.get("ExtraProperties", {}).get("Subnets", {}):
                if subnets["Name"] == "network_hardware":
                    sls_variables["MTL_IP_GATEWAY"] = subnets["Gateway"]
                    for ip in subnets["IPReservations"]:
                        sls_variables["MTL_IPs"][ip["Name"]] = ip["IPAddress"]

        elif name == "NMN":
            sls_variables["NMN"] = netaddr.IPNetwork(
                sls_network.get("ExtraProperties", {}).get(
                    "CIDR",
                    "",
                ),
            )
            sls_variables["NMN_NETMASK"] = sls_variables["NMN"].netmask
            sls_variables["NMN_PREFIX_LEN"] = sls_variables["NMN"].prefixlen
            sls_variables["NMN_NETWORK_IP"] = sls_variables["NMN"].ip
            sls_variables["SWITCH_ASN"] = sls_network.get("ExtraProperties", {}).get(
                "PeerASN",
                {},
            )
            sls_variables["NMN_ASN"] = sls_network.get("ExtraProperties", {}).get(
                "MyASN",
                {},
            )
            for subnets in sls_network.get("ExtraProperties", {}).get("Subnets", {}):
                if subnets["Name"] == "bootstrap_dhcp":
                    for ip in subnets["IPReservations"]:
                        if ip["Name"] == "ncn-w001":
                            sls_variables["ncn_w001"] = ip["IPAddress"]
                        elif ip["Name"] == "ncn-w002":
                            sls_variables["ncn_w002"] = ip["IPAddress"]
                        elif ip["Name"] == "ncn-w003":
                            sls_variables["ncn_w003"] = ip["IPAddress"]
                if subnets["Name"] == "bootstrap_dhcp":
                    for ip in subnets["IPReservations"]:
                        if "ncn-w" in ip["Name"]:
                            sls_variables["NMN_IPs"][ip["Name"]] = ip["IPAddress"]
                elif subnets["Name"] == "network_hardware":
                    sls_variables["NMN_IP_GATEWAY"] = subnets["Gateway"]
                    sls_variables["NMN_VLAN"] = subnets["VlanID"]
                    for ip in subnets["IPReservations"]:
                        sls_variables["NMN_IPs"][ip["Name"]] = ip["IPAddress"]
        elif name == "NMN_MTN":
            sls_variables["NMN_MTN"] = netaddr.IPNetwork(
                sls_network.get("ExtraProperties", {}).get(
                    "CIDR",
                    "",
                ),
            )
            sls_variables["NMN_MTN_NETMASK"] = sls_variables["NMN_MTN"].netmask
            sls_variables["NMN_MTN_PREFIX_LEN"] = sls_variables["NMN_MTN"].prefixlen
            sls_variables["NMN_MTN_NETWORK_IP"] = sls_variables["NMN_MTN"].ip
            sls_variables["NMN_MTN_CABINETS"] = list(
                sls_network.get("ExtraProperties", {}).get("Subnets", {}),
            )

        elif name == "HMN_MTN":
            sls_variables["HMN_MTN"] = netaddr.IPNetwork(
                sls_network.get("ExtraProperties", {}).get(
                    "CIDR",
                    "",
                ),
            )
            sls_variables["HMN_MTN_NETMASK"] = sls_variables["HMN_MTN"].netmask
            sls_variables["HMN_MTN_PREFIX_LEN"] = sls_variables["HMN_MTN"].prefixlen
            sls_variables["HMN_MTN_NETWORK_IP"] = sls_variables["HMN_MTN"].ip
            sls_variables["HMN_MTN_CABINETS"] = list(
                sls_network.get("ExtraProperties", {}).get("Subnets", {}),
            )
        elif name == "HMNLB":
            sls_variables["HMNLB"] = netaddr.IPNetwork(
                sls_network.get("ExtraProperties", {}).get(
                    "CIDR",
                    "",
                ),
            )
            for subnets in sls_network.get("ExtraProperties", {}).get("Subnets", {}):
                if subnets["Name"] == "hmn_metallb_address_pool":
                    for ip in subnets["IPReservations"]:
                        if ip["Name"] == "cray-tftp":
                            sls_variables["HMNLB_TFTP"] = ip["IPAddress"]
                        elif ip["Name"] == "unbound":
                            sls_variables["HMNLB_DNS"] = ip["IPAddress"]
            sls_variables["HMNLB_NETMASK"] = sls_variables["HMNLB"].netmask
            sls_variables["HMNLB_PREFIX_LEN"] = sls_variables["HMNLB"].prefixlen
            sls_variables["HMNLB_NETWORK_IP"] = sls_variables["HMNLB"].ip
            sls_variables["HMNLB_CABINETS"] = list(
                sls_network.get("ExtraProperties", {}).get("Subnets", {}),
            )
        elif name == "NMNLB":
            sls_variables["NMNLB"] = netaddr.IPNetwork(
                sls_network.get("ExtraProperties", {}).get(
                    "CIDR",
                    "",
                ),
            )
            for subnets in sls_network.get("ExtraProperties", {}).get("Subnets", {}):
                if subnets["Name"] == "nmn_metallb_address_pool":
                    for ip in subnets["IPReservations"]:
                        if ip["Name"] == "cray-tftp":
                            sls_variables["NMNLB_TFTP"] = ip["IPAddress"]
                        elif ip["Name"] == "unbound":
                            sls_variables["NMNLB_DNS"] = ip["IPAddress"]
            sls_variables["NMNLB_NETMASK"] = sls_variables["NMNLB"].netmask
            sls_variables["NMNLB_PREFIX_LEN"] = sls_variables["NMNLB"].prefixlen
            sls_variables["NMNLB_NETWORK_IP"] = sls_variables["NMNLB"].ip
            sls_variables["NMNLB_CABINETS"] = list(
                sls_network.get("ExtraProperties", {}).get("Subnets", {}),
            )
        for subnets in sls_network.get("ExtraProperties", {}).get("Subnets", {}):

            vlan = subnets.get("VlanID", "")
            networks_list.append([name, vlan])

    networks_list = {tuple(x) for x in networks_list}
    return sls_variables


def rename_sls_hostnames(sls_variables):
    """Parse and rename SLS switch names.

    The operation needs to be done in two passes to prevent naming conflicts.

    Args:
        sls_variables: Dictionary containing SLS variables.

    Returns:
        sls_variables: Dictionary containing renamed SLS variables.
    """
    # First pass rename leaf ==> leaf-bmc
    for key, value in sls_variables["HMN_IPs"].copy().items():
        new_name = key.replace("-leaf-", "-leaf-bmc-")
        sls_variables["HMN_IPs"].pop(key)
        sls_variables["HMN_IPs"][new_name] = value

    for key, value in sls_variables["MTL_IPs"].copy().items():
        new_name = key.replace("-leaf-", "-leaf-bmc-")
        sls_variables["MTL_IPs"].pop(key)
        sls_variables["MTL_IPs"][new_name] = value

    for key, value in sls_variables["NMN_IPs"].copy().items():
        new_name = key.replace("-leaf-", "-leaf-bmc-")
        sls_variables["NMN_IPs"].pop(key)
        sls_variables["NMN_IPs"][new_name] = value

    # Second pass rename agg ==> leaf
    for key, value in sls_variables["HMN_IPs"].copy().items():
        new_name = key.replace("-agg-", "-leaf-")
        sls_variables["HMN_IPs"].pop(key)
        sls_variables["HMN_IPs"][new_name] = value

    for key, value in sls_variables["MTL_IPs"].copy().items():
        new_name = key.replace("-agg-", "-leaf-")
        sls_variables["MTL_IPs"].pop(key)
        sls_variables["MTL_IPs"][new_name] = value

    for key, value in sls_variables["NMN_IPs"].copy().items():
        new_name = key.replace("-agg-", "-leaf-")
        sls_variables["NMN_IPs"].pop(key)
        sls_variables["NMN_IPs"][new_name] = value

    return sls_variables


def get_primary_port(
    nodes_by_name,
    switch_name,
    destination_node_id,
    destination_port=None,
):
    """Return the primary switch port number for a connection to a node.

    Args:
        nodes_by_name: Dictionary containing the node list where hostname is the key
        switch_name: Switch hostname
        destination_node_id: The node id of the destination device.
        destination_port: (Optional, only used with ncn-s) The destination port

    Returns:
        port: Port number of the primary connection to a device.
    """
    is_primary, primary, secondary = switch_is_primary(switch_name)

    for y in nodes_by_name[primary]["ports"]:
        if y["destination_node_id"] == destination_node_id:
            if not destination_port:
                return y["port"]
            # Since ncn-s can have multiple connections to a device, returns the correct one
            elif destination_port and y["destination_port"] == destination_port:
                return y["port"]<|MERGE_RESOLUTION|>--- conflicted
+++ resolved
@@ -32,20 +32,19 @@
 import click
 from click_help_colors import HelpColorsCommand
 from click_option_group import optgroup, RequiredMutuallyExclusiveOptionGroup
-from hier_config import HConfig, Host, HConfigChild
+from hier_config import HConfig, Host
 from jinja2 import Environment, FileSystemLoader, StrictUndefined
 import natsort
 import netaddr
 from network_modeling.NetworkNodeFactory import NetworkNodeFactory
 import requests
+from ruamel.yaml import YAML
 from ttp import ttp
-from ruamel.yaml import YAML
 import urllib3
 
 from canu.utils.cache import cache_directory
 from canu.validate.paddle.paddle import node_model_from_paddle
 from canu.validate.shcd.shcd import node_model_from_shcd, shcd_to_sheets
-from canu.validate.switch.config.config import compare_config_heir
 
 yaml = YAML()
 
@@ -234,6 +233,7 @@
         auth_token: Token for SLS authentication
         sls_address: The address of SLS
         out: Name of the output file
+        custom_config: Config file that is merged with the generated config.
     """
     # SHCD Parsing
     if shcd:
@@ -356,20 +356,6 @@
         if float(csm) < 1.2:
             sls_variables = rename_sls_hostnames(sls_variables)
 
-<<<<<<< HEAD
-=======
-    if override:
-        try:
-            with open(os.path.join(override), "r") as f:
-                override = yaml.load(f)
-        except FileNotFoundError:
-            click.secho(
-                "The override yaml file was not found, check that you entered the right file name and path.",
-                fg="red",
-            )
-            sys.exit(1)
-
->>>>>>> 0362eee6
     switch_config, devices, unknown = generate_switch_config(
         csm,
         architecture,
@@ -413,6 +399,7 @@
 
 
 def add_custom_config(custom_config, switch_config, host, switch_os):
+    """Merge custom config into generated config."""
     # mellanox ttp template to get interfaces
     mellanox_interface = """
 interface ethernet {{ interface }} {{ _line_ | contains("") }}
@@ -434,10 +421,9 @@
 
     # delete custom config that exists in the generated config
     # If interface 1/1 has any config under it, it will be deleted and overwritten with the custom config
-    for line in switch_config_hier.all_children_sorted():
-        for line_custom in custom_config_hier.all_children_sorted():
-            switch_config_hier.add_ancestor_copy_of(line_custom)
-            switch_config_hier.del_child_by_text(str(line_custom))
+    for line_custom in custom_config_hier.all_children_sorted():
+        switch_config_hier.add_ancestor_copy_of(line_custom)
+        switch_config_hier.del_child_by_text(str(line_custom))
 
     if switch_os == "onyx":
         mellanox_config = ""
@@ -463,13 +449,23 @@
 
     # re-order config
     switch_config_hier.set_order_weight()
-
+    if switch_os == "aoscx":
+        # add ! to the end of the aruba banner.
+        banner = switch_config_hier.get_child("contains", "banner")
+        banner.add_child("!")
     for line in switch_config_hier.all_children_sorted():
         # add two spaces to indented config to match aruba formatting.
-        if line.cisco_style_text().startswith("  ") and switch_os == "aoscx":
+        if (
+            line.cisco_style_text().startswith("  ")
+            and "!" not in line.cisco_style_text()
+            and switch_os == "aoscx"
+        ):
             custom_config_merge += "\n" + "  " + line.cisco_style_text()
+        elif switch_os == "dellOS10":
+            custom_config_merge += "\n" + line.cisco_style_text()
         else:
-            custom_config_merge += "\n" + line.cisco_style_text()
+            custom_config_merge += "\n" + line.cisco_style_text().lstrip()
+
     return custom_config_merge
 
 
@@ -495,6 +491,8 @@
         sls_variables: Dictionary containing SLS variables
         template_folder: Architecture folder contaning the switch templates
         vendor_folder: Vendor folder contaning the template_folder
+        custom_config: Config file that is merged with the generated config.
+
 
     Returns:
         switch_config: The generated switch configuration
@@ -759,7 +757,6 @@
             "config",
             f"{switch_os}_options.yaml",
         )
-<<<<<<< HEAD
         return options_file
 
     if architecture == "network_v1":
@@ -773,9 +770,12 @@
         hier_host = Host(switch_name, switch_os, options)
         if custom_config:
             switch_custom_config = custom_config.get(switch_name)
-            if switch_custom_config != None:
+            if switch_custom_config is not None:
                 switch_config_v1 = add_custom_config(
-                    switch_custom_config, switch_config, hier_host, switch_os
+                    switch_custom_config,
+                    switch_config,
+                    hier_host,
+                    switch_os,
                 )
         else:
             hier_v1 = HConfig(host=hier_host)
@@ -790,7 +790,7 @@
     else:
         if custom_config:
             switch_custom_config = custom_config.get(switch_name)
-            if switch_custom_config != None:
+            if switch_custom_config is not None:
                 switch_os = "aoscx"
                 options = yaml.load(open(hier_options(switch_os)))
 
@@ -801,45 +801,6 @@
                     hier_host,
                     switch_os,
                 )
-=======
-        if switch_name in override:
-            options = yaml.load(open(options_file))
-            host = Host(switch_name, "aoscx", options)
-            override_config = (
-                "# OVERRIDE CONFIG\n"
-                + "# The configuration below has been ignored and is not included in the GENERATED CONFIG\n"
-            )
-            override_config_hier = HConfig(host=host)
-            override_config_hier.load_from_string(switch_config)
-            override_config_hier.add_tags(override[switch_name])
-            # add ! to the end of the aruba banner.
-            banner = override_config_hier.get_child("contains", "banner")
-            banner.add_child("!")
-            for line in override_config_hier.all_children_sorted_by_tags(
-                "override",
-                None,
-            ):
-                override_config = override_config + "\n" + "#" + line.cisco_style_text()
-            override_config = override_config + "\n# GENERATED CONFIG\n"
-            for line in override_config_hier.all_children_sorted_by_tags(
-                None,
-                "override",
-            ):
-                # add two spaces to indented config to match aruba formatting.
-                if (
-                    line.cisco_style_text().startswith("  ")
-                    and "!" not in line.cisco_style_text()
-                ):
-                    override_config = (
-                        override_config + "\n" + "  " + line.cisco_style_text()
-                    )
-                else:
-                    override_config = (
-                        override_config + "\n" + line.cisco_style_text().lstrip()
-                    )
-
-            return override_config, devices, unknown
->>>>>>> 0362eee6
     return switch_config, devices, unknown
 
 
