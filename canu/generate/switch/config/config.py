--- conflicted
+++ resolved
@@ -317,15 +317,12 @@
         edge: Vendor of Edge router
         bgp_control_plane: Network used for BGP control plane
         vrf: Named VRF used for CSM networks
-<<<<<<< HEAD
         bond_app_nodes: Bond application nodes on the NMN network
         log_: Level of logging
         nmn_pvlan: VLAN ID used for Isolated NMN PVLAN
-=======
         bond_app_nodes: Generates bonded configuration for application nodes connected the NMN.
         log_: Level of Logging
         enable_nmn_isolation: Enable/disable NMN isolation.
->>>>>>> 79b83e73
     """
     logging.basicConfig(format="%(name)s - %(levelname)s: %(message)s", level=log_)
 
@@ -458,11 +455,8 @@
         bgp_control_plane,
         vrf,
         bond_app_nodes,
-<<<<<<< HEAD
         nmn_pvlan,
-=======
         enable_nmn_isolation,
->>>>>>> 79b83e73
     )
 
     click.echo("\n")
@@ -581,11 +575,8 @@
     bgp_control_plane,
     vrf,
     bond_app_nodes,
-<<<<<<< HEAD
     nmn_pvlan,
-=======
     enable_nmn_isolation,
->>>>>>> 79b83e73
 ):
     """Generate switch config.
 
@@ -597,24 +588,16 @@
         switch_name: Switch hostname
         sls_variables: Dictionary containing SLS variables
         template_folder: Architecture folder contaning the switch templates
-<<<<<<< HEAD
         vendor_folder: Vendor folder contaning the template_folder
-=======
-        vendor_folder: Vendor folder containing the template_folder
-        preserve: Folder where switch running configs exist.  This folder should be populated from the "canu backup network"
->>>>>>> 79b83e73
         custom_config: yaml file containing customized switch configurations which is merged with the generated config.
         edge: edge: Vendor of the edge router
         bgp_control_plane: Network used for BGP control plane
         vrf: Named VRF used for CSM networks
         bond_app_nodes: Generates bonded configuration for application nodes connected the NMN.
-<<<<<<< HEAD
         nmn_pvlan: VLAN ID used for Isolated NMN PVLAN
-=======
         enable_nmn_isolation: Enable/disable NMN isolation.
 
 
->>>>>>> 79b83e73
 
     Returns:
         switch_config: The generated switch configuration
@@ -848,16 +831,13 @@
         "BOND_APP_NODES": bond_app_nodes,
         "BLACK_HOLE_VLAN_1": black_hole_vlan_1,
         "BLACK_HOLE_VLAN_2": black_hole_vlan_2,
-<<<<<<< HEAD
         "RGW_VIP": sls_variables["RGW_VIP"],
         "KUBEAPI_VIP": sls_variables["KUBEAPI_VIP"],
         "SPINE_SWITCH_IPs": sls_variables["SPINE_SWITCH_IPs"],
         "NMN_NCN": sls_variables["NMN_NCN"],
         "ALL_SWITCH_IPs": sls_variables["ALL_SWITCH_IPs"],
-=======
         "ENABLE_NMN_ISOLATION": enable_nmn_isolation,
         "IPV6_ENABLED": sls_variables["IPV6_ENABLED"],
->>>>>>> 79b83e73
     }
 
     cabling = {}
@@ -936,14 +916,7 @@
             destination_rack = nodes_by_id[port["destination_node_id"]]["location"]["rack"]
 
             destination_rack_list.append(int(re.search(r"\d+", destination_rack)[0]))
-<<<<<<< HEAD
         for cabinets in sls_variables["NMN_MTN_CABINETS"] + sls_variables["HMN_MTN_CABINETS"]:
-=======
-
-        for cabinets in (
-            sls_variables["NMN_MTN_CABINETS"] + sls_variables["HMN_MTN_CABINETS"]
-        ):
->>>>>>> 79b83e73
             ip_address = netaddr.IPNetwork(cabinets["CIDR"])
             is_primary = switch_is_primary(switch_name)
             sls_rack_int = int(re.search(r"\d+", (cabinets["Name"]))[0])
@@ -1699,13 +1672,10 @@
         "NMN_MTN_CABINETS": [],
         "NMN_MTN_CABINETS_NETMASK": [],
         "HMN_MTN_CABINETS": [],
-<<<<<<< HEAD
         "SPINE_SWITCH_IPs": [],
         "NMN_NCN": [],
         "ALL_SWITCH_IPs": [],
-=======
         "IPV6_ENABLED": None,
->>>>>>> 79b83e73
     }
 
     # Figure out up front if IPv6 support should be enabled or not.
