# MIT License
#
# (C) Copyright [2022] Hewlett Packard Enterprise Development LP
#
# Permission is hereby granted, free of charge, to any person obtaining a
# copy of this software and associated documentation files (the "Software"),
# to deal in the Software without restriction, including without limitation
# the rights to use, copy, modify, merge, publish, distribute, sublicense,
# and/or sell copies of the Software, and to permit persons to whom the
# Software is furnished to do so, subject to the following conditions:
#
# The above copyright notice and this permission notice shall be included
# in all copies or substantial portions of the Software.
#
# THE SOFTWARE IS PROVIDED "AS IS", WITHOUT WARRANTY OF ANY KIND, EXPRESS OR
# IMPLIED, INCLUDING BUT NOT LIMITED TO THE WARRANTIES OF MERCHANTABILITY,
# FITNESS FOR A PARTICULAR PURPOSE AND NONINFRINGEMENT. IN NO EVENT SHALL
# THE AUTHORS OR COPYRIGHT HOLDERS BE LIABLE FOR ANY CLAIM, DAMAGES OR
# OTHER LIABILITY, WHETHER IN AN ACTION OF CONTRACT, TORT OR OTHERWISE,
# ARISING FROM, OUT OF OR IN CONNECTION WITH THE SOFTWARE OR THE USE OR
# OTHER DEALINGS IN THE SOFTWARE.
"""CANU generate switch config commands."""
from collections import defaultdict
from itertools import groupby
import json
import os
from os import environ, path
from pathlib import Path
import re
import sys

import click
from click_help_colors import HelpColorsCommand
from click_option_group import optgroup, RequiredMutuallyExclusiveOptionGroup
from hier_config import HConfig, Host
from jinja2 import Environment, FileSystemLoader, StrictUndefined
import natsort
import netaddr
from network_modeling.NetworkNodeFactory import NetworkNodeFactory
import requests
from ruamel.yaml import YAML
from ttp import ttp
import urllib3

from canu.utils.cache import cache_directory
from canu.utils.yaml_load import load_yaml
from canu.validate.paddle.paddle import node_model_from_paddle
from canu.validate.shcd.shcd import (
    node_model_from_shcd,
    shcd_to_sheets,
    switch_unused_ports,
)

yaml = YAML()

# To disable warnings about unsecured HTTPS requests
urllib3.disable_warnings(urllib3.exceptions.InsecureRequestWarning)


# Get project root directory
if getattr(sys, "frozen", False) and hasattr(sys, "_MEIPASS"):  # pragma: no cover
    project_root = sys._MEIPASS
else:
    prog = __file__
    project_root = Path(__file__).resolve().parent.parent.parent.parent.parent

# Schema and Data files
canu_cache_file = path.join(cache_directory(), "canu_cache.yaml")
canu_config_file = path.join(project_root, "canu", "canu.yaml")
canu_version_file = path.join(project_root, "canu", ".version")

# ttp preserve templates
# pulls the interface and lag from switch configs.
aruba_template = """
interface {{ interface }}
    lag {{ lag }}
"""
dell_template = """
interface ethernet{{ interface }}
  channel-group {{ lag }}
  channel-group {{ lag }} mode active
"""
mellanox_template = """
interface ethernet {{ interface }} {{ _line_ | contains("channel-group") }} {{ lag }} mode active
"""

# Import templates
network_templates_folder = path.join(
    project_root,
    "network_modeling",
    "configs",
    "templates",
)
env = Environment(
    loader=FileSystemLoader(network_templates_folder),
    undefined=StrictUndefined,
)

# Get CSM versions from canu.yaml
with open(canu_config_file, "r") as file:
    canu_config = yaml.load(file)

csm_options = canu_config["csm_versions"]

# Get CANU version from .version
with open(canu_version_file, "r") as file:
    canu_version = file.readline()
canu_version = canu_version.strip()

dash = "-" * 60


@click.command(
    cls=HelpColorsCommand,
    help_headers_color="yellow",
    help_options_color="blue",
)
@click.option(
    "--csm",
    type=click.Choice(csm_options),
    help="CSM network version",
    prompt="CSM network version",
    required=True,
    show_choices=True,
)
@click.option(
    "--architecture",
    "-a",
    type=click.Choice(["Full", "TDS", "V1"], case_sensitive=False),
    help="CSM architecture",
    required=True,
    prompt="Architecture type",
)
@optgroup.group(
    "Network input source",
    cls=RequiredMutuallyExclusiveOptionGroup,
)
@optgroup.option(
    "--ccj",
    help="Paddle CCJ file",
    type=click.File("rb"),
)
@optgroup.option(
    "--shcd",
    help="SHCD file",
    type=click.File("rb"),
)
@click.option(
    "--tabs",
    help="The tabs on the SHCD file to check, e.g. 10G_25G_40G_100G,NMN,HMN.",
)
@click.option(
    "--corners",
    help="The corners on each tab, comma separated e.g. 'J37,U227,J15,T47,J20,U167'.",
)
@click.option(
    "--name",
    "switch_name",
    required=True,
    help="The name of the switch to generate config e.g. 'sw-spine-001'",
    prompt="Switch Name",
)
@click.option(
    "--sls-file",
    help="File containing system SLS JSON data.",
    type=click.File("r"),
)
@click.option(
    "--auth-token",
    envvar="SLS_TOKEN",
    help="Token for SLS authentication",
)
@click.option("--sls-address", default="api-gw-service-nmn.local", show_default=True)
@click.option(
    "--out",
    help="Output results to a file",
    type=click.File("w"),
    default="-",
)
@click.option(
    "--custom-config",
    help="Create and maintain custom switch configurations beyond generated plan-of-record",
    type=click.Path(),
)
@click.option(
    "--preserve",
    help="Path to current running configs.",
    type=click.Path(),
)
@click.pass_context
def config(
    ctx,
    csm,
    architecture,
    ccj,
    shcd,
    tabs,
    corners,
    switch_name,
    sls_file,
    auth_token,
    sls_address,
    out,
<<<<<<< HEAD
    override,
    preserve,
=======
    custom_config,
>>>>>>> f7edac77
):
    """Generate switch config using the SHCD.

    In order to generate switch config, a valid SHCD must be passed in and system variables must be read in from either
    an SLS output file or the SLS API.

    ## CSI Input

    - In order to parse network data using SLS, pass in the file containing SLS JSON data (normally sls_file.json) using the '--sls-file' flag

    - If used, CSI-generated sls_input_file.json file is generally stored in one of two places depending on how far the system is in the install process.

    - Early in the install process, when running off of the LiveCD the sls_input_file.json file is normally found in the the directory '/var/www/ephemeral/prep/SYSTEMNAME/'

    - Later in the install process, the sls_file.json file is generally in '/mnt/pitdata/prep/SYSTEMNAME/'


    ## SLS API Input

    - To parse the Shasta SLS API for IP addresses, ensure that you have a valid token.

    - The token file can either be passed in with the '--auth-token TOKEN_FILE' flag, or it can be automatically read if the environmental variable 'SLS_TOKEN' is set.

    - The SLS address is default set to 'api-gw-service-nmn.local'.

    - if you are operating on a system with a different address, you can set it with the '--sls-address SLS_ADDRESS' flag.


    ## SHCD Input

    - Use the '--tabs' flag to select which tabs on the spreadsheet will be included.

    - The '--corners' flag is used to input the upper left and lower right corners of the table on each tab of the worksheet. If the corners are not specified, you will be prompted to enter them for each tab.

    - The table should contain the 11 headers: Source, Rack, Location, Slot, (Blank), Port, Destination, Rack, Location, (Blank), Port.


    Use the '--folder FOLDERNAME' flag to output all the switch configs to a folder.

    ----------
    \f
    # noqa: D301, B950

    Args:
        ctx: CANU context settings
        csm: CSM version
        architecture: CSM architecture
        ccj: Paddle CCJ file
        shcd: SHCD file
        tabs: The tabs on the SHCD file to check, e.g. 10G_25G_40G_100G,NMN,HMN.
        corners: The corners on each tab, comma separated e.g. 'J37,U227,J15,T47,J20,U167'.
        switch_name: Switch name
        sls_file: JSON file containing SLS data
        auth_token: Token for SLS authentication
        sls_address: The address of SLS
        out: Name of the output file
<<<<<<< HEAD
        override: Input file to ignore switch configuration
        preserve: Folder where switch running configs exist.
=======
        custom_config: yaml file containing customized switch configurations which is merged with the generated config.
>>>>>>> f7edac77
    """
    # SHCD Parsing
    if shcd:
        try:
            sheets = shcd_to_sheets(shcd, tabs, corners)
        except Exception:
            return
        if not architecture:
            architecture = click.prompt(
                "Please enter the tabs to check separated by a comma, e.g. 10G_25G_40G_100G,NMN,HMN.",
                type=click.Choice(["Full", "TDS", "V1"], case_sensitive=False),
            )
    # Paddle Parsing
    else:
        ccj_json = json.load(ccj)
        architecture = ccj_json.get("architecture")

        if architecture is None:
            click.secho(
                "The key 'architecture' is missing from the CCJ. Ensure that you are using a validated CCJ.",
                fg="red",
            )
            return

    if architecture.lower() == "full" or architecture == "network_v2":
        architecture = "network_v2"
        template_folder = "full"
        vendor_folder = "aruba"
    elif architecture.lower() == "tds" or architecture == "network_v2_tds":
        architecture = "network_v2_tds"
        template_folder = "tds"
        vendor_folder = "aruba"
    elif architecture.lower() == "v1" or architecture == "network_v1":
        architecture = "network_v1"
        template_folder = "full"
        vendor_folder = "dellmellanox"

    # Create Node factory
    factory = NetworkNodeFactory(architecture_version=architecture)
    if shcd:
        # Get nodes from SHCD
        network_node_list, network_warnings = node_model_from_shcd(
            factory=factory,
            spreadsheet=shcd,
            sheets=sheets,
        )
    else:
        network_node_list, network_warnings = node_model_from_paddle(factory, ccj_json)
    # Parse SLS input file.

    if sls_file:
        try:
            input_json = json.load(sls_file)
        except (json.JSONDecodeError, UnicodeDecodeError):
            click.secho(
                f"The file {sls_file.name} is not valid JSON.",
                fg="red",
            )
            return

        # Format the input to be like the SLS JSON
        sls_json = [
            network[x] for network in [input_json.get("Networks", {})] for x in network
        ]

    else:
        # Get SLS config
        token = environ.get("SLS_TOKEN")

        # Token file takes precedence over the environmental variable
        if auth_token != token:
            try:
                with open(auth_token) as f:
                    data = json.load(f)
                    token = data["access_token"]

            except Exception:
                click.secho(
                    "Invalid token file, generate another token or try again.",
                    fg="white",
                    bg="red",
                )
                return

        # SLS
        url = "https://" + sls_address + "/apis/sls/v1/networks"
        try:
            response = requests.get(
                url,
                headers={
                    "Content-Type": "application/json",
                    "Authorization": f"Bearer {token}",
                },
                verify=False,
            )
            response.raise_for_status()

            sls_json = response.json()

        except requests.exceptions.ConnectionError:
            return click.secho(
                f"Error connecting to SLS {sls_address}, check the address or pass in a new address using --sls-address.",
                fg="white",
                bg="red",
            )
        except requests.exceptions.HTTPError:
            bad_token_reason = (
                "environmental variable 'SLS_TOKEN' is correct."
                if auth_token == token
                else "token is valid, or generate a new one."
            )
            return click.secho(
                f"Error connecting SLS {sls_address}, check that the {bad_token_reason}",
                fg="white",
                bg="red",
            )
    sls_variables = parse_sls_for_config(sls_json)

    # For versions of csm < 1.2, the SLS Hostnames need to be renamed
    if csm:
        if float(csm) < 1.2:
            sls_variables = rename_sls_hostnames(sls_variables)

    switch_config, devices, unknown = generate_switch_config(
        csm,
        architecture,
        network_node_list,
        factory,
        switch_name,
        sls_variables,
        template_folder,
        vendor_folder,
<<<<<<< HEAD
        override,
        preserve,
=======
        custom_config,
>>>>>>> f7edac77
    )

    click.echo("\n")
    click.secho(dash, fg="bright_white")

    if custom_config:
        click.secho(
            f"{switch_name} Customized Configurations have been detected in the generated switch configurations",
            fg="yellow",
        )
        click.echo(switch_config, file=out)
    else:
        click.secho(f"{switch_name} Switch Config", fg="bright_white")
        click.echo(switch_config, file=out)

    if len(unknown) > 0:
        click.secho("\nWarning", fg="red")

        click.secho(
            "\nThe following devices were discovered in the input data, but the CANU model cannot determine "
            + "the type and generate a configuration.\nApplying this configuration without considering these "
            + "devices will likely result in loss of contact with these devices."
            + "\nEnsure valid input, submit a bug to CANU and manually add these devices to the configuration.",
            fg="red",
        )
        click.secho(dash)
        for x in unknown:
            click.secho(x, fg="bright_white")
    return


def get_shasta_name(name, mapper):
    """Parse mapper to get Shasta name."""
    for node in mapper:
        shasta_name = node[1]
        if shasta_name in name:
            return shasta_name


def add_custom_config(custom_config, switch_config, host, switch_os, custom_file_name):
    """Merge custom config into generated config."""
    # mellanox ttp template to get interfaces
    mellanox_interface = """
interface ethernet {{ interface }} {{ _line_ | contains("") }}
"""
    switch_config_hier = HConfig(host=host)
    custom_config_hier = HConfig(host=host)
    # load configs in HConfig Objects
    custom_config_hier.load_from_string(custom_config)
    switch_config_hier.load_from_string(switch_config)

    # get the delta between the custom config and generated switch config
    # text at the top of generated config
    custom_config_merge = (
        f"# The following switch configurations were inserted into the plan-of-record configuration from {custom_file_name}\n"
        + "# Custom configurations are merged into the generated configuration to maintain"
        + "site-specific behaviors and (less frequently) to override known issues.\n"
    )
    diff = custom_config_hier.difference(switch_config_hier)
    for line in diff.all_children_sorted():
        custom_config_merge += "\n" + "# " + line.cisco_style_text()
    custom_config_merge += "\n"

    # delete custom config that exists in the generated config
    # If interface 1/1 has any config under it, it will be deleted and overwritten with the custom config
    for line_custom in custom_config_hier.all_children_sorted():
        switch_config_hier.add_ancestor_copy_of(line_custom)
        switch_config_hier.del_child_by_text(str(line_custom))

    if switch_os == "onyx":
        mellanox_config = ""
        for line in custom_config_hier.all_children_sorted():
            mellanox_config = mellanox_config + "\n" + str(line)

        # parse out mellanox interfaces from custom config file
        parser = ttp(mellanox_config, mellanox_interface)
        parser.parse()
        interfaces = parser.result()

        # mellanox overwrite port configuration
        for port in interfaces[0][0]:
            override_port = port["interface"]
            for line in switch_config_hier.all_children_sorted():
                # match interfaces from custom config file
                if line.text.startswith(f"interface ethernet {override_port} "):
                    # delete interfaces from generated config
                    switch_config_hier.del_child(line)

    # merge custom config into generated switch config
    switch_config_hier.merge(custom_config_hier)

    # re-order config
    switch_config_hier.set_order_weight()
    if switch_os == "aoscx":
        # add ! to the end of the aruba banner.
        banner = switch_config_hier.get_child("contains", "banner")
        banner.add_child("!")
    for line in switch_config_hier.all_children_sorted():
        # add two spaces to indented config to match aruba formatting.
        if (
            line.cisco_style_text().startswith("  ")
            and "!" not in line.cisco_style_text()
            and switch_os == "aoscx"
        ):
            custom_config_merge += "\n" + "  " + line.cisco_style_text()
        elif switch_os == "dellOS10":
            custom_config_merge += "\n" + line.cisco_style_text()
        else:
            custom_config_merge += "\n" + line.cisco_style_text().lstrip()

    return custom_config_merge


def generate_switch_config(
    csm,
    architecture,
    network_node_list,
    factory,
    switch_name,
    sls_variables,
    template_folder,
    vendor_folder,
<<<<<<< HEAD
    override,
    preserve,
=======
    custom_config,
>>>>>>> f7edac77
):
    """Generate switch config.

    Args:
        csm: CSM version
        architecture: CSM architecture
        network_node_list: List of nodes from the SHCD / Paddle
        factory: Node factory object
        switch_name: Switch hostname
        sls_variables: Dictionary containing SLS variables
        template_folder: Architecture folder contaning the switch templates
        vendor_folder: Vendor folder contaning the template_folder
<<<<<<< HEAD
        override: Input file that defines what config should be ignored
        preserve: Folder where switch running configs exist.  This folder should be populated from the "canu backup network"
=======
        custom_config: yaml file containing customized switch configurations which is merged with the generated config.

>>>>>>> f7edac77

    Returns:
        switch_config: The generated switch configuration
    """
    node_shasta_name = get_shasta_name(switch_name, factory.lookup_mapper())

    if node_shasta_name is None:
        return Exception(
            click.secho(
                f"For switch {switch_name}, the type cannot be determined. Please check the switch name and try again.",
                fg="red",
            ),
        )
    elif node_shasta_name not in ["sw-cdu", "sw-leaf-bmc", "sw-leaf", "sw-spine"]:
        return Exception(
            click.secho(
                f"{switch_name} is not a switch. Only switch config can be generated.",
                fg="red",
            ),
        )

<<<<<<< HEAD
    if preserve:
        try:
            with open(os.path.join(f"{preserve}/{switch_name}.cfg"), "r") as f:
                device_running = f.read()
                # Get mellanox Switches
                if architecture == "network_v1" and "spine" in switch_name:
                    template = mellanox_template
                # get Dell Switches
                elif architecture == "network_v1":
                    template = dell_template
                # get Aruba switches
                else:
                    template = aruba_template
                parser = ttp(device_running, template)
                parser.parse()
                preserve = parser.result()
        except FileNotFoundError:
            click.secho(
                "The running config was not found, check that you entered the right file name and path.",
                fg="red",
            )
            exit(1)
=======
    if custom_config:
        custom_config_file = os.path.basename(custom_config)
        custom_config = load_yaml(custom_config)
>>>>>>> f7edac77

    is_primary, primary, secondary = switch_is_primary(switch_name)

    templates = {
        "sw-spine": {
            "primary": f"{csm}/{vendor_folder}/{template_folder}/sw-spine.primary.j2",
            "secondary": f"{csm}/{vendor_folder}/{template_folder}/sw-spine.secondary.j2",
        },
        "sw-cdu": {
            "primary": f"{csm}/{vendor_folder}/common/sw-cdu.primary.j2",
            "secondary": f"{csm}/{vendor_folder}/common/sw-cdu.secondary.j2",
        },
        "sw-leaf": {
            "primary": f"{csm}/{vendor_folder}/{template_folder}/sw-leaf.primary.j2",
            "secondary": f"{csm}/{vendor_folder}/{template_folder}/sw-leaf.secondary.j2",
        },
        "sw-leaf-bmc": {
            "primary": f"{csm}/{vendor_folder}/{template_folder}/sw-leaf-bmc.j2",
            "secondary": f"{csm}/{vendor_folder}/{template_folder}/sw-leaf-bmc.j2",
        },
    }
    template_name = templates[node_shasta_name][
        "primary" if is_primary else "secondary"
    ]
    template = env.get_template(template_name)
    native_vlan = 1

    leaf_bmc_vlan = [
        native_vlan,
        sls_variables["NMN_VLAN"],
        sls_variables["HMN_VLAN"],
    ]
    spine_leaf_vlan = [
        native_vlan,
        sls_variables["NMN_VLAN"],
        sls_variables["HMN_VLAN"],
        sls_variables["CAN_VLAN"],
    ]
    if sls_variables["CMN_VLAN"] and float(csm) >= 1.2:
        spine_leaf_vlan.append(sls_variables["CMN_VLAN"])
        leaf_bmc_vlan.append(sls_variables["CMN_VLAN"])
    elif sls_variables["CMN_VLAN"] and float(csm) < 1.2:
        click.secho(
            "\nCMN network found in SLS, the CSM version required to use this network has to be 1.2 or greater. "
            + "\nMake sure the --csm flag matches the CSM version you are using.",
            fg="red",
        )
        sys.exit(1)
    elif sls_variables["CMN_VLAN"] is None and float(csm) >= 1.2:
        click.secho(
            "\nCMN network not found in SLS, this is required for csm 1.2 "
            + "\nHas the CSM 1.2 SLS upgrade procedure been run?",
            fg="red",
        )
        sys.exit(1)
    spine_leaf_vlan = groupby_vlan_range(spine_leaf_vlan)
    leaf_bmc_vlan = groupby_vlan_range(leaf_bmc_vlan)

    variables = {
        "HOSTNAME": switch_name,
        "CSM_VERSION": csm,
        "CANU_VERSION": canu_version,
        "NCN_W001": sls_variables["ncn_w001"],
        "NCN_W002": sls_variables["ncn_w002"],
        "NCN_W003": sls_variables["ncn_w003"],
        "CAN": sls_variables["CAN"],
        "CAN_VLAN": sls_variables["CAN_VLAN"],
        "CAN_NETMASK": sls_variables["CAN_NETMASK"],
        "CAN_NETWORK_IP": sls_variables["CAN_NETWORK_IP"],
        "CAN_PREFIX_LEN": sls_variables["CAN_PREFIX_LEN"],
        "CMN": sls_variables["CMN"],
        "CMN_VLAN": sls_variables["CMN_VLAN"],
        "CMN_NETMASK": sls_variables["CMN_NETMASK"],
        "CMN_NETWORK_IP": sls_variables["CMN_NETWORK_IP"],
        "CMN_PREFIX_LEN": sls_variables["CMN_PREFIX_LEN"],
        "CMN_ASN": sls_variables["CMN_ASN"],
        "MTL_NETMASK": sls_variables["MTL_NETMASK"],
        "MTL_PREFIX_LEN": sls_variables["MTL_PREFIX_LEN"],
        "NMN": sls_variables["NMN"],
        "NMN_VLAN": sls_variables["NMN_VLAN"],
        "NMN_NETMASK": sls_variables["NMN_NETMASK"],
        "NMN_NETWORK_IP": sls_variables["NMN_NETWORK_IP"],
        "NMN_PREFIX_LEN": sls_variables["NMN_PREFIX_LEN"],
        "NMN_ASN": sls_variables["NMN_ASN"],
        "HMN": sls_variables["HMN"],
        "HMN_VLAN": sls_variables["HMN_VLAN"],
        "HMN_NETMASK": sls_variables["HMN_NETMASK"],
        "HMN_NETWORK_IP": sls_variables["HMN_NETWORK_IP"],
        "HMN_PREFIX_LEN": sls_variables["HMN_PREFIX_LEN"],
        "HMN_MTN": sls_variables["HMN_MTN"],
        "HMN_MTN_NETMASK": sls_variables["HMN_MTN_NETMASK"],
        "HMN_MTN_NETWORK_IP": sls_variables["HMN_MTN_NETWORK_IP"],
        "HMN_MTN_PREFIX_LEN": sls_variables["HMN_MTN_PREFIX_LEN"],
        "NMN_MTN": sls_variables["NMN_MTN"],
        "NMN_MTN_NETMASK": sls_variables["NMN_MTN_NETMASK"],
        "NMN_MTN_NETWORK_IP": sls_variables["NMN_MTN_NETWORK_IP"],
        "NMN_MTN_PREFIX_LEN": sls_variables["NMN_MTN_PREFIX_LEN"],
        "HMNLB": sls_variables["HMNLB"],
        "HMNLB_TFTP": sls_variables["HMNLB_TFTP"],
        "HMNLB_DNS": sls_variables["HMNLB_DNS"],
        "HMNLB_NETMASK": sls_variables["HMNLB_NETMASK"],
        "HMNLB_NETWORK_IP": sls_variables["HMNLB_NETWORK_IP"],
        "HMNLB_PREFIX_LEN": sls_variables["HMNLB_PREFIX_LEN"],
        "NMNLB": sls_variables["NMNLB"],
        "NMNLB_TFTP": sls_variables["NMNLB_TFTP"],
        "NMNLB_DNS": sls_variables["NMNLB_DNS"],
        "NMNLB_NETMASK": sls_variables["NMNLB_NETMASK"],
        "NMNLB_NETWORK_IP": sls_variables["NMNLB_NETWORK_IP"],
        "NMNLB_PREFIX_LEN": sls_variables["NMNLB_PREFIX_LEN"],
        "HMN_IP_GATEWAY": sls_variables["HMN_IP_GATEWAY"],
        "MTL_IP_GATEWAY": sls_variables["MTL_IP_GATEWAY"],
        "NMN_IP_GATEWAY": sls_variables["NMN_IP_GATEWAY"],
        "CAN_IP_GATEWAY": sls_variables["CAN_IP_GATEWAY"],
        "CAN_IP_PRIMARY": sls_variables["CAN_IP_PRIMARY"],
        "CAN_IP_SECONDARY": sls_variables["CAN_IP_SECONDARY"],
        "CMN_IP_GATEWAY": sls_variables["CMN_IP_GATEWAY"],
        "CMN_IP_PRIMARY": sls_variables["CMN_IP_PRIMARY"],
        "CMN_IP_SECONDARY": sls_variables["CMN_IP_SECONDARY"],
        "NMN_MTN_CABINETS": sls_variables["NMN_MTN_CABINETS"],
        "HMN_MTN_CABINETS": sls_variables["HMN_MTN_CABINETS"],
        "LEAF_BMC_VLANS": leaf_bmc_vlan,
        "SPINE_LEAF_VLANS": spine_leaf_vlan,
        "NATIVE_VLAN": native_vlan,
        "CAN_IPs": sls_variables["CAN_IPs"],
        "CMN_IPs": sls_variables["CMN_IPs"],
        "NMN_IPs": sls_variables["NMN_IPs"],
        "HMN_IPs": sls_variables["HMN_IPs"],
        "SWITCH_ASN": sls_variables["SWITCH_ASN"],
    }

    cabling = {}
    cabling["nodes"], unknown = get_switch_nodes(
        architecture,
        switch_name,
        network_node_list,
        factory,
        sls_variables,
        preserve,
    )
    unused_ports = switch_unused_ports(network_node_list)
    variables["UNUSED_PORTS"] = unused_ports[switch_name]

    if switch_name not in sls_variables["HMN_IPs"].keys():
        click.secho(f"Cannot find {switch_name} in CSI / SLS nodes.", fg="red")
        sys.exit(1)

    cmm_switch_ip = sls_variables.get("CMN_IPs")
    if cmm_switch_ip:
        variables["CMN_IP"] = sls_variables["CMN_IPs"][switch_name]
    variables["HMN_IP"] = sls_variables["HMN_IPs"][switch_name]
    variables["MTL_IP"] = sls_variables["MTL_IPs"][switch_name]
    variables["NMN_IP"] = sls_variables["NMN_IPs"][switch_name]

    last_octet = variables["HMN_IP"].split(".")[3]
    variables["LOOPBACK_IP"] = "10.2.0." + last_octet
    variables["IPV6_IP"] = "2001:db8:beef:99::" + last_octet + "/128"

    if node_shasta_name in ["sw-spine", "sw-leaf", "sw-cdu"]:
        # Get connections to switch pair
        pair_connections = get_pair_connections(cabling["nodes"], switch_name)
        length_connections = len(pair_connections)

        if length_connections == 3:
            variables["VSX_KEEPALIVE"] = pair_connections[0]
            variables["VSX_ISL_PORT1"] = pair_connections[1]
            variables["VSX_ISL_PORT2"] = pair_connections[2]
        elif length_connections == 2:
            variables["VSX_KEEPALIVE"] = "mgmt0"
            variables["VSX_ISL_PORT1"] = pair_connections[0]
            variables["VSX_ISL_PORT2"] = pair_connections[1]

    # get VLANs and IPs for CDU switches
    if "sw-cdu" in node_shasta_name:
        nodes_by_name = {}
        nodes_by_id = {}
        destination_rack_list = []
        variables["NMN_MTN_VLANS"] = []
        variables["HMN_MTN_VLANS"] = []

        for node in network_node_list:
            node_tmp = node.serialize()
            name = node_tmp["common_name"]
            nodes_by_name[name] = node_tmp
            nodes_by_id[node_tmp["id"]] = node_tmp
        for port in nodes_by_name[switch_name]["ports"]:
            destination_rack = nodes_by_id[port["destination_node_id"]]["location"][
                "rack"
            ]

            destination_rack_list.append(int(re.search(r"\d+", destination_rack)[0]))
        for cabinets in (
            sls_variables["NMN_MTN_CABINETS"] + sls_variables["HMN_MTN_CABINETS"]
        ):
            ip_address = netaddr.IPNetwork(cabinets["CIDR"])
            is_primary = switch_is_primary(switch_name)
            sls_rack_int = int(re.search(r"\d+", (cabinets["Name"]))[0])
            if sls_rack_int in destination_rack_list:
                if cabinets in sls_variables["NMN_MTN_CABINETS"]:
                    variables["NMN_MTN_VLANS"].append(cabinets)
                    variables["NMN_MTN_VLANS"][-1][
                        "PREFIX_LENGTH"
                    ] = ip_address.prefixlen
                    if is_primary[0]:
                        ip = str(ip_address[2])
                        variables["NMN_MTN_VLANS"][-1]["IP"] = ip
                    else:
                        ip = str(ip_address[3])
                        variables["NMN_MTN_VLANS"][-1]["IP"] = ip

                if cabinets in sls_variables["HMN_MTN_CABINETS"]:
                    variables["HMN_MTN_VLANS"].append(cabinets)
                    variables["HMN_MTN_VLANS"][-1][
                        "PREFIX_LENGTH"
                    ] = ip_address.prefixlen
                    if is_primary[0]:
                        ip = str(ip_address[2])
                        variables["HMN_MTN_VLANS"][-1]["IP"] = ip
                    else:
                        ip = str(ip_address[3])
                        variables["HMN_MTN_VLANS"][-1]["IP"] = ip

    switch_config = template.render(
        variables=variables,
        cabling=cabling,
    )
    devices = set()
    for node in cabling["nodes"]:
        devices.add(node["subtype"])

    def hier_options(switch_os):
        options_file = os.path.join(
            project_root,
            "canu",
            "validate",
            "switch",
            "config",
            f"{switch_os}_options.yaml",
        )
        return options_file

    if architecture == "network_v1":
        switch_config_v1 = ""
        if "sw-cdu" in switch_name or "sw-leaf-bmc" in switch_name:
            switch_os = "dellOS10"
            options = yaml.load(open(hier_options(switch_os)))
        elif "sw-spine" in switch_name:
            switch_os = "onyx"
            options = yaml.load(open(hier_options(switch_os)))
        hier_host = Host(switch_name, switch_os, options)
        if custom_config:
            switch_custom_config = custom_config.get(switch_name)
            if switch_custom_config is not None:
                switch_config_v1 = add_custom_config(
                    switch_custom_config,
                    switch_config,
                    hier_host,
                    switch_os,
                    custom_config_file,
                )
        else:
            hier_v1 = HConfig(host=hier_host)
            hier_v1.load_from_string(switch_config)
            hier_v1.set_order_weight()
            for line in hier_v1.all_children_sorted():
                switch_config_v1 += line.cisco_style_text() + "\n"

        return switch_config_v1, devices, unknown

    # defaults to aruba options file
    else:
        if custom_config:
            switch_custom_config = custom_config.get(switch_name)
            if switch_custom_config is not None:
                switch_os = "aoscx"
                options = yaml.load(open(hier_options(switch_os)))

                hier_host = Host(switch_name, switch_os, options)
                switch_config = add_custom_config(
                    switch_custom_config,
                    switch_config,
                    hier_host,
                    switch_os,
                    custom_config_file,
                )
    return switch_config, devices, unknown


def get_pair_connections(nodes, switch_name):
    """Given a hostname and nodes, return connections to the primary or secondary switch.

    Args:
        nodes: List of nodes connected to the switch
        switch_name: Switch hostname

    Returns:
        List of connections to the paired switch
    """
    is_primary, primary, secondary = switch_is_primary(switch_name)

    if is_primary:
        pair_hostname = secondary
    else:
        pair_hostname = primary

    connections = []
    for x in nodes:
        if pair_hostname in x["config"]["DESCRIPTION"]:
            connections.append(x["config"]["PORT"])

    connections = natsort.natsorted(connections)
    return connections


def preserve_port(
    preserve,
    source_port,
    mellanox=None,
):
    """Get the nodes connected to the switch ports.

    Args:
        preserve: parsed running config
        source_port: port that is going to be assigned a LAG
        mellanox: if switch is mellanox parse the interface differently. (mellanox = 1/1, aruba/dell = 1/1/1)

    Returns:
        The LAG Number of the old running config.
    """
    for port in preserve[0][0]:
        if "lag" in port.keys() and (
            (str(source_port) == port["interface"][2:] and mellanox)
            or (str(source_port) == port["interface"][4:])
        ):
            return port["lag"]


def get_switch_nodes(
    architecture,
    switch_name,
    network_node_list,
    factory,
    sls_variables,
    preserve,
):
    """Get the nodes connected to the switch ports.

    Args:
        architecture: CSM architecture
        switch_name: Switch hostname
        network_node_list: List of nodes from the SHCD / Paddle
        factory: Node factory object
        sls_variables: Dictionary containing SLS variables.
        preserve: Parsed running config.

    Returns:
        List of nodes connected to the switch
        List of unknown nodes
    """
    nodes = []
    nodes_by_name = {}
    nodes_by_id = {}
    unknown = []

    # Make 2 dictionaries for easy node lookup
    for node in network_node_list:
        node_tmp = node.serialize()
        name = node_tmp["common_name"]

        nodes_by_name[name] = node_tmp
        nodes_by_id[node_tmp["id"]] = node_tmp

    if switch_name not in nodes_by_name.keys():
        click.secho(
            f"For switch {switch_name}, the type cannot be determined. Please check the switch name and try again.",
            fg="red",
        )
        sys.exit(1)

    for port in nodes_by_name[switch_name]["ports"]:
        destination_node_id = port["destination_node_id"]
        destination_node_name = nodes_by_id[destination_node_id]["common_name"]
        destination_rack = nodes_by_id[destination_node_id]["location"]["rack"]
        source_port = port["port"]
        destination_port = port["destination_port"]
        destination_slot = port["destination_slot"]

        shasta_name = get_shasta_name(destination_node_name, factory.lookup_mapper())
        primary_port = get_primary_port(nodes_by_name, switch_name, destination_node_id)
        if shasta_name == "ncn-m":
            new_node = {
                "subtype": "master",
                "slot": destination_slot,
                "destination_port": destination_port,
                "config": {
                    "DESCRIPTION": f"{switch_name}:{source_port}==>{destination_node_name}:{destination_slot}:{destination_port}",
                    "PORT": f"{source_port}",
                    "LAG_NUMBER": primary_port,
                },
            }
            if preserve and architecture == "network_v1":
                new_node["config"]["LAG_NUMBER"] = preserve_port(
                    preserve,
                    source_port,
                    mellanox=True,
                )
            elif preserve:
                new_node["config"]["LAG_NUMBER"] = preserve_port(preserve, source_port)
            nodes.append(new_node)
        elif shasta_name == "ncn-s":
            # ncn-s also needs destination_port to find the match
            primary_port_ncn_s = get_primary_port(
                nodes_by_name,
                switch_name,
                destination_node_id,
                destination_port,
            )
            new_node = {
                "subtype": "storage",
                "slot": destination_slot,
                "destination_port": destination_port,
                "config": {
                    "DESCRIPTION": f"{switch_name}:{source_port}==>{destination_node_name}:{destination_slot}:{destination_port}",
                    "PORT": f"{source_port}",
                    "LAG_NUMBER": primary_port_ncn_s,
                    "LAG_NUMBER_V1": primary_port,
                },
            }
            if preserve and architecture == "network_v1":
                new_node["config"]["LAG_NUMBER_V1"] = preserve_port(
                    preserve,
                    source_port,
                    mellanox=True,
                )
            elif preserve:
                new_node["config"]["LAG_NUMBER"] = preserve_port(preserve, source_port)
            nodes.append(new_node)
        elif shasta_name == "ncn-w":
            new_node = {
                "subtype": "worker",
                "slot": destination_slot,
                "destination_port": destination_port,
                "config": {
                    "DESCRIPTION": f"{switch_name}:{source_port}==>{destination_node_name}:{destination_slot}:{destination_port}",
                    "PORT": f"{source_port}",
                    "LAG_NUMBER": primary_port,
                },
            }
            if preserve and architecture == "network_v1":
                new_node["config"]["LAG_NUMBER"] = preserve_port(
                    preserve,
                    source_port,
                    mellanox=True,
                )
            elif preserve:
                new_node["config"]["LAG_NUMBER"] = preserve_port(preserve, source_port)
            nodes.append(new_node)
        elif shasta_name == "cec":
            destination_rack_int = int(re.search(r"\d+", destination_rack)[0])
            for cabinets in sls_variables["HMN_MTN_CABINETS"]:
                sls_rack_int = int(re.search(r"\d+", (cabinets["Name"]))[0])
                if destination_rack_int == sls_rack_int:
                    hmn_mtn_vlan = cabinets["VlanID"]
            new_node = {
                "subtype": "cec",
                "slot": None,
                "config": {
                    "DESCRIPTION": f"{switch_name}:{source_port}==>{destination_node_name}:{destination_port}",
                    "INTERFACE_NUMBER": f"{source_port}",
                    "NATIVE_VLAN": hmn_mtn_vlan,
                },
            }
            nodes.append(new_node)
        elif shasta_name == "cmm":
            destination_rack_int = int(re.search(r"\d+", destination_rack)[0])
            for cabinets in sls_variables["NMN_MTN_CABINETS"]:
                sls_rack_int = int(re.search(r"\d+", (cabinets["Name"]))[0])
                if destination_rack_int == sls_rack_int:
                    nmn_mtn_vlan = cabinets["VlanID"]
            for cabinets in sls_variables["HMN_MTN_CABINETS"]:
                sls_rack_int = int(re.search(r"\d+", (cabinets["Name"]))[0])
                if destination_rack_int == sls_rack_int:
                    hmn_mtn_vlan = cabinets["VlanID"]
            new_node = {
                "subtype": "cmm",
                "slot": None,
                "config": {
                    "DESCRIPTION": f"{switch_name}:{source_port}==>{destination_node_name}:{destination_port}",
                    "PORT": f"{source_port}",
                    "LAG_NUMBER": primary_port,
                    "NATIVE_VLAN": nmn_mtn_vlan,
                    "TAGGED_VLAN": hmn_mtn_vlan,
                },
            }
            if preserve:
                new_node["config"]["LAG_NUMBER"] = preserve_port(preserve, source_port)
            nodes.append(new_node)
        elif shasta_name in {"viz", "uan", "login"}:
            primary_port_uan = get_primary_port(
                nodes_by_name,
                switch_name,
                destination_node_id,
                destination_port,
            )
            new_node = {
                "subtype": "uan",
                "slot": destination_slot,
                "destination_port": destination_port,
                "config": {
                    "DESCRIPTION": f"{switch_name}:{source_port}==>{destination_node_name}:{destination_slot}:{destination_port}",
                    "PORT": f"{source_port}",
                    "LAG_NUMBER": primary_port_uan,
                    "LAG_NUMBER_V1": primary_port,
                },
            }
            if preserve and architecture == "network_v1":
                new_node["config"]["LAG_NUMBER_V1"] = preserve_port(
                    preserve,
                    source_port,
                    mellanox=True,
                )
            elif preserve:
                new_node["config"]["LAG_NUMBER"] = preserve_port(preserve, source_port)
            nodes.append(new_node)
        elif shasta_name == "cn":
            new_node = {
                "subtype": "compute",
                "slot": destination_slot,
                "destination_port": destination_port,
                "config": {
                    "DESCRIPTION": f"{switch_name}:{source_port}==>{destination_node_name}:{destination_port}",
                    "PORT": f"{source_port}",
                    "INTERFACE_NUMBER": f"{source_port}",
                },
            }
            nodes.append(new_node)
        elif shasta_name == "sw-hsn":
            new_node = {
                "subtype": "sw-hsn",
                "slot": destination_slot,
                "destination_port": destination_port,
                "config": {
                    "DESCRIPTION": f"{switch_name}:{source_port}==>{destination_node_name}:{destination_port}",
                    "PORT": f"{source_port}",
                    "INTERFACE_NUMBER": f"{source_port}",
                },
            }
            nodes.append(new_node)
        elif shasta_name == "pdu":
            new_node = {
                "subtype": "pdu",
                "slot": destination_slot,
                "destination_port": destination_port,
                "config": {
                    "DESCRIPTION": f"{switch_name}:{source_port}==>{destination_node_name}:{destination_port}",
                    "PORT": f"{source_port}",
                    "INTERFACE_NUMBER": f"{source_port}",
                },
            }
        elif shasta_name == "SubRack":
            new_node = {
                "subtype": "bmc",
                "slot": destination_slot,
                "destination_port": destination_port,
                "config": {
                    "DESCRIPTION": f"{switch_name}:{source_port}==>{destination_node_name}:{destination_port}",
                    "PORT": f"{source_port}",
                    "INTERFACE_NUMBER": f"{source_port}",
                },
            }
            nodes.append(new_node)
        elif shasta_name == "sw-spine":
            # sw-leaf ==> sw-spine
            if switch_name.startswith("sw-leaf"):
                is_primary, primary, secondary = switch_is_primary(switch_name)
                digits = re.findall(r"(\d+)", primary)[0]
                lag_number = 100 + int(digits)

            # sw-cdu ==> sw-spine
            elif switch_name.startswith("sw-cdu"):
                lag_number = 255
                is_primary, primary, secondary = switch_is_primary(switch_name)

            # sw-leaf-bmc ==> sw-spine
            elif switch_name.startswith("sw-leaf-bmc"):
                lag_number = 255

            # sw-spine ==> sw-spine
            elif switch_name.startswith("sw-spine"):
                is_primary, primary, secondary = switch_is_primary(switch_name)
                lag_number = 256
            new_node = {
                "subtype": "spine",
                "slot": None,
                "primary": is_primary,
                "config": {
                    "DESCRIPTION": f"{switch_name}:{source_port}==>{destination_node_name}:{destination_port}",
                    "LAG_NUMBER": lag_number,
                    "PORT": f"{source_port}",
                },
            }
            if preserve and architecture == "network_v1":
                new_node["config"]["LAG_NUMBER"] = preserve_port(
                    preserve,
                    source_port,
                    mellanox=True,
                )
            elif preserve:
                new_node["config"]["LAG_NUMBER"] = preserve_port(preserve, source_port)
            nodes.append(new_node)
        elif shasta_name == "sw-cdu":
            is_primary, primary, secondary = switch_is_primary(destination_node_name)
            # sw-spine ==> sw-cdu
            if switch_name.startswith("sw-spine"):
                digits = re.findall(r"(\d+)", primary)[0]
                lag_number = 200 + int(digits)

            # sw-cdu ==> sw-cdu
            elif switch_name.startswith("sw-cdu"):
                lag_number = 256
            new_node = {
                "subtype": "cdu",
                "slot": None,
                "primary": is_primary,
                "config": {
                    "DESCRIPTION": f"{switch_name}:{source_port}==>{destination_node_name}:{destination_port}",
                    "LAG_NUMBER": lag_number,
                    "PORT": f"{source_port}",
                },
            }
            if preserve and architecture == "network_v1":
                new_node["config"]["LAG_NUMBER"] = preserve_port(
                    preserve,
                    source_port,
                    mellanox=True,
                )
            elif preserve:
                new_node["config"]["LAG_NUMBER"] = preserve_port(preserve, source_port)
            nodes.append(new_node)
        elif shasta_name == "sw-leaf":
            # sw-spine ==> sw-leaf
            is_primary, primary, secondary = switch_is_primary(destination_node_name)
            if switch_name.startswith("sw-spine"):
                digits = re.findall(r"(\d+)", primary)[0]
                lag_number = 100 + int(digits)

            # sw-leaf-bmc ==> sw-leaf
            elif switch_name.startswith("sw-leaf-bmc"):
                lag_number = 255

            # sw-leaf ==> sw-leaf
            elif switch_name.startswith("sw-leaf"):
                lag_number = 256
            new_node = {
                "subtype": "leaf",
                "slot": None,
                "primary": is_primary,
                "config": {
                    "DESCRIPTION": f"{switch_name}:{source_port}==>{destination_node_name}:{destination_port}",
                    "LAG_NUMBER": lag_number,
                    "PORT": f"{source_port}",
                },
            }
            if preserve and architecture == "network_v1":
                new_node["config"]["LAG_NUMBER"] = preserve_port(
                    preserve,
                    source_port,
                    mellanox=True,
                )
            elif preserve:
                new_node["config"]["LAG_NUMBER"] = preserve_port(preserve, source_port)
            nodes.append(new_node)
        elif shasta_name == "sw-leaf-bmc":
            # sw-leaf ==> sw-leaf-bmc
            if switch_name.startswith("sw-leaf"):
                digits = re.findall(r"(\d+)", destination_node_name)[0]
                lag_number = 150 + int(digits)

            # sw-spine ==> sw-leaf-bmc
            elif switch_name.startswith("sw-spine"):
                digits = re.findall(r"(\d+)", destination_node_name)[0]
                lag_number = 150 + int(digits)
            new_node = {
                "subtype": "leaf-bmc",
                "slot": None,
                "config": {
                    "DESCRIPTION": f"{switch_name}:{source_port}==>{destination_node_name}:{destination_port}",
                    "LAG_NUMBER": lag_number,
                    "PORT": f"{source_port}",
                },
            }
            if preserve and architecture == "network_v1":
                new_node["config"]["LAG_NUMBER"] = preserve_port(
                    preserve,
                    source_port,
                    mellanox=True,
                )
            elif preserve:
                new_node["config"]["LAG_NUMBER"] = preserve_port(preserve, source_port)
            nodes.append(new_node)
        elif shasta_name == "sw-edge":
            pass
        else:  # pragma: no cover
            print("*********************************")
            print("Cannot determine destination connection")
            print("Source: ", switch_name)
            print("Port: ", port)
            print("Destination: ", destination_node_name)
            print("shasta_name", shasta_name)
            print("*********************************")
            unknown_description = f"{switch_name}:{source_port}==>{destination_node_name}:{destination_port}"
            new_node = {
                "subtype": "unknown",
                "slot": None,
                "config": {
                    "DESCRIPTION": unknown_description,
                },
            }
            nodes.append(new_node)
            unknown.append(unknown_description)
    return nodes, unknown


def switch_is_primary(switch):
    """Determine if the switch is primary or secondary.

    Args:
        switch: Switch hostname

    Returns:
        is_primary: Bool if the switch is primary
        primary: Primary switch hostname
        secondary: Secondary switch hostname
    """
    # Determine if PRIMARY or SECONDARY
    digits = re.findall(r"(\d+)", switch)[0]
    middle = re.findall(r"(?:sw-)([a-z-]+)", switch)[0]

    if int(digits) % 2 == 0:  # Switch is Secondary
        is_primary = False
        primary = f"sw-{middle.rstrip('-')}-{int(digits)-1 :03d}"
        secondary = switch
    else:  # Switch is Primary
        is_primary = True
        secondary = f"sw-{middle.rstrip('-')}-{int(digits)+1 :03d}"
        primary = switch

    return is_primary, primary, secondary


def groupby_vlan_range(vlan_list):
    """Reorders a list of VLANS to match switch format.

    Args:
        vlan_list: list of vlans

    Returns:
        list of vlans formatted
    """
    vlans = []
    for val in vlan_list:
        if val is not None:
            vlans.append(val)

    if not len(vlans):
        return ""

    def _group_id(item):
        return item[0] - item[1]

    values = []
    vlans.sort()
    for _group_id, members in groupby(enumerate(vlans), key=_group_id):  # noqa: B020
        members = list(members)
        first, last = members[0][1], members[-1][1]

        if first == last:
            values.append(str(first))
        else:
            values.append(f"{first}-{last}")

    return ",".join(values)


def parse_sls_for_config(input_json):
    """Parse the `sls_file.json` file or the JSON from SLS `/networks` API for config variables.

    Args:
        input_json: JSON from the SLS `/networks` API

    Returns:
        sls_variables: Dictionary containing SLS variables.
    """
    networks_list = []

    sls_variables = {
        "SWITCH_ASN": None,
        "CAN": None,
        "CAN_VLAN": None,
        "CAN_NETMASK": None,
        "CAN_PREFIX_LEN": None,
        "CAN_NETWORK_IP": None,
        "CMN": None,
        "CMN_VLAN": None,
        "CMN_NETMASK": None,
        "CMN_PREFIX_LEN": None,
        "CMN_NETWORK_IP": None,
        "CMN_ASN": None,
        "HMN": None,
        "HMN_VLAN": None,
        "HMN_NETMASK": None,
        "HMN_NETWORK_IP": None,
        "HMN_PREFIX_LEN": None,
        "MTL": None,
        "MTL_NETMASK": None,
        "MTL_NETWORK_IP": None,
        "MTL_PREFIX_LEN": None,
        "NMN": None,
        "NMN_VLAN": None,
        "NMN_NETMASK": None,
        "NMN_NETWORK_IP": None,
        "NMN_PREFIX_LEN": None,
        "NMN_ASN": None,
        "HMN_MTN": None,
        "HMN_MTN_NETMASK": None,
        "HMN_MTN_NETWORK_IP": None,
        "HMN_MTN_PREFIX_LEN": None,
        "NMN_MTN": None,
        "NMN_MTN_NETMASK": None,
        "NMN_MTN_NETWORK_IP": None,
        "NMN_MTN_PREFIX_LEN": None,
        "HMNLB": None,
        "HMNLB_NETMASK": None,
        "HMNLB_NETWORK_IP": None,
        "HMNLB_PREFIX_LEN": None,
        "HMNLB_TFTP": None,
        "HMNLB_DNS": None,
        "NMNLB": None,
        "NMNLB_NETMASK": None,
        "NMNLB_NETWORK_IP": None,
        "NMNLB_PREFIX_LEN": None,
        "NMNLB_TFTP": None,
        "NMNLB_DNS": None,
        "CAN_IP_GATEWAY": None,
        "CMN_IP_GATEWAY": None,
        "HMN_IP_GATEWAY": None,
        "MTL_IP_GATEWAY": None,
        "NMN_IP_GATEWAY": None,
        "ncn_w001": None,
        "ncn_w002": None,
        "ncn_w003": None,
        "CAN_IP_PRIMARY": None,
        "CAN_IP_SECONDARY": None,
        "CMN_IP_PRIMARY": None,
        "CMN_IP_SECONDARY": None,
        "CAN_IPs": defaultdict(),
        "CMN_IPs": defaultdict(),
        "HMN_IPs": defaultdict(),
        "MTL_IPs": defaultdict(),
        "NMN_IPs": defaultdict(),
        "NMN_MTN_CABINETS": [],
        "HMN_MTN_CABINETS": [],
    }

    for sls_network in input_json:
        name = sls_network.get("Name", "")

        if name == "CAN":
            sls_variables["CAN"] = netaddr.IPNetwork(
                sls_network.get("ExtraProperties", {}).get(
                    "CIDR",
                    "",
                ),
            )
            sls_variables["CAN_NETMASK"] = sls_variables["CAN"].netmask
            sls_variables["CAN_PREFIX_LEN"] = sls_variables["CAN"].prefixlen
            sls_variables["CAN_NETWORK_IP"] = sls_variables["CAN"].ip
            for subnets in sls_network.get("ExtraProperties", {}).get("Subnets", {}):
                if subnets["Name"] == "bootstrap_dhcp":
                    sls_variables["CAN_IP_GATEWAY"] = subnets["Gateway"]
                    sls_variables["CAN_VLAN"] = subnets["VlanID"]
                    for ip in subnets["IPReservations"]:
                        if ip["Name"] == "can-switch-1":
                            sls_variables["CAN_IP_PRIMARY"] = ip["IPAddress"]
                        elif ip["Name"] == "can-switch-2":
                            sls_variables["CAN_IP_SECONDARY"] = ip["IPAddress"]
                if subnets["Name"] == "bootstrap_dhcp":
                    for ip in subnets["IPReservations"]:
                        if "ncn-w" in ip["Name"]:
                            sls_variables["CAN_IPs"][ip["Name"]] = ip["IPAddress"]
        elif name == "CMN":
            sls_variables["CMN"] = netaddr.IPNetwork(
                sls_network.get("ExtraProperties", {}).get(
                    "CIDR",
                    "",
                ),
            )
            sls_variables["CMN_NETMASK"] = sls_variables["CMN"].netmask
            sls_variables["CMN_PREFIX_LEN"] = sls_variables["CMN"].prefixlen
            sls_variables["CMN_NETWORK_IP"] = sls_variables["CMN"].ip
            sls_variables["CMN_ASN"] = sls_network.get("ExtraProperties", {}).get(
                "MyASN",
                {},
            )
            for subnets in sls_network.get("ExtraProperties", {}).get("Subnets", {}):
                if subnets["Name"] == "bootstrap_dhcp":
                    sls_variables["CMN_IP_GATEWAY"] = subnets["Gateway"]
                    sls_variables["CMN_VLAN"] = subnets["VlanID"]
                if subnets["Name"] == "network_hardware":
                    for ip in subnets["IPReservations"]:
                        if "sw" in ip["Name"]:
                            sls_variables["CMN_IPs"][ip["Name"]] = ip["IPAddress"]
                if subnets["Name"] == "bootstrap_dhcp":
                    for ip in subnets["IPReservations"]:
                        if "ncn-w" in ip["Name"]:
                            sls_variables["CMN_IPs"][ip["Name"]] = ip["IPAddress"]
        elif name == "HMN":
            sls_variables["HMN"] = netaddr.IPNetwork(
                sls_network.get("ExtraProperties", {}).get(
                    "CIDR",
                    "",
                ),
            )
            sls_variables["HMN_NETMASK"] = sls_variables["HMN"].netmask
            sls_variables["HMN_PREFIX_LEN"] = sls_variables["HMN"].prefixlen
            sls_variables["HMN_NETWORK_IP"] = sls_variables["HMN"].ip
            for subnets in sls_network.get("ExtraProperties", {}).get("Subnets", {}):
                if subnets["Name"] == "network_hardware":
                    sls_variables["HMN_IP_GATEWAY"] = subnets["Gateway"]
                    sls_variables["HMN_VLAN"] = subnets["VlanID"]
                    for ip in subnets["IPReservations"]:
                        sls_variables["HMN_IPs"][ip["Name"]] = ip["IPAddress"]
                if subnets["Name"] == "bootstrap_dhcp":
                    for ip in subnets["IPReservations"]:
                        if "ncn-w" in ip["Name"]:
                            sls_variables["HMN_IPs"][ip["Name"]] = ip["IPAddress"]
        elif name == "MTL":
            sls_variables["MTL"] = netaddr.IPNetwork(
                sls_network.get("ExtraProperties", {}).get(
                    "CIDR",
                    "",
                ),
            )
            sls_variables["MTL_NETMASK"] = sls_variables["MTL"].netmask
            sls_variables["MTL_PREFIX_LEN"] = sls_variables["MTL"].prefixlen
            sls_variables["MTL_NETWORK_IP"] = sls_variables["MTL"].ip
            for subnets in sls_network.get("ExtraProperties", {}).get("Subnets", {}):
                if subnets["Name"] == "network_hardware":
                    sls_variables["MTL_IP_GATEWAY"] = subnets["Gateway"]
                    for ip in subnets["IPReservations"]:
                        sls_variables["MTL_IPs"][ip["Name"]] = ip["IPAddress"]

        elif name == "NMN":
            sls_variables["NMN"] = netaddr.IPNetwork(
                sls_network.get("ExtraProperties", {}).get(
                    "CIDR",
                    "",
                ),
            )
            sls_variables["NMN_NETMASK"] = sls_variables["NMN"].netmask
            sls_variables["NMN_PREFIX_LEN"] = sls_variables["NMN"].prefixlen
            sls_variables["NMN_NETWORK_IP"] = sls_variables["NMN"].ip
            sls_variables["SWITCH_ASN"] = sls_network.get("ExtraProperties", {}).get(
                "PeerASN",
                {},
            )
            sls_variables["NMN_ASN"] = sls_network.get("ExtraProperties", {}).get(
                "MyASN",
                {},
            )
            for subnets in sls_network.get("ExtraProperties", {}).get("Subnets", {}):
                if subnets["Name"] == "bootstrap_dhcp":
                    for ip in subnets["IPReservations"]:
                        if ip["Name"] == "ncn-w001":
                            sls_variables["ncn_w001"] = ip["IPAddress"]
                        elif ip["Name"] == "ncn-w002":
                            sls_variables["ncn_w002"] = ip["IPAddress"]
                        elif ip["Name"] == "ncn-w003":
                            sls_variables["ncn_w003"] = ip["IPAddress"]
                if subnets["Name"] == "bootstrap_dhcp":
                    for ip in subnets["IPReservations"]:
                        if "ncn-w" in ip["Name"]:
                            sls_variables["NMN_IPs"][ip["Name"]] = ip["IPAddress"]
                elif subnets["Name"] == "network_hardware":
                    sls_variables["NMN_IP_GATEWAY"] = subnets["Gateway"]
                    sls_variables["NMN_VLAN"] = subnets["VlanID"]
                    for ip in subnets["IPReservations"]:
                        sls_variables["NMN_IPs"][ip["Name"]] = ip["IPAddress"]
        elif name == "NMN_MTN":
            sls_variables["NMN_MTN"] = netaddr.IPNetwork(
                sls_network.get("ExtraProperties", {}).get(
                    "CIDR",
                    "",
                ),
            )
            sls_variables["NMN_MTN_NETMASK"] = sls_variables["NMN_MTN"].netmask
            sls_variables["NMN_MTN_PREFIX_LEN"] = sls_variables["NMN_MTN"].prefixlen
            sls_variables["NMN_MTN_NETWORK_IP"] = sls_variables["NMN_MTN"].ip
            sls_variables["NMN_MTN_CABINETS"] = list(
                sls_network.get("ExtraProperties", {}).get("Subnets", {}),
            )

        elif name == "HMN_MTN":
            sls_variables["HMN_MTN"] = netaddr.IPNetwork(
                sls_network.get("ExtraProperties", {}).get(
                    "CIDR",
                    "",
                ),
            )
            sls_variables["HMN_MTN_NETMASK"] = sls_variables["HMN_MTN"].netmask
            sls_variables["HMN_MTN_PREFIX_LEN"] = sls_variables["HMN_MTN"].prefixlen
            sls_variables["HMN_MTN_NETWORK_IP"] = sls_variables["HMN_MTN"].ip
            sls_variables["HMN_MTN_CABINETS"] = list(
                sls_network.get("ExtraProperties", {}).get("Subnets", {}),
            )
        elif name == "HMNLB":
            sls_variables["HMNLB"] = netaddr.IPNetwork(
                sls_network.get("ExtraProperties", {}).get(
                    "CIDR",
                    "",
                ),
            )
            for subnets in sls_network.get("ExtraProperties", {}).get("Subnets", {}):
                if subnets["Name"] == "hmn_metallb_address_pool":
                    for ip in subnets["IPReservations"]:
                        if ip["Name"] == "cray-tftp":
                            sls_variables["HMNLB_TFTP"] = ip["IPAddress"]
                        elif ip["Name"] == "unbound":
                            sls_variables["HMNLB_DNS"] = ip["IPAddress"]
            sls_variables["HMNLB_NETMASK"] = sls_variables["HMNLB"].netmask
            sls_variables["HMNLB_PREFIX_LEN"] = sls_variables["HMNLB"].prefixlen
            sls_variables["HMNLB_NETWORK_IP"] = sls_variables["HMNLB"].ip
            sls_variables["HMNLB_CABINETS"] = list(
                sls_network.get("ExtraProperties", {}).get("Subnets", {}),
            )
        elif name == "NMNLB":
            sls_variables["NMNLB"] = netaddr.IPNetwork(
                sls_network.get("ExtraProperties", {}).get(
                    "CIDR",
                    "",
                ),
            )
            for subnets in sls_network.get("ExtraProperties", {}).get("Subnets", {}):
                if subnets["Name"] == "nmn_metallb_address_pool":
                    for ip in subnets["IPReservations"]:
                        if ip["Name"] == "cray-tftp":
                            sls_variables["NMNLB_TFTP"] = ip["IPAddress"]
                        elif ip["Name"] == "unbound":
                            sls_variables["NMNLB_DNS"] = ip["IPAddress"]
            sls_variables["NMNLB_NETMASK"] = sls_variables["NMNLB"].netmask
            sls_variables["NMNLB_PREFIX_LEN"] = sls_variables["NMNLB"].prefixlen
            sls_variables["NMNLB_NETWORK_IP"] = sls_variables["NMNLB"].ip
            sls_variables["NMNLB_CABINETS"] = list(
                sls_network.get("ExtraProperties", {}).get("Subnets", {}),
            )
        for subnets in sls_network.get("ExtraProperties", {}).get("Subnets", {}):

            vlan = subnets.get("VlanID", "")
            networks_list.append([name, vlan])

    networks_list = {tuple(x) for x in networks_list}
    return sls_variables


def rename_sls_hostnames(sls_variables):
    """Parse and rename SLS switch names.

    The operation needs to be done in two passes to prevent naming conflicts.

    Args:
        sls_variables: Dictionary containing SLS variables.

    Returns:
        sls_variables: Dictionary containing renamed SLS variables.
    """
    # First pass rename leaf ==> leaf-bmc
    for key, value in sls_variables["HMN_IPs"].copy().items():
        new_name = key.replace("-leaf-", "-leaf-bmc-")
        sls_variables["HMN_IPs"].pop(key)
        sls_variables["HMN_IPs"][new_name] = value

    for key, value in sls_variables["MTL_IPs"].copy().items():
        new_name = key.replace("-leaf-", "-leaf-bmc-")
        sls_variables["MTL_IPs"].pop(key)
        sls_variables["MTL_IPs"][new_name] = value

    for key, value in sls_variables["NMN_IPs"].copy().items():
        new_name = key.replace("-leaf-", "-leaf-bmc-")
        sls_variables["NMN_IPs"].pop(key)
        sls_variables["NMN_IPs"][new_name] = value

    # Second pass rename agg ==> leaf
    for key, value in sls_variables["HMN_IPs"].copy().items():
        new_name = key.replace("-agg-", "-leaf-")
        sls_variables["HMN_IPs"].pop(key)
        sls_variables["HMN_IPs"][new_name] = value

    for key, value in sls_variables["MTL_IPs"].copy().items():
        new_name = key.replace("-agg-", "-leaf-")
        sls_variables["MTL_IPs"].pop(key)
        sls_variables["MTL_IPs"][new_name] = value

    for key, value in sls_variables["NMN_IPs"].copy().items():
        new_name = key.replace("-agg-", "-leaf-")
        sls_variables["NMN_IPs"].pop(key)
        sls_variables["NMN_IPs"][new_name] = value

    return sls_variables


def get_primary_port(
    nodes_by_name,
    switch_name,
    destination_node_id,
    destination_port=None,
):
    """Return the primary switch port number for a connection to a node.

    Args:
        nodes_by_name: Dictionary containing the node list where hostname is the key
        switch_name: Switch hostname
        destination_node_id: The node id of the destination device.
        destination_port: (Optional, only used with ncn-s) The destination port

    Returns:
        port: Port number of the primary connection to a device.
    """
    is_primary, primary, secondary = switch_is_primary(switch_name)

    for y in nodes_by_name[primary]["ports"]:
        if y["destination_node_id"] == destination_node_id:
            if not destination_port:
                return y["port"]
            # Since ncn-s can have multiple connections to a device, returns the correct one
            elif destination_port and y["destination_port"] == destination_port:
                return y["port"]<|MERGE_RESOLUTION|>--- conflicted
+++ resolved
@@ -201,12 +201,8 @@
     auth_token,
     sls_address,
     out,
-<<<<<<< HEAD
-    override,
     preserve,
-=======
     custom_config,
->>>>>>> f7edac77
 ):
     """Generate switch config using the SHCD.
 
@@ -263,12 +259,8 @@
         auth_token: Token for SLS authentication
         sls_address: The address of SLS
         out: Name of the output file
-<<<<<<< HEAD
-        override: Input file to ignore switch configuration
         preserve: Folder where switch running configs exist.
-=======
         custom_config: yaml file containing customized switch configurations which is merged with the generated config.
->>>>>>> f7edac77
     """
     # SHCD Parsing
     if shcd:
@@ -401,12 +393,8 @@
         sls_variables,
         template_folder,
         vendor_folder,
-<<<<<<< HEAD
-        override,
         preserve,
-=======
         custom_config,
->>>>>>> f7edac77
     )
 
     click.echo("\n")
@@ -529,12 +517,8 @@
     sls_variables,
     template_folder,
     vendor_folder,
-<<<<<<< HEAD
-    override,
     preserve,
-=======
     custom_config,
->>>>>>> f7edac77
 ):
     """Generate switch config.
 
@@ -547,13 +531,9 @@
         sls_variables: Dictionary containing SLS variables
         template_folder: Architecture folder contaning the switch templates
         vendor_folder: Vendor folder contaning the template_folder
-<<<<<<< HEAD
-        override: Input file that defines what config should be ignored
         preserve: Folder where switch running configs exist.  This folder should be populated from the "canu backup network"
-=======
         custom_config: yaml file containing customized switch configurations which is merged with the generated config.
 
->>>>>>> f7edac77
 
     Returns:
         switch_config: The generated switch configuration
@@ -575,7 +555,6 @@
             ),
         )
 
-<<<<<<< HEAD
     if preserve:
         try:
             with open(os.path.join(f"{preserve}/{switch_name}.cfg"), "r") as f:
@@ -598,11 +577,9 @@
                 fg="red",
             )
             exit(1)
-=======
     if custom_config:
         custom_config_file = os.path.basename(custom_config)
         custom_config = load_yaml(custom_config)
->>>>>>> f7edac77
 
     is_primary, primary, secondary = switch_is_primary(switch_name)
 
