# MIT License
#
# (C) Copyright [2021] Hewlett Packard Enterprise Development LP
#
# Permission is hereby granted, free of charge, to any person obtaining a
# copy of this software and associated documentation files (the "Software"),
# to deal in the Software without restriction, including without limitation
# the rights to use, copy, modify, merge, publish, distribute, sublicense,
# and/or sell copies of the Software, and to permit persons to whom the
# Software is furnished to do so, subject to the following conditions:
#
# The above copyright notice and this permission notice shall be included
# in all copies or substantial portions of the Software.
#
# THE SOFTWARE IS PROVIDED "AS IS", WITHOUT WARRANTY OF ANY KIND, EXPRESS OR
# IMPLIED, INCLUDING BUT NOT LIMITED TO THE WARRANTIES OF MERCHANTABILITY,
# FITNESS FOR A PARTICULAR PURPOSE AND NONINFRINGEMENT. IN NO EVENT SHALL
# THE AUTHORS OR COPYRIGHT HOLDERS BE LIABLE FOR ANY CLAIM, DAMAGES OR
# OTHER LIABILITY, WHETHER IN AN ACTION OF CONTRACT, TORT OR OTHERWISE,
# ARISING FROM, OUT OF OR IN CONNECTION WITH THE SOFTWARE OR THE USE OR
# OTHER DEALINGS IN THE SOFTWARE.
"""CANU generate switch config commands."""
from collections import defaultdict
import json
import os
from os import environ, path
from pathlib import Path
import re
import sys

import click
from click_help_colors import HelpColorsCommand
from hier_config import HConfig, Host
from jinja2 import Environment, FileSystemLoader, StrictUndefined
import natsort
import netaddr
from network_modeling.NetworkNodeFactory import NetworkNodeFactory
from openpyxl import load_workbook
import requests
from ruamel.yaml import YAML
import urllib3

from canu.utils.cache import cache_directory
from canu.validate.shcd.shcd import node_model_from_shcd

yaml = YAML()

# To disable warnings about unsecured HTTPS requests
urllib3.disable_warnings(urllib3.exceptions.InsecureRequestWarning)


# Get project root directory
if getattr(sys, "frozen", False) and hasattr(sys, "_MEIPASS"):  # pragma: no cover
    project_root = sys._MEIPASS
else:
    prog = __file__
    project_root = Path(__file__).resolve().parent.parent.parent.parent.parent

# Schema and Data files
hardware_schema_file = path.join(
    project_root,
    "network_modeling",
    "schema",
    "cray-network-hardware-schema.yaml",
)
hardware_spec_file = path.join(
    project_root,
    "network_modeling",
    "models",
    "cray-network-hardware.yaml",
)
architecture_schema_file = path.join(
    project_root,
    "network_modeling",
    "schema",
    "cray-network-architecture-schema.yaml",
)
architecture_spec_file = path.join(
    project_root,
    "network_modeling",
    "models",
    "cray-network-architecture.yaml",
)

canu_cache_file = path.join(cache_directory(), "canu_cache.yaml")
canu_config_file = path.join(project_root, "canu", "canu.yaml")

# Import templates
network_templates_folder = path.join(
    project_root,
    "network_modeling",
    "configs",
    "templates",
)
env = Environment(
    loader=FileSystemLoader(network_templates_folder),
    undefined=StrictUndefined,
)

# Get CSM versions from canu.yaml
with open(canu_config_file, "r") as file:
    canu_config = yaml.load(file)

csm_options = canu_config["csm_versions"]


@click.command(
    cls=HelpColorsCommand,
    help_headers_color="yellow",
    help_options_color="blue",
)
@click.option(
    "--csm",
    type=click.Choice(csm_options),
    help="CSM network version",
    prompt="CSM network version",
    required=True,
    show_choices=True,
)
@click.option(
    "--architecture",
    "-a",
    type=click.Choice(["Full", "TDS", "V1"], case_sensitive=False),
    help="CSM architecture",
    required=True,
    prompt="Architecture type",
)
@click.option(
    "--shcd",
    help="SHCD file",
    type=click.File("rb"),
    required=True,
)
@click.option(
    "--tabs",
    help="The tabs on the SHCD file to check, e.g. 10G_25G_40G_100G,NMN,HMN.",
)
@click.option(
    "--corners",
    help="The corners on each tab, comma separated e.g. 'J37,U227,J15,T47,J20,U167'.",
)
@click.option(
    "--name",
    "switch_name",
    required=True,
    help="The name of the switch to generate config e.g. 'sw-spine-001'",
    prompt="Switch Name",
)
@click.option(
    "--sls-file",
    help="File containing system SLS JSON data.",
    type=click.File("r"),
)
@click.option(
    "--auth-token",
    envvar="SLS_TOKEN",
    help="Token for SLS authentication",
)
@click.option("--sls-address", default="api-gw-service-nmn.local", show_default=True)
@click.option(
    "--out",
    help="Output results to a file",
    type=click.File("w"),
    default="-",
)
@click.option(
    "--override",
    help="Switch configuration override",
    type=click.Path(),
)
@click.pass_context
def config(
    ctx,
    csm,
    architecture,
    shcd,
    tabs,
    corners,
    switch_name,
    sls_file,
    auth_token,
    sls_address,
    out,
    override,
):
    """Switch config commands.

    In order to generate switch config, a valid SHCD must be passed in and system variables must be read in from either
    CSI output or the SLS API.

    To generate config for a specific switch, a hostname must also be passed in using the `--name HOSTNAME` flag.
    To output the config to a file, append the `--out FILENAME` flag.

    \f
    # noqa: D301

    Args:
        ctx: CANU context settings
        csm: CSM version
        architecture: CSM architecture
        shcd: SHCD file
        tabs: The tabs on the SHCD file to check, e.g. 10G_25G_40G_100G,NMN,HMN.
        corners: The corners on each tab, comma separated e.g. 'J37,U227,J15,T47,J20,U167'.
        switch_name: Switch name
        sls_file: JSON file containing SLS data
        auth_token: Token for SLS authentication
        sls_address: The address of SLS
        out: Name of the output file
        override: Input file to ignore switch configuration
    """
    if architecture.lower() == "full":
        architecture = "network_v2"
        template_folder = "full"
        vendor_folder = "aruba"
    elif architecture.lower() == "tds":
        architecture = "network_v2_tds"
        template_folder = "tds"
        vendor_folder = "aruba"
    elif architecture.lower() == "v1":
        architecture = "network_v1"
        template_folder = "full"
        vendor_folder = "dellmellanox"

    # SHCD Parsing
    sheets = []

    if not tabs:
        wb = load_workbook(shcd, read_only=True)
        click.secho("What tabs would you like to check in the SHCD?")
        tab_options = wb.sheetnames
        for x in tab_options:
            click.secho(f"{x}", fg="green")

        tabs = click.prompt(
            "Please enter the tabs to check separated by a comma, e.g. 10G_25G_40G_100G,NMN,HMN.",
            type=str,
        )

    if corners:
        if len(tabs.split(",")) * 2 != len(corners.split(",")):
            click.secho("Not enough corners.\n", fg="red")
            click.secho(
                f"Make sure each tab: {tabs.split(',')} has 2 corners.\n",
                fg="red",
            )
            click.secho(
                f"There were {len(corners.split(','))} corners entered, but there should be {len(tabs.split(',')) * 2}.",
                fg="red",
            )
            click.secho(
                f"{corners}\n",
                fg="red",
            )
            return

        # Each tab should have 2 corners entered in comma separated
        for i in range(len(tabs.split(","))):
            # 0 -> 0,1
            # 1 -> 2,3
            # 2 -> 4,5

            sheets.append(
                (
                    tabs.split(",")[i],
                    corners.split(",")[i * 2].strip(),
                    corners.split(",")[i * 2 + 1].strip(),
                ),
            )
    else:
        for tab in tabs.split(","):
            click.secho(f"\nFor the Sheet {tab}", fg="green")
            range_start = click.prompt(
                "Enter the cell of the upper left corner (Labeled 'Source')",
                type=str,
            )
            range_end = click.prompt(
                "Enter the cell of the lower right corner",
                type=str,
            )
            sheets.append((tab, range_start, range_end))

    # Create Node factory
    factory = NetworkNodeFactory(
        hardware_schema=hardware_schema_file,
        hardware_data=hardware_spec_file,
        architecture_schema=architecture_schema_file,
        architecture_data=architecture_spec_file,
        architecture_version=architecture,
    )

    # Get nodes from SHCD
    shcd_node_list, shcd_warnings = node_model_from_shcd(
        factory=factory,
        spreadsheet=shcd,
        sheets=sheets,
    )

    # Parse SLS input file.
    if sls_file:
        try:
            input_json = json.load(sls_file)
        except (json.JSONDecodeError, UnicodeDecodeError):
            click.secho(
                f"The file {sls_file.name} is not valid JSON.",
                fg="red",
            )
            return

        # Format the input to be like the SLS JSON
        sls_json = [
            network[x] for network in [input_json.get("Networks", {})] for x in network
        ]

    else:
        # Get SLS config
        token = environ.get("SLS_TOKEN")

        # Token file takes precedence over the environmental variable
        if auth_token != token:
            try:
                with open(auth_token) as f:
                    data = json.load(f)
                    token = data["access_token"]

            except Exception:
                click.secho(
                    "Invalid token file, generate another token or try again.",
                    fg="white",
                    bg="red",
                )
                return

        # SLS
        url = "https://" + sls_address + "/apis/sls/v1/networks"
        try:
            response = requests.get(
                url,
                headers={
                    "Content-Type": "application/json",
                    "Authorization": f"Bearer {token}",
                },
                verify=False,
            )
            response.raise_for_status()

            sls_json = response.json()

        except requests.exceptions.ConnectionError:
            return click.secho(
                f"Error connecting to SLS {sls_address}, check the address or pass in a new address using --sls-address.",
                fg="white",
                bg="red",
            )
        except requests.exceptions.HTTPError:
            bad_token_reason = (
                "environmental variable 'SLS_TOKEN' is correct."
                if auth_token == token
                else "token is valid, or generate a new one."
            )
            return click.secho(
                f"Error connecting SLS {sls_address}, check that the {bad_token_reason}",
                fg="white",
                bg="red",
            )
    sls_variables = parse_sls_for_config(sls_json)

    # For versions of csm < 1.2, the SLS Hostnames need to be renamed
    if csm:
        if float(csm) < 1.2:
            sls_variables = rename_sls_hostnames(sls_variables)

    if override:
        try:
            with open(os.path.join(override), "r") as f:
                override = yaml.load(f)
        except FileNotFoundError:
            click.secho(
                "The override yaml file was not found, check that you entered the right file name and path.",
                fg="red",
            )
            exit(1)

<<<<<<< HEAD
    switch_config, devices = generate_switch_config(
        architecture,
=======
    switch_config, devices, unknown = generate_switch_config(
>>>>>>> 35193314
        shcd_node_list,
        factory,
        switch_name,
        sls_variables,
        template_folder,
        vendor_folder,
        override,
    )

    dash = "-" * 60
    click.echo("\n")
    click.echo(dash)

    if override:
        click.secho(f"{switch_name} Override Switch Config", fg="yellow")
    else:
        click.secho(f"{switch_name} Switch Config", fg="bright_white")
    click.echo(switch_config, file=out)

    if len(unknown) > 0:
        click.secho("\nWarning", fg="red")

        click.secho(
            "\nThe following devices were discovered in the input data, but the CANU model cannot determine "
            + "the type and generate a configuration.\nApplying this configuration without considering these "
            + "devices will likely result in loss of contact with these devices."
            + "\nEnsure valid input, submit a bug to CANU and manually add these devices to the configuration.",
            fg="red",
        )
        click.secho(dash)
        for x in unknown:
            click.secho(x, fg="bright_white")
    return


def get_shasta_name(name, mapper):
    """Parse mapper to get Shasta name."""
    for node in mapper:
        shasta_name = node[1]
        if shasta_name in name:
            return shasta_name


def generate_switch_config(
    architecture,
    shcd_node_list,
    factory,
    switch_name,
    sls_variables,
    template_folder,
    vendor_folder,
    override,
):
    """Generate switch config.

    Args:
        architecture: CSM architecture
        shcd_node_list: List of nodes from the SHCD
        factory: Node factory object
        switch_name: Switch hostname
        sls_variables: Dictionary containing SLS variables
        template_folder: Architecture folder contaning the switch templates
        vendor_folder: Vendor folder contaning the template_folder
        override: Input file that defines what config should be ignored

    Returns:
        switch_config: The generated switch configuration
    """
    node_shasta_name = get_shasta_name(switch_name, factory.lookup_mapper())

    if node_shasta_name is None:
        return Exception(
            click.secho(
                f"For switch {switch_name}, the type cannot be determined. Please check the switch name and try again.",
                fg="red",
            ),
        )
    elif node_shasta_name not in ["sw-cdu", "sw-leaf-bmc", "sw-leaf", "sw-spine"]:
        return Exception(
            click.secho(
                f"{switch_name} is not a switch. Only switch config can be generated.",
                fg="red",
            ),
        )

    is_primary, primary, secondary = switch_is_primary(switch_name)

    templates = {
        "sw-spine": {
            "primary": f"{vendor_folder}/{template_folder}/sw-spine.primary.j2",
            "secondary": f"{vendor_folder}/{template_folder}/sw-spine.secondary.j2",
        },
        "sw-cdu": {
            "primary": f"{vendor_folder}/common/sw-cdu.primary.j2",
            "secondary": f"{vendor_folder}/common/sw-cdu.secondary.j2",
        },
        "sw-leaf": {
            "primary": f"{vendor_folder}/{template_folder}/sw-leaf.primary.j2",
            "secondary": f"{vendor_folder}/{template_folder}/sw-leaf.secondary.j2",
        },
        "sw-leaf-bmc": {
            "primary": f"{vendor_folder}/{template_folder}/sw-leaf-bmc.j2",
            "secondary": f"{vendor_folder}/{template_folder}/sw-leaf-bmc.j2",
        },
    }
    template_name = templates[node_shasta_name][
        "primary" if is_primary else "secondary"
    ]
    template = env.get_template(template_name)
    variables = {
        "HOSTNAME": switch_name,
        "NCN_W001": sls_variables["ncn_w001"],
        "NCN_W002": sls_variables["ncn_w002"],
        "NCN_W003": sls_variables["ncn_w003"],
        "CAN": sls_variables["CAN"],
        "CAN_NETMASK": sls_variables["CAN_NETMASK"],
        "CAN_NETWORK_IP": sls_variables["CAN_NETWORK_IP"],
        "CAN_PREFIX_LEN": sls_variables["CAN_PREFIX_LEN"],
        "MTL_NETMASK": sls_variables["MTL_NETMASK"],
        "MTL_PREFIX_LEN": sls_variables["MTL_PREFIX_LEN"],
        "NMN": sls_variables["NMN"],
        "NMN_NETMASK": sls_variables["NMN_NETMASK"],
        "NMN_NETWORK_IP": sls_variables["NMN_NETWORK_IP"],
        "NMN_PREFIX_LEN": sls_variables["NMN_PREFIX_LEN"],
        "HMN": sls_variables["HMN"],
        "HMN_NETMASK": sls_variables["HMN_NETMASK"],
        "HMN_NETWORK_IP": sls_variables["HMN_NETWORK_IP"],
        "HMN_PREFIX_LEN": sls_variables["HMN_PREFIX_LEN"],
        "HMN_MTN": sls_variables["HMN_MTN"],
        "HMN_MTN_NETMASK": sls_variables["HMN_MTN_NETMASK"],
        "HMN_MTN_NETWORK_IP": sls_variables["HMN_MTN_NETWORK_IP"],
        "HMN_MTN_PREFIX_LEN": sls_variables["HMN_MTN_PREFIX_LEN"],
        "NMN_MTN": sls_variables["NMN_MTN"],
        "NMN_MTN_NETMASK": sls_variables["NMN_MTN_NETMASK"],
        "NMN_MTN_NETWORK_IP": sls_variables["NMN_MTN_NETWORK_IP"],
        "NMN_MTN_PREFIX_LEN": sls_variables["NMN_MTN_PREFIX_LEN"],
        "HMN_IP_GATEWAY": sls_variables["HMN_IP_GATEWAY"],
        "MTL_IP_GATEWAY": sls_variables["MTL_IP_GATEWAY"],
        "NMN_IP_GATEWAY": sls_variables["NMN_IP_GATEWAY"],
        "CAN_IP_GATEWAY": sls_variables["CAN_IP_GATEWAY"],
        "CAN_IP_PRIMARY": sls_variables["CAN_IP_PRIMARY"],
        "CAN_IP_SECONDARY": sls_variables["CAN_IP_SECONDARY"],
        "NMN_MTN_CABINETS": sls_variables["NMN_MTN_CABINETS"],
        "HMN_MTN_CABINETS": sls_variables["HMN_MTN_CABINETS"],
    }
    cabling = {}
    cabling["nodes"], unknown = get_switch_nodes(
        switch_name,
        shcd_node_list,
        factory,
        sls_variables,
    )

    if switch_name not in sls_variables["HMN_IPs"].keys():
        click.secho(f"Cannot find {switch_name} in CSI / SLS nodes.", fg="red")
        exit(1)

    variables["HMN_IP"] = sls_variables["HMN_IPs"][switch_name]
    variables["MTL_IP"] = sls_variables["MTL_IPs"][switch_name]
    variables["NMN_IP"] = sls_variables["NMN_IPs"][switch_name]

    last_octet = variables["HMN_IP"].split(".")[3]
    variables["LOOPBACK_IP"] = "10.2.0." + last_octet
    variables["IPV6_IP"] = "2001:db8:beef:99::" + last_octet + "/128"

    if node_shasta_name in ["sw-spine", "sw-leaf", "sw-cdu"]:
        # Get connections to switch pair
        pair_connections = get_pair_connections(cabling["nodes"], switch_name)
        length_connections = len(pair_connections)

        if length_connections == 3:
            variables["VSX_KEEPALIVE"] = pair_connections[0]
            variables["VSX_ISL_PORT1"] = pair_connections[1]
            variables["VSX_ISL_PORT2"] = pair_connections[2]
        elif length_connections == 2:
            variables["VSX_KEEPALIVE"] = "mgmt0"
            variables["VSX_ISL_PORT1"] = pair_connections[0]
            variables["VSX_ISL_PORT2"] = pair_connections[1]

    # get VLANs and IPs for CDU switches
    if "sw-cdu" in node_shasta_name:
        nodes_by_name = {}
        nodes_by_id = {}
        destination_rack_list = []
        variables["NMN_MTN_VLANS"] = []
        variables["HMN_MTN_VLANS"] = []

        for node in shcd_node_list:
            node_tmp = node.serialize()
            name = node_tmp["common_name"]
            nodes_by_name[name] = node_tmp
            nodes_by_id[node_tmp["id"]] = node_tmp
        for port in nodes_by_name[switch_name]["ports"]:
            destination_rack = nodes_by_id[port["destination_node_id"]]["location"][
                "rack"
            ]

            destination_rack_list.append(int(re.search(r"\d+", destination_rack)[0]))
        for cabinets in (
            sls_variables["NMN_MTN_CABINETS"] + sls_variables["HMN_MTN_CABINETS"]
        ):
            ip_address = netaddr.IPNetwork(cabinets["CIDR"])
            is_primary = switch_is_primary(switch_name)
            sls_rack_int = int(re.search(r"\d+", (cabinets["Name"]))[0])
            if sls_rack_int in destination_rack_list:
                if cabinets in sls_variables["NMN_MTN_CABINETS"]:
                    variables["NMN_MTN_VLANS"].append(cabinets)
                    variables["NMN_MTN_VLANS"][-1][
                        "PREFIX_LENGTH"
                    ] = ip_address.prefixlen
                    if is_primary[0]:
                        ip = str(ip_address[2])
                        variables["NMN_MTN_VLANS"][-1]["IP"] = ip
                    else:
                        ip = str(ip_address[3])
                        variables["NMN_MTN_VLANS"][-1]["IP"] = ip

                if cabinets in sls_variables["HMN_MTN_CABINETS"]:
                    variables["HMN_MTN_VLANS"].append(cabinets)
                    variables["HMN_MTN_VLANS"][-1][
                        "PREFIX_LENGTH"
                    ] = ip_address.prefixlen
                    if is_primary[0]:
                        ip = str(ip_address[2])
                        variables["HMN_MTN_VLANS"][-1]["IP"] = ip
                    else:
                        ip = str(ip_address[3])
                        variables["HMN_MTN_VLANS"][-1]["IP"] = ip

    switch_config = template.render(
        variables=variables,
        cabling=cabling,
    )
    devices = set()
    for node in cabling["nodes"]:
        devices.add(node["subtype"])
    if architecture == "network_v1":
        dell_options_file = os.path.join(
            project_root,
            "canu",
            "validate",
            "switch",
            "config",
            "dell_options.yaml",
        )
        mellanox_options_file = os.path.join(
            project_root,
            "canu",
            "validate",
            "switch",
            "config",
            "mellanox_options.yaml",
        )
        dell_options = yaml.load(open(dell_options_file))
        mellanox_options = yaml.load(open(mellanox_options_file))
        if "sw-cdu" or "sw-leaf-bmc" in node_shasta_name:
            v1_config = ""
            dell_switch = Host(node_shasta_name, "dellOS10", dell_options)
            dell_config_hier = HConfig(host=dell_switch)
            dell_config_hier.load_from_string(switch_config).set_order_weight()
            for line in dell_config_hier.all_children_sorted():
                v1_config = v1_config + line.cisco_style_text() + "\n"
        if "sw-spine" in node_shasta_name:
            v1_config = ""
            mellanox_switch = Host(node_shasta_name, "onyx", mellanox_options)
            mellanox_config_hier = HConfig(host=mellanox_switch)
            mellanox_config_hier.load_from_string(switch_config).set_order_weight()
            for line in mellanox_config_hier.all_children_sorted():
                v1_config = v1_config + line.cisco_style_text() + "\n"
        return v1_config, devices

    if override:
        options_file = os.path.join(
            project_root,
            "canu",
            "validate",
            "switch",
            "config",
            "options.yaml",
        )
        if switch_name in override:
            options = yaml.load(open(options_file))
            host = Host(switch_name, "aoscx", options)
            override_config = (
                "# OVERRIDE CONFIG\n"
                + "# The configuration below has been ignored and is not included in the GENERATED CONFIG\n"
            )
            override_config_hier = HConfig(host=host)
            override_config_hier.load_from_string(switch_config).add_tags(
                override[switch_name],
            )
            for line in override_config_hier.all_children_sorted_by_tags(
                "override",
                None,
            ):
                override_config = override_config + "\n" + "#" + line.cisco_style_text()
            override_config = override_config + "\n# GENERATED CONFIG\n"
            for line in override_config_hier.all_children_sorted_by_tags(
                None,
                "override",
            ):
                # add two spaces to indented config to match aruba formatting.
                if line.cisco_style_text().startswith("  "):
                    override_config = (
                        override_config + "\n" + "  " + line.cisco_style_text()
                    )
                else:
                    override_config = override_config + "\n" + line.cisco_style_text()

            return override_config, devices, unknown
    return switch_config, devices, unknown


def get_pair_connections(nodes, switch_name):
    """Given a hostname and nodes, return connections to the primary or secondary switch.

    Args:
        nodes: List of nodes connected to the switch
        switch_name: Switch hostname

    Returns:
        List of connections to the paired switch
    """
    is_primary, primary, secondary = switch_is_primary(switch_name)

    if is_primary:
        pair_hostname = secondary
    else:
        pair_hostname = primary

    connections = []
    for x in nodes:
        if pair_hostname in x["config"]["DESCRIPTION"]:
            connections.append(x["config"]["PORT"])

    connections = natsort.natsorted(connections)
    return connections


def get_switch_nodes(switch_name, shcd_node_list, factory, sls_variables):
    """Get the nodes connected to the switch ports.

    Args:
        switch_name: Switch hostname
        shcd_node_list: List of nodes from the SHCD
        factory: Node factory object
        sls_variables: Dictionary containing SLS variables.

    Returns:
        List of nodes connected to the switch
        List of unknown nodes
    """
    nodes = []
    nodes_by_name = {}
    nodes_by_id = {}
    unknown = []

    # Make 2 dictionaries for easy node lookup
    for node in shcd_node_list:
        node_tmp = node.serialize()
        name = node_tmp["common_name"]

        nodes_by_name[name] = node_tmp
        nodes_by_id[node_tmp["id"]] = node_tmp

    if switch_name not in nodes_by_name.keys():
        click.secho(
            f"For switch {switch_name}, the type cannot be determined. Please check the switch name and try again.",
            fg="red",
        )
        exit(1)

    for port in nodes_by_name[switch_name]["ports"]:
        destination_node_id = port["destination_node_id"]
        destination_node_name = nodes_by_id[port["destination_node_id"]]["common_name"]
        destination_rack = nodes_by_id[port["destination_node_id"]]["location"]["rack"]
        source_port = port["port"]
        destination_port = port["destination_port"]
        destination_slot = port["destination_slot"]

        shasta_name = get_shasta_name(destination_node_name, factory.lookup_mapper())

        primary_port = get_primary_port(nodes_by_name, switch_name, destination_node_id)
        if shasta_name == "ncn-m":
            new_node = {
                "subtype": "master",
                "slot": destination_slot,
                "destination_port": destination_port,
                "config": {
                    "DESCRIPTION": f"{switch_name}:{source_port}==>{destination_node_name}:{destination_slot}:{destination_port}",
                    "PORT": f"{source_port}",
                    "LAG_NUMBER": primary_port,
                },
            }
            nodes.append(new_node)
        elif shasta_name == "ncn-s":
            # ncn-s also needs destination_port to find the match
            primary_port_ncn_s = get_primary_port(
                nodes_by_name,
                switch_name,
                destination_node_id,
                destination_port,
            )
            new_node = {
                "subtype": "storage",
                "slot": destination_slot,
                "destination_port": destination_port,
                "config": {
                    "DESCRIPTION": f"{switch_name}:{source_port}==>{destination_node_name}:{destination_slot}:{destination_port}",
                    "PORT": f"{source_port}",
                    "LAG_NUMBER": primary_port_ncn_s,
                    "LAG_NUMBER_V1": primary_port,
                },
            }
            nodes.append(new_node)
        elif shasta_name == "ncn-w":
            new_node = {
                "subtype": "worker",
                "slot": destination_slot,
                "destination_port": destination_port,
                "config": {
                    "DESCRIPTION": f"{switch_name}:{source_port}==>{destination_node_name}:{destination_slot}:{destination_port}",
                    "PORT": f"{source_port}",
                    "LAG_NUMBER": primary_port,
                },
            }
            nodes.append(new_node)
        elif shasta_name == "cec":
            destination_rack_int = int(re.search(r"\d+", destination_rack)[0])
            for cabinets in sls_variables["HMN_MTN_CABINETS"]:
                sls_rack_int = int(re.search(r"\d+", (cabinets["Name"]))[0])
                if destination_rack_int == sls_rack_int:
                    hmn_mtn_vlan = cabinets["VlanID"]
            new_node = {
                "subtype": "cec",
                "slot": None,
                "config": {
                    "DESCRIPTION": f"{switch_name}:{source_port}==>{destination_node_name}:{destination_port}",
                    "INTERFACE_NUMBER": f"{source_port}",
                    "NATIVE_VLAN": hmn_mtn_vlan,
                },
            }
            nodes.append(new_node)
        elif shasta_name == "cmm":
            destination_rack_int = int(re.search(r"\d+", destination_rack)[0])
            for cabinets in sls_variables["NMN_MTN_CABINETS"]:
                sls_rack_int = int(re.search(r"\d+", (cabinets["Name"]))[0])
                if destination_rack_int == sls_rack_int:
                    nmn_mtn_vlan = cabinets["VlanID"]
            for cabinets in sls_variables["HMN_MTN_CABINETS"]:
                sls_rack_int = int(re.search(r"\d+", (cabinets["Name"]))[0])
                if destination_rack_int == sls_rack_int:
                    hmn_mtn_vlan = cabinets["VlanID"]
            new_node = {
                "subtype": "cmm",
                "slot": None,
                "config": {
                    "DESCRIPTION": f"{switch_name}:{source_port}==>{destination_node_name}:{destination_port}",
                    "PORT": f"{source_port}",
                    "LAG_NUMBER": primary_port,
                    "NATIVE_VLAN": nmn_mtn_vlan,
                    "TAGGED_VLAN": hmn_mtn_vlan,
                },
            }
            nodes.append(new_node)
        elif shasta_name == "uan":
            new_node = {
                "subtype": "uan",
                "slot": destination_slot,
                "destination_port": destination_port,
                "config": {
                    "DESCRIPTION": f"{switch_name}:{source_port}==>{destination_node_name}:{destination_slot}:{destination_port}",
                    "PORT": f"{source_port}",
                    "LAG_NUMBER": primary_port,
                },
            }
            nodes.append(new_node)
        elif shasta_name == "sw-spine":
            # sw-leaf ==> sw-spine
            if switch_name.startswith("sw-leaf"):
                is_primary, primary, secondary = switch_is_primary(switch_name)
                digits = re.findall(r"(\d+)", primary)[0]
                lag_number = 100 + int(digits)

            # sw-cdu ==> sw-spine
            elif switch_name.startswith("sw-cdu"):
                lag_number = 255

            # sw-leaf-bmc ==> sw-spine
            elif switch_name.startswith("sw-leaf-bmc"):
                lag_number = 255

            # sw-spine ==> sw-spine
            elif switch_name.startswith("sw-spine"):
                lag_number = 256
            new_node = {
                "subtype": "spine",
                "slot": None,
                "config": {
                    "DESCRIPTION": f"{switch_name}:{source_port}==>{destination_node_name}:{destination_port}",
                    "LAG_NUMBER": lag_number,
                    "PORT": f"{source_port}",
                },
            }
            nodes.append(new_node)
        elif shasta_name == "sw-cdu":
            is_primary, primary, secondary = switch_is_primary(destination_node_name)
            # sw-spine ==> sw-cdu
            if switch_name.startswith("sw-spine"):
                digits = re.findall(r"(\d+)", primary)[0]
                lag_number = 200 + int(digits)

            # sw-cdu ==> sw-cdu
            elif switch_name.startswith("sw-cdu"):
                lag_number = 256
            new_node = {
                "subtype": "cdu",
                "slot": None,
                "primary": is_primary,
                "config": {
                    "DESCRIPTION": f"{switch_name}:{source_port}==>{destination_node_name}:{destination_port}",
                    "LAG_NUMBER": lag_number,
                    "PORT": f"{source_port}",
                },
            }
            nodes.append(new_node)
        elif shasta_name == "sw-leaf":
            # sw-spine ==> sw-leaf
            is_primary, primary, secondary = switch_is_primary(destination_node_name)
            if switch_name.startswith("sw-spine"):
                digits = re.findall(r"(\d+)", primary)[0]
                lag_number = 100 + int(digits)

            # sw-leaf-bmc ==> sw-leaf
            elif switch_name.startswith("sw-leaf-bmc"):
                lag_number = 255

            # sw-leaf ==> sw-leaf
            elif switch_name.startswith("sw-leaf"):
                lag_number = 256
            new_node = {
                "subtype": "leaf",
                "slot": None,
                "primary": is_primary,
                "config": {
                    "DESCRIPTION": f"{switch_name}:{source_port}==>{destination_node_name}:{destination_port}",
                    "LAG_NUMBER": lag_number,
                    "PORT": f"{source_port}",
                },
            }
            nodes.append(new_node)
        elif shasta_name == "sw-leaf-bmc":
            # sw-leaf ==> sw-leaf-bmc
            if switch_name.startswith("sw-leaf"):
                digits = re.findall(r"(\d+)", destination_node_name)[0]
                lag_number = 150 + int(digits)

            # sw-spine ==> sw-leaf-bmc
            elif switch_name.startswith("sw-spine"):
                digits = re.findall(r"(\d+)", destination_node_name)[0]
                lag_number = 150 + int(digits)
            new_node = {
                "subtype": "leaf-bmc",
                "slot": None,
                "config": {
                    "DESCRIPTION": f"{switch_name}:{source_port}==>{destination_node_name}:{destination_port}",
                    "LAG_NUMBER": lag_number,
                    "PORT": f"{source_port}",
                },
            }
            nodes.append(new_node)
        elif shasta_name == "sw-edge":
            pass
        else:  # pragma: no cover
            print("*********************************")
            print("Cannot determine destination connection")
            print("Source: ", switch_name)
            print("Port: ", port)
            print("Destination: ", destination_node_name)
            print("shasta_name", shasta_name)
            print("*********************************")
            unknown_description = f"{switch_name}:{source_port}==>{destination_node_name}:{destination_port}"
            new_node = {
                "subtype": "unknown",
                "slot": None,
                "config": {
                    "DESCRIPTION": unknown_description,
                },
            }
            nodes.append(new_node)
            unknown.append(unknown_description)
    return nodes, unknown


def switch_is_primary(switch):
    """Determine if the switch is primary or secondary.

    Args:
        switch: Switch hostname

    Returns:
        is_primary: Bool if the switch is primary
        primary: Primary switch hostname
        secondary: Secondary switch hostname
    """
    # Determine if PRIMARY or SECONDARY
    digits = re.findall(r"(\d+)", switch)[0]
    middle = re.findall(r"(?:sw-)([a-z-]+)", switch)[0]

    if int(digits) % 2 == 0:  # Switch is Secondary
        is_primary = False
        primary = f"sw-{middle.rstrip('-')}-{int(digits)-1 :03d}"
        secondary = switch
    else:  # Switch is Primary
        is_primary = True
        secondary = f"sw-{middle.rstrip('-')}-{int(digits)+1 :03d}"
        primary = switch

    return is_primary, primary, secondary


def parse_sls_for_config(input_json):
    """Parse the `sls_file.json` file or the JSON from SLS `/networks` API for config variables.

    Args:
        input_json: JSON from the SLS `/networks` API

    Returns:
        sls_variables: Dictionary containing SLS variables.
    """
    networks_list = []

    sls_variables = {
        "CAN": None,
        "CAN_NETMASK": None,
        "CAN_PREFIX_LEN": None,
        "CAN_NETWORK_IP": None,
        "HMN": None,
        "HMN_NETMASK": None,
        "HMN_NETWORK_IP": None,
        "HMN_PREFIX_LEN": None,
        "MTL": None,
        "MTL_NETMASK": None,
        "MTL_NETWORK_IP": None,
        "MTL_PREFIX_LEN": None,
        "NMN": None,
        "NMN_NETMASK": None,
        "NMN_NETWORK_IP": None,
        "NMN_PREFIX_LEN": None,
        "HMN_MTN": None,
        "HMN_MTN_NETMASK": None,
        "HMN_MTN_NETWORK_IP": None,
        "HMN_MTN_PREFIX_LEN": None,
        "NMN_MTN": None,
        "NMN_MTN_NETMASK": None,
        "NMN_MTN_NETWORK_IP": None,
        "NMN_MTN_PREFIX_LEN": None,
        "CAN_IP_GATEWAY": None,
        "HMN_IP_GATEWAY": None,
        "MTL_IP_GATEWAY": None,
        "NMN_IP_GATEWAY": None,
        "ncn_w001": None,
        "ncn_w002": None,
        "ncn_w003": None,
        "CAN_IP_PRIMARY": None,
        "CAN_IP_SECONDARY": None,
        "HMN_IPs": defaultdict(),
        "MTL_IPs": defaultdict(),
        "NMN_IPs": defaultdict(),
        "NMN_MTN_CABINETS": [],
        "HMN_MTN_CABINETS": [],
    }

    for sls_network in input_json:
        name = sls_network.get("Name", "")

        if name == "CAN":
            sls_variables["CAN"] = netaddr.IPNetwork(
                sls_network.get("ExtraProperties", {}).get(
                    "CIDR",
                    "",
                ),
            )
            sls_variables["CAN_NETMASK"] = sls_variables["CAN"].netmask
            sls_variables["CAN_PREFIX_LEN"] = sls_variables["CAN"].prefixlen
            sls_variables["CAN_NETWORK_IP"] = sls_variables["CAN"].ip
            for subnets in sls_network.get("ExtraProperties", {}).get("Subnets", {}):
                if subnets["Name"] == "bootstrap_dhcp":
                    sls_variables["CAN_IP_GATEWAY"] = subnets["Gateway"]
                    for ip in subnets["IPReservations"]:
                        if ip["Name"] == "can-switch-1":
                            sls_variables["CAN_IP_PRIMARY"] = ip["IPAddress"]
                        elif ip["Name"] == "can-switch-2":
                            sls_variables["CAN_IP_SECONDARY"] = ip["IPAddress"]

        elif name == "HMN":
            sls_variables["HMN"] = netaddr.IPNetwork(
                sls_network.get("ExtraProperties", {}).get(
                    "CIDR",
                    "",
                ),
            )
            sls_variables["HMN_NETMASK"] = sls_variables["HMN"].netmask
            sls_variables["HMN_PREFIX_LEN"] = sls_variables["HMN"].prefixlen
            sls_variables["HMN_NETWORK_IP"] = sls_variables["HMN"].ip
            for subnets in sls_network.get("ExtraProperties", {}).get("Subnets", {}):
                if subnets["Name"] == "network_hardware":
                    sls_variables["HMN_IP_GATEWAY"] = subnets["Gateway"]
                    for ip in subnets["IPReservations"]:
                        sls_variables["HMN_IPs"][ip["Name"]] = ip["IPAddress"]

        elif name == "MTL":
            sls_variables["MTL"] = netaddr.IPNetwork(
                sls_network.get("ExtraProperties", {}).get(
                    "CIDR",
                    "",
                ),
            )
            sls_variables["MTL_NETMASK"] = sls_variables["MTL"].netmask
            sls_variables["MTL_PREFIX_LEN"] = sls_variables["MTL"].prefixlen
            sls_variables["MTL_NETWORK_IP"] = sls_variables["MTL"].ip
            for subnets in sls_network.get("ExtraProperties", {}).get("Subnets", {}):
                if subnets["Name"] == "network_hardware":
                    sls_variables["MTL_IP_GATEWAY"] = subnets["Gateway"]
                    for ip in subnets["IPReservations"]:
                        sls_variables["MTL_IPs"][ip["Name"]] = ip["IPAddress"]

        elif name == "NMN":
            sls_variables["NMN"] = netaddr.IPNetwork(
                sls_network.get("ExtraProperties", {}).get(
                    "CIDR",
                    "",
                ),
            )
            sls_variables["NMN_NETMASK"] = sls_variables["NMN"].netmask
            sls_variables["NMN_PREFIX_LEN"] = sls_variables["NMN"].prefixlen
            sls_variables["NMN_NETWORK_IP"] = sls_variables["NMN"].ip
            for subnets in sls_network.get("ExtraProperties", {}).get("Subnets", {}):
                if subnets["Name"] == "bootstrap_dhcp":
                    for ip in subnets["IPReservations"]:
                        if ip["Name"] == "ncn-w001":
                            sls_variables["ncn_w001"] = ip["IPAddress"]
                        elif ip["Name"] == "ncn-w002":
                            sls_variables["ncn_w002"] = ip["IPAddress"]
                        elif ip["Name"] == "ncn-w003":
                            sls_variables["ncn_w003"] = ip["IPAddress"]
                elif subnets["Name"] == "network_hardware":
                    sls_variables["NMN_IP_GATEWAY"] = subnets["Gateway"]
                    for ip in subnets["IPReservations"]:
                        sls_variables["NMN_IPs"][ip["Name"]] = ip["IPAddress"]

        elif name == "NMN_MTN":
            sls_variables["NMN_MTN"] = netaddr.IPNetwork(
                sls_network.get("ExtraProperties", {}).get(
                    "CIDR",
                    "",
                ),
            )
            sls_variables["NMN_MTN_NETMASK"] = sls_variables["NMN_MTN"].netmask
            sls_variables["NMN_MTN_PREFIX_LEN"] = sls_variables["NMN_MTN"].prefixlen
            sls_variables["NMN_MTN_NETWORK_IP"] = sls_variables["NMN_MTN"].ip
            sls_variables["NMN_MTN_CABINETS"] = list(
                sls_network.get("ExtraProperties", {}).get("Subnets", {}),
            )

        elif name == "HMN_MTN":
            sls_variables["HMN_MTN"] = netaddr.IPNetwork(
                sls_network.get("ExtraProperties", {}).get(
                    "CIDR",
                    "",
                ),
            )
            sls_variables["HMN_MTN_NETMASK"] = sls_variables["HMN_MTN"].netmask
            sls_variables["HMN_MTN_PREFIX_LEN"] = sls_variables["HMN_MTN"].prefixlen
            sls_variables["HMN_MTN_NETWORK_IP"] = sls_variables["HMN_MTN"].ip
            sls_variables["HMN_MTN_CABINETS"] = list(
                sls_network.get("ExtraProperties", {}).get("Subnets", {}),
            )
        for subnets in sls_network.get("ExtraProperties", {}).get("Subnets", {}):

            vlan = subnets.get("VlanID", "")
            networks_list.append([name, vlan])

    networks_list = {tuple(x) for x in networks_list}
    return sls_variables


def rename_sls_hostnames(sls_variables):
    """Parse and rename SLS switch names.

    The operation needs to be done in two passes to prevent naming conflicts.

    Args:
        sls_variables: Dictionary containing SLS variables.

    Returns:
        sls_variables: Dictionary containing renamed SLS variables.
    """
    # First pass rename leaf ==> leaf-bmc
    for key, value in sls_variables["HMN_IPs"].copy().items():
        new_name = key.replace("-leaf-", "-leaf-bmc-")
        sls_variables["HMN_IPs"].pop(key)
        sls_variables["HMN_IPs"][new_name] = value

    for key, value in sls_variables["MTL_IPs"].copy().items():
        new_name = key.replace("-leaf-", "-leaf-bmc-")
        sls_variables["MTL_IPs"].pop(key)
        sls_variables["MTL_IPs"][new_name] = value

    for key, value in sls_variables["NMN_IPs"].copy().items():
        new_name = key.replace("-leaf-", "-leaf-bmc-")
        sls_variables["NMN_IPs"].pop(key)
        sls_variables["NMN_IPs"][new_name] = value

    # Second pass rename agg ==> leaf
    for key, value in sls_variables["HMN_IPs"].copy().items():
        new_name = key.replace("-agg-", "-leaf-")
        sls_variables["HMN_IPs"].pop(key)
        sls_variables["HMN_IPs"][new_name] = value

    for key, value in sls_variables["MTL_IPs"].copy().items():
        new_name = key.replace("-agg-", "-leaf-")
        sls_variables["MTL_IPs"].pop(key)
        sls_variables["MTL_IPs"][new_name] = value

    for key, value in sls_variables["NMN_IPs"].copy().items():
        new_name = key.replace("-agg-", "-leaf-")
        sls_variables["NMN_IPs"].pop(key)
        sls_variables["NMN_IPs"][new_name] = value

    return sls_variables


def get_primary_port(
    nodes_by_name,
    switch_name,
    destination_node_id,
    destination_port=None,
):
    """Return the primary switch port number for a connection to a node.

    Args:
        nodes_by_name: Dictionary containing the node list where hostname is the key
        switch_name: Switch hostname
        destination_node_id: The node id of the destination device.
        destination_port: (Optional, only used with ncn-s) The destination port

    Returns:
        port: Port number of the primary connection to a device.
    """
    is_primary, primary, secondary = switch_is_primary(switch_name)

    for y in nodes_by_name[primary]["ports"]:
        if y["destination_node_id"] == destination_node_id:
            if not destination_port:
                return y["port"]
            # Since ncn-s can have multiple connections to a device, returns the correct one
            elif destination_port and y["destination_port"] == destination_port:
                return y["port"]<|MERGE_RESOLUTION|>--- conflicted
+++ resolved
@@ -380,12 +380,9 @@
             )
             exit(1)
 
-<<<<<<< HEAD
-    switch_config, devices = generate_switch_config(
+
+    switch_config, devices, unknown = generate_switch_config(
         architecture,
-=======
-    switch_config, devices, unknown = generate_switch_config(
->>>>>>> 35193314
         shcd_node_list,
         factory,
         switch_name,
