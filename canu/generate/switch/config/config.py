# MIT License
#
# (C) Copyright [2021] Hewlett Packard Enterprise Development LP
#
# Permission is hereby granted, free of charge, to any person obtaining a
# copy of this software and associated documentation files (the "Software"),
# to deal in the Software without restriction, including without limitation
# the rights to use, copy, modify, merge, publish, distribute, sublicense,
# and/or sell copies of the Software, and to permit persons to whom the
# Software is furnished to do so, subject to the following conditions:
#
# The above copyright notice and this permission notice shall be included
# in all copies or substantial portions of the Software.
#
# THE SOFTWARE IS PROVIDED "AS IS", WITHOUT WARRANTY OF ANY KIND, EXPRESS OR
# IMPLIED, INCLUDING BUT NOT LIMITED TO THE WARRANTIES OF MERCHANTABILITY,
# FITNESS FOR A PARTICULAR PURPOSE AND NONINFRINGEMENT. IN NO EVENT SHALL
# THE AUTHORS OR COPYRIGHT HOLDERS BE LIABLE FOR ANY CLAIM, DAMAGES OR
# OTHER LIABILITY, WHETHER IN AN ACTION OF CONTRACT, TORT OR OTHERWISE,
# ARISING FROM, OUT OF OR IN CONNECTION WITH THE SOFTWARE OR THE USE OR
# OTHER DEALINGS IN THE SOFTWARE.
"""CANU generate switch config commands."""
from collections import defaultdict
import json
from os import environ, path
from pathlib import Path
import re
import sys

import click
from click_help_colors import HelpColorsCommand
from jinja2 import Environment, FileSystemLoader, StrictUndefined
import natsort
import netaddr
from network_modeling.NetworkNodeFactory import NetworkNodeFactory
from openpyxl import load_workbook
import requests
from ruamel.yaml import YAML
import urllib3

from canu.utils.cache import cache_directory
from canu.validate.shcd.shcd import node_model_from_shcd

yaml = YAML()

# To disable warnings about unsecured HTTPS requests
urllib3.disable_warnings(urllib3.exceptions.InsecureRequestWarning)


# Get project root directory
if getattr(sys, "frozen", False) and hasattr(sys, "_MEIPASS"):  # pragma: no cover
    project_root = sys._MEIPASS
else:
    prog = __file__
    project_root = Path(__file__).resolve().parent.parent.parent.parent.parent

# Schema and Data files
hardware_schema_file = path.join(
    project_root,
    "network_modeling",
    "schema",
    "cray-network-hardware-schema.yaml",
)
hardware_spec_file = path.join(
    project_root,
    "network_modeling",
    "models",
    "cray-network-hardware.yaml",
)
architecture_schema_file = path.join(
    project_root,
    "network_modeling",
    "schema",
    "cray-network-architecture-schema.yaml",
)
architecture_spec_file = path.join(
    project_root,
    "network_modeling",
    "models",
    "cray-network-architecture.yaml",
)

canu_cache_file = path.join(cache_directory(), "canu_cache.yaml")
canu_config_file = path.join(project_root, "canu", "canu.yaml")
<<<<<<< HEAD

=======
>>>>>>> 98aad15e

# Import templates
network_templates_folder = path.join(
    project_root,
    "network_modeling",
    "configs",
    "templates",
)
env = Environment(
    loader=FileSystemLoader(network_templates_folder),
    undefined=StrictUndefined,
)

# Get Shasta versions from canu.yaml
with open(canu_config_file, "r") as file:
    canu_config = yaml.load(file)

shasta_options = canu_config["shasta_versions"]


@click.command(
    cls=HelpColorsCommand,
    help_headers_color="yellow",
    help_options_color="blue",
)
@click.option(
    "--shasta",
    "-s",
    type=click.Choice(shasta_options),
    help="Shasta network version",
    prompt="Shasta network version",
    required=True,
    show_choices=True,
)
@click.option(
    "--architecture",
    "-a",
    type=click.Choice(["Full", "TDS", "V1"], case_sensitive=False),
    help="Shasta architecture",
    required=True,
    prompt="Architecture type",
)
@click.option(
    "--shcd",
    help="SHCD file",
    type=click.File("rb"),
    required=True,
)
@click.option(
    "--tabs",
    help="The tabs on the SHCD file to check, e.g. 10G_25G_40G_100G,NMN,HMN.",
)
@click.option(
    "--corners",
    help="The corners on each tab, comma separated e.g. 'J37,U227,J15,T47,J20,U167'.",
)
@click.option(
    "--name",
    "switch_name",
    required=True,
    help="The name of the switch to generate config e.g. 'sw-spine-001'",
    prompt="Switch Name",
)
@click.option(
    "--sls-file",
    help="File containing system SLS JSON data.",
    type=click.File("r"),
)
@click.option(
    "--auth-token",
    envvar="SLS_TOKEN",
    help="Token for SLS authentication",
)
@click.option("--sls-address", default="api-gw-service-nmn.local", show_default=True)
@click.option(
    "--out",
    help="Output results to a file",
    type=click.File("w"),
    default="-",
)
@click.pass_context
def config(
    ctx,
    shasta,
    architecture,
    shcd,
    tabs,
    corners,
    switch_name,
    sls_file,
    auth_token,
    sls_address,
    out,
):
    """Switch config commands.

    In order to generate switch config, a valid SHCD must be passed in and system variables must be read in from either
    CSI output or the SLS API.

    To generate config for a specific switch, a hostname must also be passed in using the `--name HOSTNAME` flag.
    To output the config to a file, append the `--out FILENAME` flag.

    \f
    # noqa: D301

    Args:
        ctx: CANU context settings
        shasta: Shasta version
        architecture: Shasta architecture
        shcd: SHCD file
        tabs: The tabs on the SHCD file to check, e.g. 10G_25G_40G_100G,NMN,HMN.
        corners: The corners on each tab, comma separated e.g. 'J37,U227,J15,T47,J20,U167'.
        switch_name: Switch name
        sls_file: JSON file containing SLS data
        auth_token: Token for SLS authentication
        sls_address: The address of SLS
        out: Name of the output file
    """
    if architecture.lower() == "full":
        architecture = "network_v2"
        template_folder = "full"
        vendor_folder = "aruba"
    elif architecture.lower() == "tds":
        architecture = "network_v2_tds"
        template_folder = "tds"
        vendor_folder = "aruba"
    elif architecture.lower() == "v1":
        architecture = "network_v1"
        template_folder = "full"
        vendor_folder = "dellmellanox"

    # SHCD Parsing
    sheets = []

    if not tabs:
        wb = load_workbook(shcd, read_only=True)
        click.secho("What tabs would you like to check in the SHCD?")
        tab_options = wb.sheetnames
        for x in tab_options:
            click.secho(f"{x}", fg="green")

        tabs = click.prompt(
            "Please enter the tabs to check separated by a comma, e.g. 10G_25G_40G_100G,NMN,HMN.",
            type=str,
        )

    if corners:
        if len(tabs.split(",")) * 2 != len(corners.split(",")):
            click.secho("Not enough corners.\n", fg="red")
            click.secho(
                f"Make sure each tab: {tabs.split(',')} has 2 corners.\n",
                fg="red",
            )
            click.secho(
                f"There were {len(corners.split(','))} corners entered, but there should be {len(tabs.split(',')) * 2}.",
                fg="red",
            )
            click.secho(
                f"{corners}\n",
                fg="red",
            )
            return

        # Each tab should have 2 corners entered in comma separated
        for i in range(len(tabs.split(","))):
            # 0 -> 0,1
            # 1 -> 2,3
            # 2 -> 4,5

            sheets.append(
                (
                    tabs.split(",")[i],
                    corners.split(",")[i * 2].strip(),
                    corners.split(",")[i * 2 + 1].strip(),
                ),
            )
    else:
        for tab in tabs.split(","):
            click.secho(f"\nFor the Sheet {tab}", fg="green")
            range_start = click.prompt(
                "Enter the cell of the upper left corner (Labeled 'Source')",
                type=str,
            )
            range_end = click.prompt(
                "Enter the cell of the lower right corner",
                type=str,
            )
            sheets.append((tab, range_start, range_end))

    # Create Node factory
    factory = NetworkNodeFactory(
        hardware_schema=hardware_schema_file,
        hardware_data=hardware_spec_file,
        architecture_schema=architecture_schema_file,
        architecture_data=architecture_spec_file,
        architecture_version=architecture,
    )

    # Get nodes from SHCD
    shcd_node_list, shcd_warnings = node_model_from_shcd(
        factory=factory,
        spreadsheet=shcd,
        sheets=sheets,
    )

    # Parse SLS input file.
    if sls_file:
        try:
            input_json = json.load(sls_file)
        except (json.JSONDecodeError, UnicodeDecodeError):
            click.secho(
                f"The file {sls_file.name} is not valid JSON.",
                fg="red",
            )
            return

        # Format the input to be like the SLS JSON
        sls_json = [
            network[x] for network in [input_json.get("Networks", {})] for x in network
        ]

    else:
        # Get SLS config
        token = environ.get("SLS_TOKEN")

        # Token file takes precedence over the environmental variable
        if auth_token != token:
            try:
                with open(auth_token) as f:
                    data = json.load(f)
                    token = data["access_token"]

            except Exception:
                click.secho(
                    "Invalid token file, generate another token or try again.",
                    fg="white",
                    bg="red",
                )
                return

        # SLS
        url = "https://" + sls_address + "/apis/sls/v1/networks"
        try:
            response = requests.get(
                url,
                headers={
                    "Content-Type": "application/json",
                    "Authorization": f"Bearer {token}",
                },
                verify=False,
            )
            response.raise_for_status()

            sls_json = response.json()

        except requests.exceptions.ConnectionError:
            return click.secho(
                f"Error connecting to SLS {sls_address}, check the address or pass in a new address using --sls-address.",
                fg="white",
                bg="red",
            )
        except requests.exceptions.HTTPError:
            bad_token_reason = (
                "environmental variable 'SLS_TOKEN' is correct."
                if auth_token == token
                else "token is valid, or generate a new one."
            )
            return click.secho(
                f"Error connecting SLS {sls_address}, check that the {bad_token_reason}",
                fg="white",
                bg="red",
            )
    sls_variables = parse_sls_for_config(sls_json)

    # For versions of Shasta < 1.6, the SLS Hostnames need to be renamed
    if shasta:
        if float(shasta) < 1.6:
            sls_variables = rename_sls_hostnames(sls_variables)

    switch_config, devices = generate_switch_config(
        shcd_node_list,
        factory,
        switch_name,
        sls_variables,
        template_folder,
<<<<<<< HEAD
        vendor_folder,
=======
>>>>>>> 98aad15e
    )

    dash = "-" * 60
    click.echo("\n")
    click.secho(f"{switch_name} Config", fg="bright_white")
    click.echo(dash)

    click.echo(switch_config, file=out)
    return


def get_shasta_name(name, mapper):
    """Parse mapper to get Shasta name."""
    for node in mapper:
        shasta_name = node[1]
        if shasta_name in name:
            return shasta_name


def generate_switch_config(
    shcd_node_list,
    factory,
    switch_name,
    sls_variables,
    template_folder,
<<<<<<< HEAD
    vendor_folder,
=======
>>>>>>> 98aad15e
):
    """Generate switch config.

    Args:
        shcd_node_list: List of nodes from the SHCD
        factory: Node factory object
        switch_name: Switch hostname
        sls_variables: Dictionary containing SLS variables
        template_folder: Architecture folder contaning the switch templates
        vendor_folder: Vendor folder contaning the template_folder

    Returns:
        switch_config: The generated switch configuration
    """
    node_shasta_name = get_shasta_name(switch_name, factory.lookup_mapper())

    if node_shasta_name is None:
        return Exception(
            click.secho(
                f"For switch {switch_name}, the type cannot be determined. Please check the switch name and try again.",
                fg="red",
            ),
        )
    elif node_shasta_name not in ["sw-cdu", "sw-leaf-bmc", "sw-leaf", "sw-spine"]:
        return Exception(
            click.secho(
                f"{switch_name} is not a switch. Only switch config can be generated.",
                fg="red",
            ),
        )

    is_primary, primary, secondary = switch_is_primary(switch_name)

    templates = {
        "sw-spine": {
            "primary": f"{vendor_folder}/{template_folder}/sw-spine.primary.j2",
            "secondary": f"{vendor_folder}/{template_folder}/sw-spine.secondary.j2",
        },
        "sw-cdu": {
            "primary": f"{vendor_folder}/common/sw-cdu.primary.j2",
            "secondary": f"{vendor_folder}/common/sw-cdu.secondary.j2",
        },
        "sw-leaf": {
            "primary": f"{vendor_folder}/{template_folder}/sw-leaf.primary.j2",
            "secondary": f"{vendor_folder}/{template_folder}/sw-leaf.secondary.j2",
        },
        "sw-leaf-bmc": {
            "primary": f"{vendor_folder}/{template_folder}/sw-leaf-bmc.j2",
            "secondary": f"{vendor_folder}/{template_folder}/sw-leaf-bmc.j2",
        },
    }
    template_name = templates[node_shasta_name][
        "primary" if is_primary else "secondary"
    ]
    template = env.get_template(template_name)
    variables = {
        "HOSTNAME": switch_name,
        "NCN_W001": sls_variables["ncn_w001"],
        "NCN_W002": sls_variables["ncn_w002"],
        "NCN_W003": sls_variables["ncn_w003"],
        "CAN": sls_variables["CAN"],
        "CAN_NETMASK": sls_variables["CAN_NETMASK"],
        "CAN_NETWORK_IP": sls_variables["CAN_NETWORK_IP"],
        "CAN_PREFIX_LEN": sls_variables["CAN_PREFIX_LEN"],
        "MTL_NETMASK": sls_variables["MTL_NETMASK"],
        "MTL_PREFIX_LEN": sls_variables["MTL_PREFIX_LEN"],
        "NMN": sls_variables["NMN"],
        "NMN_NETMASK": sls_variables["NMN_NETMASK"],
        "NMN_NETWORK_IP": sls_variables["NMN_NETWORK_IP"],
        "NMN_PREFIX_LEN": sls_variables["NMN_PREFIX_LEN"],
        "HMN": sls_variables["HMN"],
        "HMN_NETMASK": sls_variables["HMN_NETMASK"],
        "HMN_NETWORK_IP": sls_variables["HMN_NETWORK_IP"],
        "HMN_PREFIX_LEN": sls_variables["HMN_PREFIX_LEN"],
        "HMN_MTN": sls_variables["HMN_MTN"],
        "HMN_MTN_NETMASK": sls_variables["HMN_MTN_NETMASK"],
        "HMN_MTN_NETWORK_IP": sls_variables["HMN_MTN_NETWORK_IP"],
        "HMN__MTN_PREFIX_LEN": sls_variables["HMN_MTN_PREFIX_LEN"],
        "NMN_MTN": sls_variables["NMN_MTN"],
        "NMN_MTN_NETMASK": sls_variables["NMN_MTN_NETMASK"],
        "NMN_MTN_NETWORK_IP": sls_variables["NMN_MTN_NETWORK_IP"],
        "NMN__MTN_PREFIX_LEN": sls_variables["NMN_MTN_PREFIX_LEN"],
        "HMN_IP_GATEWAY": sls_variables["HMN_IP_GATEWAY"],
        "MTL_IP_GATEWAY": sls_variables["MTL_IP_GATEWAY"],
        "NMN_IP_GATEWAY": sls_variables["NMN_IP_GATEWAY"],
        "CAN_IP_GATEWAY": sls_variables["CAN_IP_GATEWAY"],
        "CAN_IP_PRIMARY": sls_variables["CAN_IP_PRIMARY"],
        "CAN_IP_SECONDARY": sls_variables["CAN_IP_SECONDARY"],
        "NMN_MTN_CABINETS": sls_variables["NMN_MTN_CABINETS"],
        "HMN_MTN_CABINETS": sls_variables["HMN_MTN_CABINETS"],
    }
    cabling = {}
    cabling["nodes"] = get_switch_nodes(
        switch_name,
        shcd_node_list,
        factory,
        sls_variables,
    )

    if switch_name not in sls_variables["HMN_IPs"].keys():
        click.secho(f"Cannot find {switch_name} in CSI / SLS nodes.", fg="red")
        exit(1)

    variables["HMN_IP"] = sls_variables["HMN_IPs"][switch_name]
    variables["MTL_IP"] = sls_variables["MTL_IPs"][switch_name]
    variables["NMN_IP"] = sls_variables["NMN_IPs"][switch_name]

    last_octet = variables["HMN_IP"].split(".")[3]
    variables["LOOPBACK_IP"] = "10.2.0." + last_octet
    variables["IPV6_IP"] = "2001:db8:beef:99::" + last_octet + "/128"

    if node_shasta_name in ["sw-spine", "sw-leaf", "sw-cdu"]:
        # Get connections to switch pair
        pair_connections = get_pair_connections(cabling["nodes"], switch_name)
        variables["VSX_KEEPALIVE"] = pair_connections[0]
        variables["VSX_ISL_PORT1"] = pair_connections[1]
        variables["VSX_ISL_PORT2"] = pair_connections[2]

    # get VLANs and IPs for CDU switches
    if "sw-cdu" in node_shasta_name:
        nodes_by_name = {}
        nodes_by_id = {}
        destination_rack_list = []
        variables["NMN_MTN_VLANS"] = []
        variables["HMN_MTN_VLANS"] = []

        for node in shcd_node_list:
            node_tmp = node.serialize()
            name = node_tmp["common_name"]
            nodes_by_name[name] = node_tmp
            nodes_by_id[node_tmp["id"]] = node_tmp
        for port in nodes_by_name[switch_name]["ports"]:
            destination_rack = nodes_by_id[port["destination_node_id"]]["location"][
                "rack"
            ]

            destination_rack_list.append(int(re.search(r"\d+", destination_rack)[0]))
        for cabinets in (
            sls_variables["NMN_MTN_CABINETS"] + sls_variables["HMN_MTN_CABINETS"]
        ):
            ip_address = netaddr.IPNetwork(cabinets["CIDR"])
            is_primary = switch_is_primary(switch_name)
            sls_rack_int = int(re.search(r"\d+", (cabinets["Name"]))[0])
            if sls_rack_int in destination_rack_list:
                if cabinets in sls_variables["NMN_MTN_CABINETS"]:
                    variables["NMN_MTN_VLANS"].append(cabinets)
                    variables["NMN_MTN_VLANS"][-1][
                        "PREFIX_LENGTH"
                    ] = ip_address.prefixlen
                    if is_primary[0]:
                        ip = str(ip_address[2])
                        variables["NMN_MTN_VLANS"][-1]["IP"] = ip
                    else:
                        ip = str(ip_address[3])
                        variables["NMN_MTN_VLANS"][-1]["IP"] = ip

                if cabinets in sls_variables["HMN_MTN_CABINETS"]:
                    variables["HMN_MTN_VLANS"].append(cabinets)
                    variables["HMN_MTN_VLANS"][-1][
                        "PREFIX_LENGTH"
                    ] = ip_address.prefixlen
                    if is_primary[0]:
                        ip = str(ip_address[2])
                        variables["HMN_MTN_VLANS"][-1]["IP"] = ip
                    else:
                        ip = str(ip_address[3])
                        variables["HMN_MTN_VLANS"][-1]["IP"] = ip

    switch_config = template.render(
        variables=variables,
        cabling=cabling,
    )
    devices = set()
    for node in cabling["nodes"]:
        devices.add(node["subtype"])

    return switch_config, devices


def get_pair_connections(nodes, switch_name):
    """Given a hostname and nodes, return connections to the primary or secondary switch.

    Args:
        nodes: List of nodes connected to the switch
        switch_name: Switch hostname

    Returns:
        List of connections to the paired switch
    """
    is_primary, primary, secondary = switch_is_primary(switch_name)

    if is_primary:
        pair_hostname = secondary
    else:
        pair_hostname = primary

    connections = []
    for x in nodes:
        if pair_hostname in x["config"]["DESCRIPTION"]:
            connections.append(x["config"]["PORT"])

    connections = natsort.natsorted(connections)
    return connections


def get_switch_nodes(switch_name, shcd_node_list, factory, sls_variables):
    """Get the nodes connected to the switch ports.

    Args:
        switch_name: Switch hostname
        shcd_node_list: List of nodes from the SHCD
        factory: Node factory object
        sls_variables: Dictionary containing SLS variables.

    Returns:
        List of nodes connected to the switch
    """
    nodes = []
    nodes_by_name = {}
    nodes_by_id = {}

    # Make 2 dictionaries for easy node lookup
    for node in shcd_node_list:
        node_tmp = node.serialize()
        name = node_tmp["common_name"]

        nodes_by_name[name] = node_tmp
        nodes_by_id[node_tmp["id"]] = node_tmp

    if switch_name not in nodes_by_name.keys():
        click.secho(
            f"For switch {switch_name}, the type cannot be determined. Please check the switch name and try again.",
            fg="red",
        )
        exit(1)

    for port in nodes_by_name[switch_name]["ports"]:
        destination_node_id = port["destination_node_id"]
        destination_node_name = nodes_by_id[port["destination_node_id"]]["common_name"]
        destination_rack = nodes_by_id[port["destination_node_id"]]["location"]["rack"]
        source_port = port["port"]
        destination_port = port["destination_port"]
        destination_slot = port["destination_slot"]

        shasta_name = get_shasta_name(destination_node_name, factory.lookup_mapper())

        primary_port = get_primary_port(nodes_by_name, switch_name, destination_node_id)
        if shasta_name == "ncn-m":
            new_node = {
                "subtype": "master",
                "slot": destination_slot,
                "destination_port": destination_port,
                "config": {
                    "DESCRIPTION": f"{switch_name}:{source_port}==>{destination_node_name}:{destination_slot}:{destination_port}",
                    "PORT": f"1/1/{source_port}",
                    "LAG_NUMBER": primary_port,
                },
            }
            nodes.append(new_node)
        elif shasta_name == "ncn-s":
            # ncn-s also needs destination_port to find the match
            primary_port_ncn_s = get_primary_port(
                nodes_by_name,
                switch_name,
                destination_node_id,
                destination_port,
            )
            new_node = {
                "subtype": "storage",
                "slot": destination_slot,
                "destination_port": destination_port,
                "config": {
                    "DESCRIPTION": f"{switch_name}:{source_port}==>{destination_node_name}:{destination_slot}:{destination_port}",
                    "PORT": f"1/1/{source_port}",
                    "LAG_NUMBER": primary_port_ncn_s,
                },
            }
            nodes.append(new_node)
        elif shasta_name == "ncn-w":
            new_node = {
                "subtype": "worker",
                "slot": destination_slot,
                "destination_port": destination_port,
                "config": {
                    "DESCRIPTION": f"{switch_name}:{source_port}==>{destination_node_name}:{destination_slot}:{destination_port}",
                    "PORT": f"1/1/{source_port}",
                    "LAG_NUMBER": primary_port,
                },
            }
            nodes.append(new_node)
        elif shasta_name == "cec":
            destination_rack_int = int(re.search(r"\d+", destination_rack)[0])
            for cabinets in sls_variables["HMN_MTN_CABINETS"]:
                sls_rack_int = int(re.search(r"\d+", (cabinets["Name"]))[0])
                if destination_rack_int == sls_rack_int:
                    hmn_mtn_vlan = cabinets["VlanID"]
            new_node = {
                "subtype": "cec",
                "slot": None,
                "config": {
                    "DESCRIPTION": f"{switch_name}:{source_port}==>{destination_node_name}:{destination_port}",
                    "INTERFACE_NUMBER": f"1/1/{source_port}",
                    "NATIVE_VLAN": hmn_mtn_vlan,
                },
            }
            nodes.append(new_node)
        elif shasta_name == "cmm":
            destination_rack_int = int(re.search(r"\d+", destination_rack)[0])
            for cabinets in sls_variables["NMN_MTN_CABINETS"]:
                sls_rack_int = int(re.search(r"\d+", (cabinets["Name"]))[0])
                if destination_rack_int == sls_rack_int:
                    nmn_mtn_vlan = cabinets["VlanID"]
            for cabinets in sls_variables["HMN_MTN_CABINETS"]:
                sls_rack_int = int(re.search(r"\d+", (cabinets["Name"]))[0])
                if destination_rack_int == sls_rack_int:
                    hmn_mtn_vlan = cabinets["VlanID"]
            new_node = {
                "subtype": "cmm",
                "slot": None,
                "config": {
                    "DESCRIPTION": f"{switch_name}:{source_port}==>{destination_node_name}:{destination_port}",
                    "PORT": f"1/1/{source_port}",
                    "LAG_NUMBER": primary_port,
                    "NATIVE_VLAN": nmn_mtn_vlan,
                    "TAGGED_VLAN": hmn_mtn_vlan,
                },
            }
            nodes.append(new_node)
        elif shasta_name == "uan":
            new_node = {
                "subtype": "uan",
                "slot": destination_slot,
                "destination_port": destination_port,
                "config": {
                    "DESCRIPTION": f"{switch_name}:{source_port}==>{destination_node_name}:{destination_slot}:{destination_port}",
                    "PORT": f"1/1/{source_port}",
                    "LAG_NUMBER": primary_port,
                },
            }
            nodes.append(new_node)
        elif shasta_name == "sw-spine":
            # sw-leaf ==> sw-spine
            if switch_name.startswith("sw-leaf"):
                is_primary, primary, secondary = switch_is_primary(switch_name)
                digits = re.findall(r"(\d+)", primary)[0]
                lag_number = 100 + int(digits)

            # sw-cdu ==> sw-spine
            elif switch_name.startswith("sw-cdu"):
                lag_number = 255

            # sw-leaf-bmc ==> sw-spine
            elif switch_name.startswith("sw-leaf-bmc"):
                lag_number = 255

            # sw-spine ==> sw-spine
            elif switch_name.startswith("sw-spine"):
                lag_number = 256
            new_node = {
                "subtype": "spine",
                "slot": None,
                "config": {
                    "DESCRIPTION": f"{switch_name}:{source_port}==>{destination_node_name}:{destination_port}",
                    "LAG_NUMBER": lag_number,
                    "PORT": f"1/1/{source_port}",
                },
            }
            nodes.append(new_node)
        elif shasta_name == "sw-cdu":
            is_primary, primary, secondary = switch_is_primary(destination_node_name)
            # sw-spine ==> sw-cdu
            if switch_name.startswith("sw-spine"):
                digits = re.findall(r"(\d+)", primary)[0]
                lag_number = 200 + int(digits)

            # sw-cdu ==> sw-cdu
            elif switch_name.startswith("sw-cdu"):
                lag_number = 256
            new_node = {
                "subtype": "cdu",
                "slot": None,
                "primary": is_primary,
                "config": {
                    "DESCRIPTION": f"{switch_name}:{source_port}==>{destination_node_name}:{destination_port}",
                    "LAG_NUMBER": lag_number,
                    "PORT": f"1/1/{source_port}",
                },
            }
            nodes.append(new_node)
        elif shasta_name == "sw-leaf":
            # sw-spine ==> sw-leaf
            is_primary, primary, secondary = switch_is_primary(destination_node_name)
            if switch_name.startswith("sw-spine"):
                digits = re.findall(r"(\d+)", primary)[0]
                lag_number = 100 + int(digits)

            # sw-leaf-bmc ==> sw-leaf
            elif switch_name.startswith("sw-leaf-bmc"):
                lag_number = 255

            # sw-leaf ==> sw-leaf
            elif switch_name.startswith("sw-leaf"):
                lag_number = 256
            new_node = {
                "subtype": "leaf",
                "slot": None,
                "primary": is_primary,
                "config": {
                    "DESCRIPTION": f"{switch_name}:{source_port}==>{destination_node_name}:{destination_port}",
                    "LAG_NUMBER": lag_number,
                    "PORT": f"1/1/{source_port}",
                },
            }
            nodes.append(new_node)
        elif shasta_name == "sw-leaf-bmc":
            # sw-leaf ==> sw-leaf-bmc
            if switch_name.startswith("sw-leaf"):
                digits = re.findall(r"(\d+)", destination_node_name)[0]
                lag_number = 150 + int(digits)

            # sw-spine ==> sw-leaf-bmc
            elif switch_name.startswith("sw-spine"):
                digits = re.findall(r"(\d+)", destination_node_name)[0]
                lag_number = 150 + int(digits)
            new_node = {
                "subtype": "leaf-bmc",
                "slot": None,
                "config": {
                    "DESCRIPTION": f"{switch_name}:{source_port}==>{destination_node_name}:{destination_port}",
                    "LAG_NUMBER": lag_number,
                    "PORT": f"1/1/{source_port}",
                },
            }
            nodes.append(new_node)
        elif shasta_name == "sw-edge":
            pass
        else:  # pragma: no cover
            print("*********************************")
            print("Cannot determine destination connection")
            print("Source: ", switch_name)
            print("Port: ", port)
            print("Destination: ", destination_node_name)
            print("shasta_name", shasta_name)
            print("*********************************")
            new_node = {
                "subtype": "unknown",
                "slot": None,
                "config": {
                    "DESCRIPTION": f"{switch_name}:{source_port}==>{destination_node_name}:{destination_port}",
                },
            }
            nodes.append(new_node)
    return nodes


def switch_is_primary(switch):
    """Determine if the switch is primary or secondary.

    Args:
        switch: Switch hostname

    Returns:
        is_primary: Bool if the switch is primary
        primary: Primary switch hostname
        secondary: Secondary switch hostname
    """
    # Determine if PRIMARY or SECONDARY
    digits = re.findall(r"(\d+)", switch)[0]
    middle = re.findall(r"(?:sw-)([a-z-]+)", switch)[0]

    if int(digits) % 2 == 0:  # Switch is Secondary
        is_primary = False
        primary = f"sw-{middle.rstrip('-')}-{int(digits)-1 :03d}"
        secondary = switch
    else:  # Switch is Primary
        is_primary = True
        secondary = f"sw-{middle.rstrip('-')}-{int(digits)+1 :03d}"
        primary = switch

    return is_primary, primary, secondary


def parse_sls_for_config(input_json):
    """Parse the `sls_file.json` file or the JSON from SLS `/networks` API for config variables.

    Args:
        input_json: JSON from the SLS `/networks` API

    Returns:
        sls_variables: Dictionary containing SLS variables.
    """
    networks_list = []

    sls_variables = {
        "CAN": None,
        "CAN_NETMASK": None,
        "CAN_PREFIX_LEN": None,
        "CAN_NETWORK_IP": None,
        "HMN": None,
        "HMN_NETMASK": None,
        "HMN_NETWORK_IP": None,
        "HMN_PREFIX_LEN": None,
        "MTL": None,
        "MTL_NETMASK": None,
        "MTL_NETWORK_IP": None,
        "MTL_PREFIX_LEN": None,
        "NMN": None,
        "NMN_NETMASK": None,
        "NMN_NETWORK_IP": None,
        "NMN_PREFIX_LEN": None,
        "HMN_MTN": None,
        "HMN_MTN_NETMASK": None,
        "HMN_MTN_NETWORK_IP": None,
        "HMN_MTN_PREFIX_LEN": None,
        "NMN_MTN": None,
        "NMN_MTN_NETMASK": None,
        "NMN_MTN_NETWORK_IP": None,
        "NMN_MTN_PREFIX_LEN": None,
        "CAN_IP_GATEWAY": None,
        "HMN_IP_GATEWAY": None,
        "MTL_IP_GATEWAY": None,
        "NMN_IP_GATEWAY": None,
        "ncn_w001": None,
        "ncn_w002": None,
        "ncn_w003": None,
        "CAN_IP_PRIMARY": None,
        "CAN_IP_SECONDARY": None,
        "HMN_IPs": defaultdict(),
        "MTL_IPs": defaultdict(),
        "NMN_IPs": defaultdict(),
        "NMN_MTN_CABINETS": [],
        "HMN_MTN_CABINETS": [],
    }

    for sls_network in input_json:
        name = sls_network.get("Name", "")

        if name == "CAN":
            sls_variables["CAN"] = netaddr.IPNetwork(
                sls_network.get("ExtraProperties", {}).get(
                    "CIDR",
                    "",
                ),
            )
            sls_variables["CAN_NETMASK"] = sls_variables["CAN"].netmask
            sls_variables["CAN_PREFIX_LEN"] = sls_variables["CAN"].prefixlen
            sls_variables["CAN_NETWORK_IP"] = sls_variables["CAN"].ip
            for subnets in sls_network.get("ExtraProperties", {}).get("Subnets", {}):
                if subnets["Name"] == "bootstrap_dhcp":
                    sls_variables["CAN_IP_GATEWAY"] = subnets["Gateway"]
                    for ip in subnets["IPReservations"]:
                        if ip["Name"] == "can-switch-1":
                            sls_variables["CAN_IP_PRIMARY"] = ip["IPAddress"]
                        elif ip["Name"] == "can-switch-2":
                            sls_variables["CAN_IP_SECONDARY"] = ip["IPAddress"]

        elif name == "HMN":
            sls_variables["HMN"] = netaddr.IPNetwork(
                sls_network.get("ExtraProperties", {}).get(
                    "CIDR",
                    "",
                ),
            )
            sls_variables["HMN_NETMASK"] = sls_variables["HMN"].netmask
            sls_variables["HMN_PREFIX_LEN"] = sls_variables["HMN"].prefixlen
            sls_variables["HMN_NETWORK_IP"] = sls_variables["HMN"].ip
            for subnets in sls_network.get("ExtraProperties", {}).get("Subnets", {}):
                if subnets["Name"] == "network_hardware":
                    sls_variables["HMN_IP_GATEWAY"] = subnets["Gateway"]
                    for ip in subnets["IPReservations"]:
                        sls_variables["HMN_IPs"][ip["Name"]] = ip["IPAddress"]

        elif name == "MTL":
            sls_variables["MTL"] = netaddr.IPNetwork(
                sls_network.get("ExtraProperties", {}).get(
                    "CIDR",
                    "",
                ),
            )
            sls_variables["MTL_NETMASK"] = sls_variables["MTL"].netmask
            sls_variables["MTL_PREFIX_LEN"] = sls_variables["MTL"].prefixlen
            sls_variables["MTL_NETWORK_IP"] = sls_variables["MTL"].ip
            for subnets in sls_network.get("ExtraProperties", {}).get("Subnets", {}):
                if subnets["Name"] == "network_hardware":
                    sls_variables["MTL_IP_GATEWAY"] = subnets["Gateway"]
                    for ip in subnets["IPReservations"]:
                        sls_variables["MTL_IPs"][ip["Name"]] = ip["IPAddress"]

        elif name == "NMN":
            sls_variables["NMN"] = netaddr.IPNetwork(
                sls_network.get("ExtraProperties", {}).get(
                    "CIDR",
                    "",
                ),
            )
            sls_variables["NMN_NETMASK"] = sls_variables["NMN"].netmask
            sls_variables["NMN_PREFIX_LEN"] = sls_variables["NMN"].prefixlen
            sls_variables["NMN_NETWORK_IP"] = sls_variables["NMN"].ip
            for subnets in sls_network.get("ExtraProperties", {}).get("Subnets", {}):
                if subnets["Name"] == "bootstrap_dhcp":
                    for ip in subnets["IPReservations"]:
                        if ip["Name"] == "ncn-w001":
                            sls_variables["ncn_w001"] = ip["IPAddress"]
                        elif ip["Name"] == "ncn-w002":
                            sls_variables["ncn_w002"] = ip["IPAddress"]
                        elif ip["Name"] == "ncn-w003":
                            sls_variables["ncn_w003"] = ip["IPAddress"]
                elif subnets["Name"] == "network_hardware":
                    sls_variables["NMN_IP_GATEWAY"] = subnets["Gateway"]
                    for ip in subnets["IPReservations"]:
                        sls_variables["NMN_IPs"][ip["Name"]] = ip["IPAddress"]

        elif name == "NMN_MTN":
            sls_variables["NMN_MTN"] = netaddr.IPNetwork(
                sls_network.get("ExtraProperties", {}).get(
                    "CIDR",
                    "",
                ),
            )
            sls_variables["NMN_MTN_NETMASK"] = sls_variables["NMN_MTN"].netmask
            sls_variables["NMN_MTN_PREFIX_LEN"] = sls_variables["NMN_MTN"].prefixlen
            sls_variables["NMN_MTN_NETWORK_IP"] = sls_variables["NMN_MTN"].ip
            sls_variables["NMN_MTN_CABINETS"] = list(
                sls_network.get("ExtraProperties", {}).get("Subnets", {}),
<<<<<<< HEAD
=======
            )

        elif name == "HMN_MTN":
            sls_variables["HMN_MTN"] = netaddr.IPNetwork(
                sls_network.get("ExtraProperties", {}).get(
                    "CIDR",
                    "",
                ),
            )
            sls_variables["HMN_MTN_NETMASK"] = sls_variables["HMN_MTN"].netmask
            sls_variables["HMN_MTN_PREFIX_LEN"] = sls_variables["HMN_MTN"].prefixlen
            sls_variables["HMN_MTN_NETWORK_IP"] = sls_variables["HMN_MTN"].ip
            sls_variables["HMN_MTN_CABINETS"] = list(
                sls_network.get("ExtraProperties", {}).get("Subnets", {}),
>>>>>>> 98aad15e
            )

        elif name == "HMN_MTN":
            sls_variables["HMN_MTN"] = netaddr.IPNetwork(
                sls_network.get("ExtraProperties", {}).get(
                    "CIDR",
                    "",
                ),
            )
            sls_variables["HMN_MTN_NETMASK"] = sls_variables["HMN_MTN"].netmask
            sls_variables["HMN_MTN_PREFIX_LEN"] = sls_variables["HMN_MTN"].prefixlen
            sls_variables["HMN_MTN_NETWORK_IP"] = sls_variables["HMN_MTN"].ip
            sls_variables["HMN_MTN_CABINETS"] = list(
                sls_network.get("ExtraProperties", {}).get("Subnets", {}),
            )
        for subnets in sls_network.get("ExtraProperties", {}).get("Subnets", {}):

            vlan = subnets.get("VlanID", "")
            networks_list.append([name, vlan])

    networks_list = {tuple(x) for x in networks_list}
    return sls_variables


def rename_sls_hostnames(sls_variables):
    """Parse and rename SLS switch names.

    The operation needs to be done in two passes to prevent naming conflicts.

    Args:
        sls_variables: Dictionary containing SLS variables.

    Returns:
        sls_variables: Dictionary containing renamed SLS variables.
    """
    # First pass rename leaf ==> leaf-bmc
    for key, value in sls_variables["HMN_IPs"].copy().items():
        new_name = key.replace("-leaf-", "-leaf-bmc-")
        sls_variables["HMN_IPs"].pop(key)
        sls_variables["HMN_IPs"][new_name] = value

    for key, value in sls_variables["MTL_IPs"].copy().items():
        new_name = key.replace("-leaf-", "-leaf-bmc-")
        sls_variables["MTL_IPs"].pop(key)
        sls_variables["MTL_IPs"][new_name] = value

    for key, value in sls_variables["NMN_IPs"].copy().items():
        new_name = key.replace("-leaf-", "-leaf-bmc-")
        sls_variables["NMN_IPs"].pop(key)
        sls_variables["NMN_IPs"][new_name] = value

    # Second pass rename agg ==> leaf
    for key, value in sls_variables["HMN_IPs"].copy().items():
        new_name = key.replace("-agg-", "-leaf-")
        sls_variables["HMN_IPs"].pop(key)
        sls_variables["HMN_IPs"][new_name] = value

    for key, value in sls_variables["MTL_IPs"].copy().items():
        new_name = key.replace("-agg-", "-leaf-")
        sls_variables["MTL_IPs"].pop(key)
        sls_variables["MTL_IPs"][new_name] = value

    for key, value in sls_variables["NMN_IPs"].copy().items():
        new_name = key.replace("-agg-", "-leaf-")
        sls_variables["NMN_IPs"].pop(key)
        sls_variables["NMN_IPs"][new_name] = value

    return sls_variables


def get_primary_port(
    nodes_by_name,
    switch_name,
    destination_node_id,
    destination_port=None,
):
    """Return the primary switch port number for a connection to a node.

    Args:
        nodes_by_name: Dictionary containing the node list where hostname is the key
        switch_name: Switch hostname
        destination_node_id: The node id of the destination device.
        destination_port: (Optional, only used with ncn-s) The destination port

    Returns:
        port: Port number of the primary connection to a device.
    """
    is_primary, primary, secondary = switch_is_primary(switch_name)

    for y in nodes_by_name[primary]["ports"]:
        if y["destination_node_id"] == destination_node_id:
            if not destination_port:
                return y["port"]
            # Since ncn-s can have multiple connections to a device, returns the correct one
            elif destination_port and y["destination_port"] == destination_port:
                return y["port"]<|MERGE_RESOLUTION|>--- conflicted
+++ resolved
@@ -82,10 +82,6 @@
 
 canu_cache_file = path.join(cache_directory(), "canu_cache.yaml")
 canu_config_file = path.join(project_root, "canu", "canu.yaml")
-<<<<<<< HEAD
-
-=======
->>>>>>> 98aad15e
 
 # Import templates
 network_templates_folder = path.join(
@@ -371,10 +367,7 @@
         switch_name,
         sls_variables,
         template_folder,
-<<<<<<< HEAD
         vendor_folder,
-=======
->>>>>>> 98aad15e
     )
 
     dash = "-" * 60
@@ -400,10 +393,7 @@
     switch_name,
     sls_variables,
     template_folder,
-<<<<<<< HEAD
     vendor_folder,
-=======
->>>>>>> 98aad15e
 ):
     """Generate switch config.
 
@@ -1028,23 +1018,6 @@
             sls_variables["NMN_MTN_NETWORK_IP"] = sls_variables["NMN_MTN"].ip
             sls_variables["NMN_MTN_CABINETS"] = list(
                 sls_network.get("ExtraProperties", {}).get("Subnets", {}),
-<<<<<<< HEAD
-=======
-            )
-
-        elif name == "HMN_MTN":
-            sls_variables["HMN_MTN"] = netaddr.IPNetwork(
-                sls_network.get("ExtraProperties", {}).get(
-                    "CIDR",
-                    "",
-                ),
-            )
-            sls_variables["HMN_MTN_NETMASK"] = sls_variables["HMN_MTN"].netmask
-            sls_variables["HMN_MTN_PREFIX_LEN"] = sls_variables["HMN_MTN"].prefixlen
-            sls_variables["HMN_MTN_NETWORK_IP"] = sls_variables["HMN_MTN"].ip
-            sls_variables["HMN_MTN_CABINETS"] = list(
-                sls_network.get("ExtraProperties", {}).get("Subnets", {}),
->>>>>>> 98aad15e
             )
 
         elif name == "HMN_MTN":
