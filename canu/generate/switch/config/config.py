# MIT License
#
# (C) Copyright [2021] Hewlett Packard Enterprise Development LP
#
# Permission is hereby granted, free of charge, to any person obtaining a
# copy of this software and associated documentation files (the "Software"),
# to deal in the Software without restriction, including without limitation
# the rights to use, copy, modify, merge, publish, distribute, sublicense,
# and/or sell copies of the Software, and to permit persons to whom the
# Software is furnished to do so, subject to the following conditions:
#
# The above copyright notice and this permission notice shall be included
# in all copies or substantial portions of the Software.
#
# THE SOFTWARE IS PROVIDED "AS IS", WITHOUT WARRANTY OF ANY KIND, EXPRESS OR
# IMPLIED, INCLUDING BUT NOT LIMITED TO THE WARRANTIES OF MERCHANTABILITY,
# FITNESS FOR A PARTICULAR PURPOSE AND NONINFRINGEMENT. IN NO EVENT SHALL
# THE AUTHORS OR COPYRIGHT HOLDERS BE LIABLE FOR ANY CLAIM, DAMAGES OR
# OTHER LIABILITY, WHETHER IN AN ACTION OF CONTRACT, TORT OR OTHERWISE,
# ARISING FROM, OUT OF OR IN CONNECTION WITH THE SOFTWARE OR THE USE OR
# OTHER DEALINGS IN THE SOFTWARE.
"""CANU generate switch config commands."""
from collections import defaultdict
from itertools import groupby
import json
import os
from os import environ, path
from pathlib import Path
import re
import sys

import click
from click_help_colors import HelpColorsCommand
from click_option_group import optgroup, RequiredMutuallyExclusiveOptionGroup
from hier_config import HConfig, Host
from jinja2 import Environment, FileSystemLoader, StrictUndefined
import natsort
import netaddr
from network_modeling.NetworkNodeFactory import NetworkNodeFactory
import requests
from ruamel.yaml import YAML
import urllib3

from canu.utils.cache import cache_directory
from canu.validate.paddle.paddle import node_model_from_paddle
from canu.validate.shcd.shcd import node_model_from_shcd, shcd_to_sheets

yaml = YAML()

# To disable warnings about unsecured HTTPS requests
urllib3.disable_warnings(urllib3.exceptions.InsecureRequestWarning)


# Get project root directory
if getattr(sys, "frozen", False) and hasattr(sys, "_MEIPASS"):  # pragma: no cover
    project_root = sys._MEIPASS
else:
    prog = __file__
    project_root = Path(__file__).resolve().parent.parent.parent.parent.parent

# Schema and Data files
canu_cache_file = path.join(cache_directory(), "canu_cache.yaml")
canu_config_file = path.join(project_root, "canu", "canu.yaml")

# Import templates
network_templates_folder = path.join(
    project_root,
    "network_modeling",
    "configs",
    "templates",
)
env = Environment(
    loader=FileSystemLoader(network_templates_folder),
    undefined=StrictUndefined,
)

# Get CSM versions from canu.yaml
with open(canu_config_file, "r") as file:
    canu_config = yaml.load(file)

csm_options = canu_config["csm_versions"]


@click.command(
    cls=HelpColorsCommand,
    help_headers_color="yellow",
    help_options_color="blue",
)
@click.option(
    "--csm",
    type=click.Choice(csm_options),
    help="CSM network version",
    prompt="CSM network version",
    required=True,
    show_choices=True,
)
@click.option(
    "--architecture",
    "-a",
    type=click.Choice(["Full", "TDS", "V1"], case_sensitive=False),
    help="CSM architecture",
    required=True,
    prompt="Architecture type",
)
@optgroup.group(
    "Network input source",
    cls=RequiredMutuallyExclusiveOptionGroup,
)
@optgroup.option(
    "--ccj",
    help="Paddle CCJ file",
    type=click.File("rb"),
)
@optgroup.option(
    "--shcd",
    help="SHCD file",
    type=click.File("rb"),
)
@click.option(
    "--tabs",
    help="The tabs on the SHCD file to check, e.g. 10G_25G_40G_100G,NMN,HMN.",
)
@click.option(
    "--corners",
    help="The corners on each tab, comma separated e.g. 'J37,U227,J15,T47,J20,U167'.",
)
@click.option(
    "--name",
    "switch_name",
    required=True,
    help="The name of the switch to generate config e.g. 'sw-spine-001'",
    prompt="Switch Name",
)
@click.option(
    "--sls-file",
    help="File containing system SLS JSON data.",
    type=click.File("r"),
)
@click.option(
    "--auth-token",
    envvar="SLS_TOKEN",
    help="Token for SLS authentication",
)
@click.option("--sls-address", default="api-gw-service-nmn.local", show_default=True)
@click.option(
    "--out",
    help="Output results to a file",
    type=click.File("w"),
    default="-",
)
@click.option(
    "--override",
    help="Switch configuration override",
    type=click.Path(),
)
@click.pass_context
def config(
    ctx,
    csm,
    architecture,
    ccj,
    shcd,
    tabs,
    corners,
    switch_name,
    sls_file,
    auth_token,
    sls_address,
    out,
    override,
):
    """Generate switch config using the SHCD.

    In order to generate switch config, a valid SHCD must be passed in and system variables must be read in from either
    an SLS output file or the SLS API.

    ## CSI Input

    - In order to parse network data using SLS, pass in the file containing SLS JSON data (normally sls_file.json) using the '--sls-file' flag

    - If used, CSI-generated sls_input_file.json file is generally stored in one of two places depending on how far the system is in the install process.

    - Early in the install process, when running off of the LiveCD the sls_input_file.json file is normally found in the the directory '/var/www/ephemeral/prep/SYSTEMNAME/'

    - Later in the install process, the sls_file.json file is generally in '/mnt/pitdata/prep/SYSTEMNAME/'


    ## SLS API Input

    - To parse the Shasta SLS API for IP addresses, ensure that you have a valid token.
<<<<<<< HEAD

    - The token file can either be passed in with the '--auth-token TOKEN_FILE' flag, or it can be automatically read if the environmental variable 'SLS_TOKEN' is set.

    - The SLS address is default set to 'api-gw-service-nmn.local'.

    - if you are operating on a system with a different address, you can set it with the '--sls-address SLS_ADDRESS' flag.

=======

    - The token file can either be passed in with the '--auth-token TOKEN_FILE' flag, or it can be automatically read if the environmental variable 'SLS_TOKEN' is set.

    - The SLS address is default set to 'api-gw-service-nmn.local'.

    - if you are operating on a system with a different address, you can set it with the '--sls-address SLS_ADDRESS' flag.

>>>>>>> 56d966d1

    ## SHCD Input

    - Use the '--tabs' flag to select which tabs on the spreadsheet will be included.

    - The '--corners' flag is used to input the upper left and lower right corners of the table on each tab of the worksheet. If the corners are not specified, you will be prompted to enter them for each tab.

    - The table should contain the 11 headers: Source, Rack, Location, Slot, (Blank), Port, Destination, Rack, Location, (Blank), Port.


    Use the '--folder FOLDERNAME' flag to output all the switch configs to a folder.

    ----------
    \f
    # noqa: D301, B950

    Args:
        ctx: CANU context settings
        csm: CSM version
        architecture: CSM architecture
        ccj: Paddle CCJ file
        shcd: SHCD file
        tabs: The tabs on the SHCD file to check, e.g. 10G_25G_40G_100G,NMN,HMN.
        corners: The corners on each tab, comma separated e.g. 'J37,U227,J15,T47,J20,U167'.
        switch_name: Switch name
        sls_file: JSON file containing SLS data
        auth_token: Token for SLS authentication
        sls_address: The address of SLS
        out: Name of the output file
        override: Input file to ignore switch configuration
    """
    # SHCD Parsing
    if shcd:
        try:
            sheets = shcd_to_sheets(shcd, tabs, corners)
        except Exception:
            return
        if not architecture:
            architecture = click.prompt(
                "Please enter the tabs to check separated by a comma, e.g. 10G_25G_40G_100G,NMN,HMN.",
                type=click.Choice(["Full", "TDS", "V1"], case_sensitive=False),
            )
    # Paddle Parsing
    else:
        ccj_json = json.load(ccj)
        architecture = ccj_json.get("architecture")

        if architecture is None:
            click.secho(
                "The key 'architecture' is missing from the CCJ. Ensure that you are using a validated CCJ.",
                fg="red",
            )
            return

    if architecture.lower() == "full" or architecture == "network_v2":
        architecture = "network_v2"
        template_folder = "full"
        vendor_folder = "aruba"
    elif architecture.lower() == "tds" or architecture == "network_v2_tds":
        architecture = "network_v2_tds"
        template_folder = "tds"
        vendor_folder = "aruba"
    elif architecture.lower() == "v1" or architecture == "network_v1":
        architecture = "network_v1"
        template_folder = "full"
        vendor_folder = "dellmellanox"

    # Create Node factory
    factory = NetworkNodeFactory(architecture_version=architecture)
    if shcd:
        # Get nodes from SHCD
        network_node_list, network_warnings = node_model_from_shcd(
            factory=factory,
            spreadsheet=shcd,
            sheets=sheets,
        )
    else:
        network_node_list, network_warnings = node_model_from_paddle(factory, ccj_json)

    # Parse SLS input file.
    if sls_file:
        try:
            input_json = json.load(sls_file)
        except (json.JSONDecodeError, UnicodeDecodeError):
            click.secho(
                f"The file {sls_file.name} is not valid JSON.",
                fg="red",
            )
            return

        # Format the input to be like the SLS JSON
        sls_json = [
            network[x] for network in [input_json.get("Networks", {})] for x in network
        ]

    else:
        # Get SLS config
        token = environ.get("SLS_TOKEN")

        # Token file takes precedence over the environmental variable
        if auth_token != token:
            try:
                with open(auth_token) as f:
                    data = json.load(f)
                    token = data["access_token"]

            except Exception:
                click.secho(
                    "Invalid token file, generate another token or try again.",
                    fg="white",
                    bg="red",
                )
                return

        # SLS
        url = "https://" + sls_address + "/apis/sls/v1/networks"
        try:
            response = requests.get(
                url,
                headers={
                    "Content-Type": "application/json",
                    "Authorization": f"Bearer {token}",
                },
                verify=False,
            )
            response.raise_for_status()

            sls_json = response.json()

        except requests.exceptions.ConnectionError:
            return click.secho(
                f"Error connecting to SLS {sls_address}, check the address or pass in a new address using --sls-address.",
                fg="white",
                bg="red",
            )
        except requests.exceptions.HTTPError:
            bad_token_reason = (
                "environmental variable 'SLS_TOKEN' is correct."
                if auth_token == token
                else "token is valid, or generate a new one."
            )
            return click.secho(
                f"Error connecting SLS {sls_address}, check that the {bad_token_reason}",
                fg="white",
                bg="red",
            )
    sls_variables = parse_sls_for_config(sls_json)

    # For versions of csm < 1.2, the SLS Hostnames need to be renamed
    if csm:
        if float(csm) < 1.2:
            sls_variables = rename_sls_hostnames(sls_variables)

    if override:
        try:
            with open(os.path.join(override), "r") as f:
                override = yaml.load(f)
        except FileNotFoundError:
            click.secho(
                "The override yaml file was not found, check that you entered the right file name and path.",
                fg="red",
            )
            exit(1)

    switch_config, devices, unknown = generate_switch_config(
        csm,
        architecture,
        network_node_list,
        factory,
        switch_name,
        sls_variables,
        template_folder,
        vendor_folder,
        override,
    )

    dash = "-" * 60
    click.echo("\n")
    click.echo(dash)

    if override:
        click.secho(f"{switch_name} Override Switch Config", fg="yellow")
    else:
        click.secho(f"{switch_name} Switch Config", fg="bright_white")
    click.echo(switch_config, file=out)

    if len(unknown) > 0:
        click.secho("\nWarning", fg="red")

        click.secho(
            "\nThe following devices were discovered in the input data, but the CANU model cannot determine "
            + "the type and generate a configuration.\nApplying this configuration without considering these "
            + "devices will likely result in loss of contact with these devices."
            + "\nEnsure valid input, submit a bug to CANU and manually add these devices to the configuration.",
            fg="red",
        )
        click.secho(dash)
        for x in unknown:
            click.secho(x, fg="bright_white")
    return


def get_shasta_name(name, mapper):
    """Parse mapper to get Shasta name."""
    for node in mapper:
        shasta_name = node[1]
        if shasta_name in name:
            return shasta_name


def generate_switch_config(
    csm,
    architecture,
    network_node_list,
    factory,
    switch_name,
    sls_variables,
    template_folder,
    vendor_folder,
    override,
):
    """Generate switch config.

    Args:
        csm: CSM version
        architecture: CSM architecture
        network_node_list: List of nodes from the SHCD / Paddle
        factory: Node factory object
        switch_name: Switch hostname
        sls_variables: Dictionary containing SLS variables
        template_folder: Architecture folder contaning the switch templates
        vendor_folder: Vendor folder contaning the template_folder
        override: Input file that defines what config should be ignored

    Returns:
        switch_config: The generated switch configuration
    """
    node_shasta_name = get_shasta_name(switch_name, factory.lookup_mapper())

    if node_shasta_name is None:
        return Exception(
            click.secho(
                f"For switch {switch_name}, the type cannot be determined. Please check the switch name and try again.",
                fg="red",
            ),
        )
    elif node_shasta_name not in ["sw-cdu", "sw-leaf-bmc", "sw-leaf", "sw-spine"]:
        return Exception(
            click.secho(
                f"{switch_name} is not a switch. Only switch config can be generated.",
                fg="red",
            ),
        )

    is_primary, primary, secondary = switch_is_primary(switch_name)

    templates = {
        "sw-spine": {
            "primary": f"{csm}/{vendor_folder}/{template_folder}/sw-spine.primary.j2",
            "secondary": f"{csm}/{vendor_folder}/{template_folder}/sw-spine.secondary.j2",
        },
        "sw-cdu": {
            "primary": f"{csm}/{vendor_folder}/common/sw-cdu.primary.j2",
            "secondary": f"{csm}/{vendor_folder}/common/sw-cdu.secondary.j2",
        },
        "sw-leaf": {
            "primary": f"{csm}/{vendor_folder}/{template_folder}/sw-leaf.primary.j2",
            "secondary": f"{csm}/{vendor_folder}/{template_folder}/sw-leaf.secondary.j2",
        },
        "sw-leaf-bmc": {
            "primary": f"{csm}/{vendor_folder}/{template_folder}/sw-leaf-bmc.j2",
            "secondary": f"{csm}/{vendor_folder}/{template_folder}/sw-leaf-bmc.j2",
        },
    }
    template_name = templates[node_shasta_name][
        "primary" if is_primary else "secondary"
    ]
    template = env.get_template(template_name)
<<<<<<< HEAD

    native_vlan = 1
    leaf_bmc_vlan = groupby_vlan_range(
        [native_vlan, sls_variables["NMN_VLAN"], sls_variables["HMN_VLAN"]],
    )
=======
    native_vlan = 1

    leaf_bmc_vlan = [
        native_vlan,
        sls_variables["NMN_VLAN"],
        sls_variables["HMN_VLAN"],
    ]
>>>>>>> 56d966d1
    spine_leaf_vlan = [
        native_vlan,
        sls_variables["NMN_VLAN"],
        sls_variables["HMN_VLAN"],
        sls_variables["CAN_VLAN"],
    ]
<<<<<<< HEAD
    if sls_variables["CMN_VLAN"]:
        spine_leaf_vlan.append(sls_variables["CMN_VLAN"])
    spine_leaf_vlan = groupby_vlan_range(spine_leaf_vlan)
=======
    if sls_variables["CMN_VLAN"] and float(csm) >= 1.2:
        spine_leaf_vlan.append(sls_variables["CMN_VLAN"])
        leaf_bmc_vlan.append(sls_variables["CMN_VLAN"])
    elif sls_variables["CMN_VLAN"] and float(csm) < 1.2:
        click.secho(
            "\nCMN network found in SLS, the CSM version required to use this network has to be 1.2 or greater. "
            + "\nMake sure the --csm flag matches the CSM version you are using.",
            fg="red",
        )
        exit(1)
    elif sls_variables["CMN_VLAN"] is None and float(csm) >= 1.2:
        click.secho(
            "\nCMN network not found in SLS, this is required for csm 1.2 "
            + "\nHas the CSM 1.2 SLS upgrade procedure been run?",
            fg="red",
        )
        exit(1)
    spine_leaf_vlan = groupby_vlan_range(spine_leaf_vlan)
    leaf_bmc_vlan = groupby_vlan_range(leaf_bmc_vlan)
>>>>>>> 56d966d1

    variables = {
        "HOSTNAME": switch_name,
        "NCN_W001": sls_variables["ncn_w001"],
        "NCN_W002": sls_variables["ncn_w002"],
        "NCN_W003": sls_variables["ncn_w003"],
        "CAN": sls_variables["CAN"],
        "CAN_VLAN": sls_variables["CAN_VLAN"],
        "CAN_NETMASK": sls_variables["CAN_NETMASK"],
        "CAN_NETWORK_IP": sls_variables["CAN_NETWORK_IP"],
        "CAN_PREFIX_LEN": sls_variables["CAN_PREFIX_LEN"],
        "CMN": sls_variables["CMN"],
        "CMN_VLAN": sls_variables["CMN_VLAN"],
        "CMN_NETMASK": sls_variables["CMN_NETMASK"],
        "CMN_NETWORK_IP": sls_variables["CMN_NETWORK_IP"],
        "CMN_PREFIX_LEN": sls_variables["CMN_PREFIX_LEN"],
        "MTL_NETMASK": sls_variables["MTL_NETMASK"],
        "MTL_PREFIX_LEN": sls_variables["MTL_PREFIX_LEN"],
        "NMN": sls_variables["NMN"],
        "NMN_VLAN": sls_variables["NMN_VLAN"],
        "NMN_NETMASK": sls_variables["NMN_NETMASK"],
        "NMN_NETWORK_IP": sls_variables["NMN_NETWORK_IP"],
        "NMN_PREFIX_LEN": sls_variables["NMN_PREFIX_LEN"],
        "HMN": sls_variables["HMN"],
        "HMN_VLAN": sls_variables["HMN_VLAN"],
        "HMN_NETMASK": sls_variables["HMN_NETMASK"],
        "HMN_NETWORK_IP": sls_variables["HMN_NETWORK_IP"],
        "HMN_PREFIX_LEN": sls_variables["HMN_PREFIX_LEN"],
        "HMN_MTN": sls_variables["HMN_MTN"],
        "HMN_MTN_NETMASK": sls_variables["HMN_MTN_NETMASK"],
        "HMN_MTN_NETWORK_IP": sls_variables["HMN_MTN_NETWORK_IP"],
        "HMN_MTN_PREFIX_LEN": sls_variables["HMN_MTN_PREFIX_LEN"],
        "NMN_MTN": sls_variables["NMN_MTN"],
        "NMN_MTN_NETMASK": sls_variables["NMN_MTN_NETMASK"],
        "NMN_MTN_NETWORK_IP": sls_variables["NMN_MTN_NETWORK_IP"],
        "NMN_MTN_PREFIX_LEN": sls_variables["NMN_MTN_PREFIX_LEN"],
        "HMNLB": sls_variables["HMNLB"],
        "HMNLB_TFTP": sls_variables["HMNLB_TFTP"],
        "HMNLB_DNS": sls_variables["HMNLB_DNS"],
        "HMNLB_NETMASK": sls_variables["HMNLB_NETMASK"],
        "HMNLB_NETWORK_IP": sls_variables["HMNLB_NETWORK_IP"],
        "HMNLB_PREFIX_LEN": sls_variables["HMNLB_PREFIX_LEN"],
        "NMNLB": sls_variables["NMNLB"],
        "NMNLB_TFTP": sls_variables["NMNLB_TFTP"],
        "NMNLB_DNS": sls_variables["NMNLB_DNS"],
        "NMNLB_NETMASK": sls_variables["NMNLB_NETMASK"],
        "NMNLB_NETWORK_IP": sls_variables["NMNLB_NETWORK_IP"],
        "NMNLB_PREFIX_LEN": sls_variables["NMNLB_PREFIX_LEN"],
        "HMN_IP_GATEWAY": sls_variables["HMN_IP_GATEWAY"],
        "MTL_IP_GATEWAY": sls_variables["MTL_IP_GATEWAY"],
        "NMN_IP_GATEWAY": sls_variables["NMN_IP_GATEWAY"],
        "CAN_IP_GATEWAY": sls_variables["CAN_IP_GATEWAY"],
        "CAN_IP_PRIMARY": sls_variables["CAN_IP_PRIMARY"],
        "CAN_IP_SECONDARY": sls_variables["CAN_IP_SECONDARY"],
        "CMN_IP_GATEWAY": sls_variables["CMN_IP_GATEWAY"],
        "CMN_IP_PRIMARY": sls_variables["CMN_IP_PRIMARY"],
        "CMN_IP_SECONDARY": sls_variables["CMN_IP_SECONDARY"],
        "NMN_MTN_CABINETS": sls_variables["NMN_MTN_CABINETS"],
        "HMN_MTN_CABINETS": sls_variables["HMN_MTN_CABINETS"],
        "LEAF_BMC_VLANS": leaf_bmc_vlan,
        "SPINE_LEAF_VLANS": spine_leaf_vlan,
        "NATIVE_VLAN": native_vlan,
        "CAN_IPs": sls_variables["CAN_IPs"],
        "CMN_IPs": sls_variables["CMN_IPs"],
        "NMN_IPs": sls_variables["NMN_IPs"],
        "HMN_IPs": sls_variables["HMN_IPs"],
    }
    cabling = {}
    cabling["nodes"], unknown = get_switch_nodes(
        switch_name,
        network_node_list,
        factory,
        sls_variables,
    )

    if switch_name not in sls_variables["HMN_IPs"].keys():
        click.secho(f"Cannot find {switch_name} in CSI / SLS nodes.", fg="red")
        exit(1)

    cmm_switch_ip = sls_variables.get("CMN_IPs")
    if cmm_switch_ip:
        variables["CMN_IP"] = sls_variables["CMN_IPs"][switch_name]
    variables["HMN_IP"] = sls_variables["HMN_IPs"][switch_name]
    variables["MTL_IP"] = sls_variables["MTL_IPs"][switch_name]
    variables["NMN_IP"] = sls_variables["NMN_IPs"][switch_name]

    last_octet = variables["HMN_IP"].split(".")[3]
    variables["LOOPBACK_IP"] = "10.2.0." + last_octet
    variables["IPV6_IP"] = "2001:db8:beef:99::" + last_octet + "/128"

    if node_shasta_name in ["sw-spine", "sw-leaf", "sw-cdu"]:
        # Get connections to switch pair
        pair_connections = get_pair_connections(cabling["nodes"], switch_name)
        length_connections = len(pair_connections)

        if length_connections == 3:
            variables["VSX_KEEPALIVE"] = pair_connections[0]
            variables["VSX_ISL_PORT1"] = pair_connections[1]
            variables["VSX_ISL_PORT2"] = pair_connections[2]
        elif length_connections == 2:
            variables["VSX_KEEPALIVE"] = "mgmt0"
            variables["VSX_ISL_PORT1"] = pair_connections[0]
            variables["VSX_ISL_PORT2"] = pair_connections[1]

    # get VLANs and IPs for CDU switches
    if "sw-cdu" in node_shasta_name:
        nodes_by_name = {}
        nodes_by_id = {}
        destination_rack_list = []
        variables["NMN_MTN_VLANS"] = []
        variables["HMN_MTN_VLANS"] = []

        for node in network_node_list:
            node_tmp = node.serialize()
            name = node_tmp["common_name"]
            nodes_by_name[name] = node_tmp
            nodes_by_id[node_tmp["id"]] = node_tmp
        for port in nodes_by_name[switch_name]["ports"]:
            destination_rack = nodes_by_id[port["destination_node_id"]]["location"][
                "rack"
            ]

            destination_rack_list.append(int(re.search(r"\d+", destination_rack)[0]))
        for cabinets in (
            sls_variables["NMN_MTN_CABINETS"] + sls_variables["HMN_MTN_CABINETS"]
        ):
            ip_address = netaddr.IPNetwork(cabinets["CIDR"])
            is_primary = switch_is_primary(switch_name)
            sls_rack_int = int(re.search(r"\d+", (cabinets["Name"]))[0])
            if sls_rack_int in destination_rack_list:
                if cabinets in sls_variables["NMN_MTN_CABINETS"]:
                    variables["NMN_MTN_VLANS"].append(cabinets)
                    variables["NMN_MTN_VLANS"][-1][
                        "PREFIX_LENGTH"
                    ] = ip_address.prefixlen
                    if is_primary[0]:
                        ip = str(ip_address[2])
                        variables["NMN_MTN_VLANS"][-1]["IP"] = ip
                    else:
                        ip = str(ip_address[3])
                        variables["NMN_MTN_VLANS"][-1]["IP"] = ip

                if cabinets in sls_variables["HMN_MTN_CABINETS"]:
                    variables["HMN_MTN_VLANS"].append(cabinets)
                    variables["HMN_MTN_VLANS"][-1][
                        "PREFIX_LENGTH"
                    ] = ip_address.prefixlen
                    if is_primary[0]:
                        ip = str(ip_address[2])
                        variables["HMN_MTN_VLANS"][-1]["IP"] = ip
                    else:
                        ip = str(ip_address[3])
                        variables["HMN_MTN_VLANS"][-1]["IP"] = ip

    switch_config = template.render(
        variables=variables,
        cabling=cabling,
    )
    devices = set()
    for node in cabling["nodes"]:
        devices.add(node["subtype"])
    if architecture == "network_v1":
        dell_options_file = os.path.join(
            project_root,
            "canu",
            "validate",
            "switch",
            "config",
            "dell_options.yaml",
        )
        mellanox_options_file = os.path.join(
            project_root,
            "canu",
            "validate",
            "switch",
            "config",
            "mellanox_options.yaml",
        )
        dell_options = yaml.load(open(dell_options_file))
        mellanox_options = yaml.load(open(mellanox_options_file))
        if "sw-cdu" or "sw-leaf-bmc" in node_shasta_name:
            v1_config = ""
            dell_switch = Host(node_shasta_name, "dellOS10", dell_options)
            dell_config_hier = HConfig(host=dell_switch)
            dell_config_hier.load_from_string(switch_config).set_order_weight()
            for line in dell_config_hier.all_children_sorted():
                v1_config = v1_config + line.cisco_style_text() + "\n"
        if "sw-spine" in node_shasta_name:
            v1_config = ""
            mellanox_switch = Host(node_shasta_name, "onyx", mellanox_options)
            mellanox_config_hier = HConfig(host=mellanox_switch)
            mellanox_config_hier.load_from_string(switch_config).set_order_weight()
            for line in mellanox_config_hier.all_children_sorted():
                v1_config = v1_config + line.cisco_style_text() + "\n"
        return v1_config, devices, unknown

    if override:
        options_file = os.path.join(
            project_root,
            "canu",
            "validate",
            "switch",
            "config",
            "options.yaml",
        )
        if switch_name in override:
            options = yaml.load(open(options_file))
            host = Host(switch_name, "aoscx", options)
            override_config = (
                "# OVERRIDE CONFIG\n"
                + "# The configuration below has been ignored and is not included in the GENERATED CONFIG\n"
            )
            override_config_hier = HConfig(host=host)
            override_config_hier.load_from_string(switch_config).add_tags(
                override[switch_name],
            )
            for line in override_config_hier.all_children_sorted_by_tags(
                "override",
                None,
            ):
                override_config = override_config + "\n" + "#" + line.cisco_style_text()
            override_config = override_config + "\n# GENERATED CONFIG\n"
            for line in override_config_hier.all_children_sorted_by_tags(
                None,
                "override",
            ):
                # add two spaces to indented config to match aruba formatting.
                if line.cisco_style_text().startswith("  "):
                    override_config = (
                        override_config + "\n" + "  " + line.cisco_style_text()
                    )
                else:
                    override_config = override_config + "\n" + line.cisco_style_text()

            return override_config, devices, unknown
    return switch_config, devices, unknown


def get_pair_connections(nodes, switch_name):
    """Given a hostname and nodes, return connections to the primary or secondary switch.

    Args:
        nodes: List of nodes connected to the switch
        switch_name: Switch hostname

    Returns:
        List of connections to the paired switch
    """
    is_primary, primary, secondary = switch_is_primary(switch_name)

    if is_primary:
        pair_hostname = secondary
    else:
        pair_hostname = primary

    connections = []
    for x in nodes:
        if pair_hostname in x["config"]["DESCRIPTION"]:
            connections.append(x["config"]["PORT"])

    connections = natsort.natsorted(connections)
    return connections


def get_switch_nodes(switch_name, network_node_list, factory, sls_variables):
    """Get the nodes connected to the switch ports.

    Args:
        switch_name: Switch hostname
        network_node_list: List of nodes from the SHCD / Paddle
        factory: Node factory object
        sls_variables: Dictionary containing SLS variables.

    Returns:
        List of nodes connected to the switch
        List of unknown nodes
    """
    nodes = []
    nodes_by_name = {}
    nodes_by_id = {}
    unknown = []

    # Make 2 dictionaries for easy node lookup
    for node in network_node_list:
        node_tmp = node.serialize()
        name = node_tmp["common_name"]

        nodes_by_name[name] = node_tmp
        nodes_by_id[node_tmp["id"]] = node_tmp

    if switch_name not in nodes_by_name.keys():
        click.secho(
            f"For switch {switch_name}, the type cannot be determined. Please check the switch name and try again.",
            fg="red",
        )
        exit(1)

    for port in nodes_by_name[switch_name]["ports"]:
        destination_node_id = port["destination_node_id"]
        destination_node_name = nodes_by_id[destination_node_id]["common_name"]
        destination_rack = nodes_by_id[destination_node_id]["location"]["rack"]
        source_port = port["port"]
        destination_port = port["destination_port"]
        destination_slot = port["destination_slot"]

        shasta_name = get_shasta_name(destination_node_name, factory.lookup_mapper())

        primary_port = get_primary_port(nodes_by_name, switch_name, destination_node_id)
        if shasta_name == "ncn-m":
            print("\nport", port)
            print("switch_name", switch_name)
            print("dest", nodes_by_id[port["destination_node_id"]])
            print("primary_port", primary_port)
            new_node = {
                "subtype": "master",
                "slot": destination_slot,
                "destination_port": destination_port,
                "config": {
                    "DESCRIPTION": f"{switch_name}:{source_port}==>{destination_node_name}:{destination_slot}:{destination_port}",
                    "PORT": f"{source_port}",
                    "LAG_NUMBER": primary_port,
                },
            }
            nodes.append(new_node)
        elif shasta_name == "ncn-s":
            # ncn-s also needs destination_port to find the match
            primary_port_ncn_s = get_primary_port(
                nodes_by_name,
                switch_name,
                destination_node_id,
                destination_port,
            )
            new_node = {
                "subtype": "storage",
                "slot": destination_slot,
                "destination_port": destination_port,
                "config": {
                    "DESCRIPTION": f"{switch_name}:{source_port}==>{destination_node_name}:{destination_slot}:{destination_port}",
                    "PORT": f"{source_port}",
                    "LAG_NUMBER": primary_port_ncn_s,
                    "LAG_NUMBER_V1": primary_port,
                },
            }
            nodes.append(new_node)
        elif shasta_name == "ncn-w":
            new_node = {
                "subtype": "worker",
                "slot": destination_slot,
                "destination_port": destination_port,
                "config": {
                    "DESCRIPTION": f"{switch_name}:{source_port}==>{destination_node_name}:{destination_slot}:{destination_port}",
                    "PORT": f"{source_port}",
                    "LAG_NUMBER": primary_port,
                },
            }
            nodes.append(new_node)
        elif shasta_name == "cec":
            destination_rack_int = int(re.search(r"\d+", destination_rack)[0])
            for cabinets in sls_variables["HMN_MTN_CABINETS"]:
                sls_rack_int = int(re.search(r"\d+", (cabinets["Name"]))[0])
                if destination_rack_int == sls_rack_int:
                    hmn_mtn_vlan = cabinets["VlanID"]
            new_node = {
                "subtype": "cec",
                "slot": None,
                "config": {
                    "DESCRIPTION": f"{switch_name}:{source_port}==>{destination_node_name}:{destination_port}",
                    "INTERFACE_NUMBER": f"{source_port}",
                    "NATIVE_VLAN": hmn_mtn_vlan,
                },
            }
            nodes.append(new_node)
        elif shasta_name == "cmm":
            destination_rack_int = int(re.search(r"\d+", destination_rack)[0])
            for cabinets in sls_variables["NMN_MTN_CABINETS"]:
                sls_rack_int = int(re.search(r"\d+", (cabinets["Name"]))[0])
                if destination_rack_int == sls_rack_int:
                    nmn_mtn_vlan = cabinets["VlanID"]
            for cabinets in sls_variables["HMN_MTN_CABINETS"]:
                sls_rack_int = int(re.search(r"\d+", (cabinets["Name"]))[0])
                if destination_rack_int == sls_rack_int:
                    hmn_mtn_vlan = cabinets["VlanID"]
            new_node = {
                "subtype": "cmm",
                "slot": None,
                "config": {
                    "DESCRIPTION": f"{switch_name}:{source_port}==>{destination_node_name}:{destination_port}",
                    "PORT": f"{source_port}",
                    "LAG_NUMBER": primary_port,
                    "NATIVE_VLAN": nmn_mtn_vlan,
                    "TAGGED_VLAN": hmn_mtn_vlan,
                },
            }
            nodes.append(new_node)
        elif shasta_name in {"viz", "uan", "login"}:
            primary_port_uan = get_primary_port(
                nodes_by_name,
                switch_name,
                destination_node_id,
                destination_port,
            )
            new_node = {
                "subtype": "uan",
                "slot": destination_slot,
                "destination_port": destination_port,
                "config": {
                    "DESCRIPTION": f"{switch_name}:{source_port}==>{destination_node_name}:{destination_slot}:{destination_port}",
                    "PORT": f"{source_port}",
                    "LAG_NUMBER": primary_port_uan,
                    "LAG_NUMBER_V1": primary_port,
                },
            }
            nodes.append(new_node)
        elif shasta_name == "cn":
            new_node = {
                "subtype": "compute",
                "slot": destination_slot,
                "destination_port": destination_port,
                "config": {
                    "DESCRIPTION": f"{switch_name}:{source_port}==>{destination_node_name}:{destination_port}",
                    "PORT": f"{source_port}",
                    "INTERFACE_NUMBER": f"{source_port}",
                },
            }
            nodes.append(new_node)
        elif shasta_name == "sw-hsn":
            new_node = {
                "subtype": "sw-hsn",
                "slot": destination_slot,
                "destination_port": destination_port,
                "config": {
                    "DESCRIPTION": f"{switch_name}:{source_port}==>{destination_node_name}:{destination_port}",
                    "PORT": f"{source_port}",
                    "INTERFACE_NUMBER": f"{source_port}",
                },
            }
            nodes.append(new_node)
        elif shasta_name == "pdu":
            new_node = {
                "subtype": "pdu",
                "slot": destination_slot,
                "destination_port": destination_port,
                "config": {
                    "DESCRIPTION": f"{switch_name}:{source_port}==>{destination_node_name}:{destination_port}",
                    "PORT": f"{source_port}",
                    "INTERFACE_NUMBER": f"{source_port}",
                },
            }
        elif shasta_name == "SubRack":
            new_node = {
                "subtype": "bmc",
                "slot": destination_slot,
                "destination_port": destination_port,
                "config": {
                    "DESCRIPTION": f"{switch_name}:{source_port}==>{destination_node_name}:{destination_port}",
                    "PORT": f"{source_port}",
                    "INTERFACE_NUMBER": f"{source_port}",
                },
            }
            nodes.append(new_node)
        elif shasta_name == "sw-spine":
            # sw-leaf ==> sw-spine
            if switch_name.startswith("sw-leaf"):
                is_primary, primary, secondary = switch_is_primary(switch_name)
                digits = re.findall(r"(\d+)", primary)[0]
                lag_number = 100 + int(digits)

            # sw-cdu ==> sw-spine
            elif switch_name.startswith("sw-cdu"):
                lag_number = 255

            # sw-leaf-bmc ==> sw-spine
            elif switch_name.startswith("sw-leaf-bmc"):
                lag_number = 255

            # sw-spine ==> sw-spine
            elif switch_name.startswith("sw-spine"):
                lag_number = 256
            new_node = {
                "subtype": "spine",
                "slot": None,
                "config": {
                    "DESCRIPTION": f"{switch_name}:{source_port}==>{destination_node_name}:{destination_port}",
                    "LAG_NUMBER": lag_number,
                    "PORT": f"{source_port}",
                },
            }
            nodes.append(new_node)
        elif shasta_name == "sw-cdu":
            is_primary, primary, secondary = switch_is_primary(destination_node_name)
            # sw-spine ==> sw-cdu
            if switch_name.startswith("sw-spine"):
                digits = re.findall(r"(\d+)", primary)[0]
                lag_number = 200 + int(digits)

            # sw-cdu ==> sw-cdu
            elif switch_name.startswith("sw-cdu"):
                lag_number = 256
            new_node = {
                "subtype": "cdu",
                "slot": None,
                "primary": is_primary,
                "config": {
                    "DESCRIPTION": f"{switch_name}:{source_port}==>{destination_node_name}:{destination_port}",
                    "LAG_NUMBER": lag_number,
                    "PORT": f"{source_port}",
                },
            }
            nodes.append(new_node)
        elif shasta_name == "sw-leaf":
            # sw-spine ==> sw-leaf
            is_primary, primary, secondary = switch_is_primary(destination_node_name)
            if switch_name.startswith("sw-spine"):
                digits = re.findall(r"(\d+)", primary)[0]
                lag_number = 100 + int(digits)

            # sw-leaf-bmc ==> sw-leaf
            elif switch_name.startswith("sw-leaf-bmc"):
                lag_number = 255

            # sw-leaf ==> sw-leaf
            elif switch_name.startswith("sw-leaf"):
                lag_number = 256
            new_node = {
                "subtype": "leaf",
                "slot": None,
                "primary": is_primary,
                "config": {
                    "DESCRIPTION": f"{switch_name}:{source_port}==>{destination_node_name}:{destination_port}",
                    "LAG_NUMBER": lag_number,
                    "PORT": f"{source_port}",
                },
            }
            nodes.append(new_node)
        elif shasta_name == "sw-leaf-bmc":
            # sw-leaf ==> sw-leaf-bmc
            if switch_name.startswith("sw-leaf"):
                digits = re.findall(r"(\d+)", destination_node_name)[0]
                lag_number = 150 + int(digits)

            # sw-spine ==> sw-leaf-bmc
            elif switch_name.startswith("sw-spine"):
                digits = re.findall(r"(\d+)", destination_node_name)[0]
                lag_number = 150 + int(digits)
            new_node = {
                "subtype": "leaf-bmc",
                "slot": None,
                "config": {
                    "DESCRIPTION": f"{switch_name}:{source_port}==>{destination_node_name}:{destination_port}",
                    "LAG_NUMBER": lag_number,
                    "PORT": f"{source_port}",
                },
            }
            nodes.append(new_node)
        elif shasta_name == "sw-edge":
            pass
        else:  # pragma: no cover
            print("*********************************")
            print("Cannot determine destination connection")
            print("Source: ", switch_name)
            print("Port: ", port)
            print("Destination: ", destination_node_name)
            print("shasta_name", shasta_name)
            print("*********************************")
            unknown_description = f"{switch_name}:{source_port}==>{destination_node_name}:{destination_port}"
            new_node = {
                "subtype": "unknown",
                "slot": None,
                "config": {
                    "DESCRIPTION": unknown_description,
                },
            }
            nodes.append(new_node)
            unknown.append(unknown_description)
    return nodes, unknown


def switch_is_primary(switch):
    """Determine if the switch is primary or secondary.

    Args:
        switch: Switch hostname

    Returns:
        is_primary: Bool if the switch is primary
        primary: Primary switch hostname
        secondary: Secondary switch hostname
    """
    # Determine if PRIMARY or SECONDARY
    digits = re.findall(r"(\d+)", switch)[0]
    middle = re.findall(r"(?:sw-)([a-z-]+)", switch)[0]

    if int(digits) % 2 == 0:  # Switch is Secondary
        is_primary = False
        primary = f"sw-{middle.rstrip('-')}-{int(digits)-1 :03d}"
        secondary = switch
    else:  # Switch is Primary
        is_primary = True
        secondary = f"sw-{middle.rstrip('-')}-{int(digits)+1 :03d}"
        primary = switch

    return is_primary, primary, secondary


def groupby_vlan_range(vlan_list):
    """Reorders a list of VLANS to match switch format.

    Args:
        vlan_list: list of vlans

    Returns:
        list of vlans formatted
    """
<<<<<<< HEAD
    if not len(vlan_list):
=======
    vlans = []
    for val in vlan_list:
        if val is not None:
            vlans.append(val)

    if not len(vlans):
>>>>>>> 56d966d1
        return ""

    def _group_id(item):
        return item[0] - item[1]

    values = []
<<<<<<< HEAD
    vlan_list.sort()
    for _group_id, members in groupby(enumerate(vlan_list), key=_group_id):
=======
    vlans.sort()
    for _group_id, members in groupby(enumerate(vlans), key=_group_id):
>>>>>>> 56d966d1
        members = list(members)
        first, last = members[0][1], members[-1][1]

        if first == last:
            values.append(str(first))
        else:
            values.append(f"{first}-{last}")

    return ",".join(values)


def parse_sls_for_config(input_json):
    """Parse the `sls_file.json` file or the JSON from SLS `/networks` API for config variables.

    Args:
        input_json: JSON from the SLS `/networks` API

    Returns:
        sls_variables: Dictionary containing SLS variables.
    """
    networks_list = []

    sls_variables = {
        "CAN": None,
        "CAN_VLAN": None,
        "CAN_NETMASK": None,
        "CAN_PREFIX_LEN": None,
        "CAN_NETWORK_IP": None,
        "CMN": None,
        "CMN_VLAN": None,
        "CMN_NETMASK": None,
        "CMN_PREFIX_LEN": None,
        "CMN_NETWORK_IP": None,
        "HMN": None,
        "HMN_VLAN": None,
        "HMN_NETMASK": None,
        "HMN_NETWORK_IP": None,
        "HMN_PREFIX_LEN": None,
        "MTL": None,
        "MTL_NETMASK": None,
        "MTL_NETWORK_IP": None,
        "MTL_PREFIX_LEN": None,
        "NMN": None,
        "NMN_VLAN": None,
        "NMN_NETMASK": None,
        "NMN_NETWORK_IP": None,
        "NMN_PREFIX_LEN": None,
        "HMN_MTN": None,
        "HMN_MTN_NETMASK": None,
        "HMN_MTN_NETWORK_IP": None,
        "HMN_MTN_PREFIX_LEN": None,
        "NMN_MTN": None,
        "NMN_MTN_NETMASK": None,
        "NMN_MTN_NETWORK_IP": None,
        "NMN_MTN_PREFIX_LEN": None,
        "HMNLB": None,
        "HMNLB_NETMASK": None,
        "HMNLB_NETWORK_IP": None,
        "HMNLB_PREFIX_LEN": None,
        "HMNLB_TFTP": None,
        "HMNLB_DNS": None,
        "NMNLB": None,
        "NMNLB_NETMASK": None,
        "NMNLB_NETWORK_IP": None,
        "NMNLB_PREFIX_LEN": None,
        "NMNLB_TFTP": None,
        "NMNLB_DNS": None,
        "CAN_IP_GATEWAY": None,
        "CMN_IP_GATEWAY": None,
        "HMN_IP_GATEWAY": None,
        "MTL_IP_GATEWAY": None,
        "NMN_IP_GATEWAY": None,
        "ncn_w001": None,
        "ncn_w002": None,
        "ncn_w003": None,
        "CAN_IP_PRIMARY": None,
        "CAN_IP_SECONDARY": None,
        "CMN_IP_PRIMARY": None,
        "CMN_IP_SECONDARY": None,
        "CAN_IPs": defaultdict(),
        "CMN_IPs": defaultdict(),
        "HMN_IPs": defaultdict(),
        "MTL_IPs": defaultdict(),
        "NMN_IPs": defaultdict(),
        "NMN_MTN_CABINETS": [],
        "HMN_MTN_CABINETS": [],
    }

    for sls_network in input_json:
        name = sls_network.get("Name", "")

        if name == "CAN":
            sls_variables["CAN"] = netaddr.IPNetwork(
                sls_network.get("ExtraProperties", {}).get(
                    "CIDR",
                    "",
                ),
            )
            sls_variables["CAN_NETMASK"] = sls_variables["CAN"].netmask
            sls_variables["CAN_PREFIX_LEN"] = sls_variables["CAN"].prefixlen
            sls_variables["CAN_NETWORK_IP"] = sls_variables["CAN"].ip
            for subnets in sls_network.get("ExtraProperties", {}).get("Subnets", {}):
                if subnets["Name"] == "bootstrap_dhcp":
                    sls_variables["CAN_IP_GATEWAY"] = subnets["Gateway"]
                    sls_variables["CAN_VLAN"] = subnets["VlanID"]
                    for ip in subnets["IPReservations"]:
                        if ip["Name"] == "can-switch-1":
                            sls_variables["CAN_IP_PRIMARY"] = ip["IPAddress"]
                        elif ip["Name"] == "can-switch-2":
                            sls_variables["CAN_IP_SECONDARY"] = ip["IPAddress"]
                if subnets["Name"] == "bootstrap_dhcp":
                    for ip in subnets["IPReservations"]:
                        if "ncn-w" in ip["Name"]:
                            sls_variables["CAN_IPs"][ip["Name"]] = ip["IPAddress"]
        elif name == "CMN":
            sls_variables["CMN"] = netaddr.IPNetwork(
                sls_network.get("ExtraProperties", {}).get(
                    "CIDR",
                    "",
                ),
            )
            sls_variables["CMN_NETMASK"] = sls_variables["CMN"].netmask
            sls_variables["CMN_PREFIX_LEN"] = sls_variables["CMN"].prefixlen
            sls_variables["CMN_NETWORK_IP"] = sls_variables["CMN"].ip
            for subnets in sls_network.get("ExtraProperties", {}).get("Subnets", {}):
                if subnets["Name"] == "bootstrap_dhcp":
                    sls_variables["CMN_IP_GATEWAY"] = subnets["Gateway"]
                    sls_variables["CMN_VLAN"] = subnets["VlanID"]
<<<<<<< HEAD
                    for ip in subnets["IPReservations"]:
                        if ip["Name"] == "cmn-switch-1":
                            sls_variables["CMN_IP_PRIMARY"] = ip["IPAddress"]
                        elif ip["Name"] == "cmn-switch-2":
                            sls_variables["CMN_IP_SECONDARY"] = ip["IPAddress"]
=======
                if subnets["Name"] == "network_hardware":
                    for ip in subnets["IPReservations"]:
                        if "sw" in ip["Name"]:
                            sls_variables["CMN_IPs"][ip["Name"]] = ip["IPAddress"]
>>>>>>> 56d966d1
                if subnets["Name"] == "bootstrap_dhcp":
                    for ip in subnets["IPReservations"]:
                        if "ncn-w" in ip["Name"]:
                            sls_variables["CMN_IPs"][ip["Name"]] = ip["IPAddress"]
        elif name == "HMN":
            sls_variables["HMN"] = netaddr.IPNetwork(
                sls_network.get("ExtraProperties", {}).get(
                    "CIDR",
                    "",
                ),
            )
            sls_variables["HMN_NETMASK"] = sls_variables["HMN"].netmask
            sls_variables["HMN_PREFIX_LEN"] = sls_variables["HMN"].prefixlen
            sls_variables["HMN_NETWORK_IP"] = sls_variables["HMN"].ip
            for subnets in sls_network.get("ExtraProperties", {}).get("Subnets", {}):
                if subnets["Name"] == "network_hardware":
                    sls_variables["HMN_IP_GATEWAY"] = subnets["Gateway"]
                    sls_variables["HMN_VLAN"] = subnets["VlanID"]
                    for ip in subnets["IPReservations"]:
                        sls_variables["HMN_IPs"][ip["Name"]] = ip["IPAddress"]
                if subnets["Name"] == "bootstrap_dhcp":
                    for ip in subnets["IPReservations"]:
                        if "ncn-w" in ip["Name"]:
                            sls_variables["HMN_IPs"][ip["Name"]] = ip["IPAddress"]
        elif name == "MTL":
            sls_variables["MTL"] = netaddr.IPNetwork(
                sls_network.get("ExtraProperties", {}).get(
                    "CIDR",
                    "",
                ),
            )
            sls_variables["MTL_NETMASK"] = sls_variables["MTL"].netmask
            sls_variables["MTL_PREFIX_LEN"] = sls_variables["MTL"].prefixlen
            sls_variables["MTL_NETWORK_IP"] = sls_variables["MTL"].ip
            for subnets in sls_network.get("ExtraProperties", {}).get("Subnets", {}):
                if subnets["Name"] == "network_hardware":
                    sls_variables["MTL_IP_GATEWAY"] = subnets["Gateway"]
                    for ip in subnets["IPReservations"]:
                        sls_variables["MTL_IPs"][ip["Name"]] = ip["IPAddress"]

        elif name == "NMN":
            sls_variables["NMN"] = netaddr.IPNetwork(
                sls_network.get("ExtraProperties", {}).get(
                    "CIDR",
                    "",
                ),
            )
            sls_variables["NMN_NETMASK"] = sls_variables["NMN"].netmask
            sls_variables["NMN_PREFIX_LEN"] = sls_variables["NMN"].prefixlen
            sls_variables["NMN_NETWORK_IP"] = sls_variables["NMN"].ip
            for subnets in sls_network.get("ExtraProperties", {}).get("Subnets", {}):
                if subnets["Name"] == "bootstrap_dhcp":
                    for ip in subnets["IPReservations"]:
                        if ip["Name"] == "ncn-w001":
                            sls_variables["ncn_w001"] = ip["IPAddress"]
                        elif ip["Name"] == "ncn-w002":
                            sls_variables["ncn_w002"] = ip["IPAddress"]
                        elif ip["Name"] == "ncn-w003":
                            sls_variables["ncn_w003"] = ip["IPAddress"]
                if subnets["Name"] == "bootstrap_dhcp":
                    for ip in subnets["IPReservations"]:
                        if "ncn-w" in ip["Name"]:
                            sls_variables["NMN_IPs"][ip["Name"]] = ip["IPAddress"]
                elif subnets["Name"] == "network_hardware":
                    sls_variables["NMN_IP_GATEWAY"] = subnets["Gateway"]
                    sls_variables["NMN_VLAN"] = subnets["VlanID"]
                    for ip in subnets["IPReservations"]:
                        sls_variables["NMN_IPs"][ip["Name"]] = ip["IPAddress"]
        elif name == "NMN_MTN":
            sls_variables["NMN_MTN"] = netaddr.IPNetwork(
                sls_network.get("ExtraProperties", {}).get(
                    "CIDR",
                    "",
                ),
            )
            sls_variables["NMN_MTN_NETMASK"] = sls_variables["NMN_MTN"].netmask
            sls_variables["NMN_MTN_PREFIX_LEN"] = sls_variables["NMN_MTN"].prefixlen
            sls_variables["NMN_MTN_NETWORK_IP"] = sls_variables["NMN_MTN"].ip
            sls_variables["NMN_MTN_CABINETS"] = list(
                sls_network.get("ExtraProperties", {}).get("Subnets", {}),
            )

        elif name == "HMN_MTN":
            sls_variables["HMN_MTN"] = netaddr.IPNetwork(
                sls_network.get("ExtraProperties", {}).get(
                    "CIDR",
                    "",
                ),
            )
            sls_variables["HMN_MTN_NETMASK"] = sls_variables["HMN_MTN"].netmask
            sls_variables["HMN_MTN_PREFIX_LEN"] = sls_variables["HMN_MTN"].prefixlen
            sls_variables["HMN_MTN_NETWORK_IP"] = sls_variables["HMN_MTN"].ip
            sls_variables["HMN_MTN_CABINETS"] = list(
                sls_network.get("ExtraProperties", {}).get("Subnets", {}),
            )
        elif name == "HMNLB":
            sls_variables["HMNLB"] = netaddr.IPNetwork(
                sls_network.get("ExtraProperties", {}).get(
                    "CIDR",
                    "",
                ),
            )
            for subnets in sls_network.get("ExtraProperties", {}).get("Subnets", {}):
                if subnets["Name"] == "hmn_metallb_address_pool":
                    for ip in subnets["IPReservations"]:
                        if ip["Name"] == "cray-tftp":
                            sls_variables["HMNLB_TFTP"] = ip["IPAddress"]
                        elif ip["Name"] == "unbound":
                            sls_variables["HMNLB_DNS"] = ip["IPAddress"]
            sls_variables["HMNLB_NETMASK"] = sls_variables["HMNLB"].netmask
            sls_variables["HMNLB_PREFIX_LEN"] = sls_variables["HMNLB"].prefixlen
            sls_variables["HMNLB_NETWORK_IP"] = sls_variables["HMNLB"].ip
            sls_variables["HMNLB_CABINETS"] = list(
                sls_network.get("ExtraProperties", {}).get("Subnets", {}),
            )
        elif name == "NMNLB":
            sls_variables["NMNLB"] = netaddr.IPNetwork(
                sls_network.get("ExtraProperties", {}).get(
                    "CIDR",
                    "",
                ),
            )
            for subnets in sls_network.get("ExtraProperties", {}).get("Subnets", {}):
                if subnets["Name"] == "nmn_metallb_address_pool":
                    for ip in subnets["IPReservations"]:
                        if ip["Name"] == "cray-tftp":
                            sls_variables["NMNLB_TFTP"] = ip["IPAddress"]
                        elif ip["Name"] == "unbound":
                            sls_variables["NMNLB_DNS"] = ip["IPAddress"]
            sls_variables["NMNLB_NETMASK"] = sls_variables["NMNLB"].netmask
            sls_variables["NMNLB_PREFIX_LEN"] = sls_variables["NMNLB"].prefixlen
            sls_variables["NMNLB_NETWORK_IP"] = sls_variables["NMNLB"].ip
            sls_variables["NMNLB_CABINETS"] = list(
                sls_network.get("ExtraProperties", {}).get("Subnets", {}),
            )
        for subnets in sls_network.get("ExtraProperties", {}).get("Subnets", {}):

            vlan = subnets.get("VlanID", "")
            networks_list.append([name, vlan])

    networks_list = {tuple(x) for x in networks_list}
    return sls_variables


def rename_sls_hostnames(sls_variables):
    """Parse and rename SLS switch names.

    The operation needs to be done in two passes to prevent naming conflicts.

    Args:
        sls_variables: Dictionary containing SLS variables.

    Returns:
        sls_variables: Dictionary containing renamed SLS variables.
    """
    # First pass rename leaf ==> leaf-bmc
    for key, value in sls_variables["HMN_IPs"].copy().items():
        new_name = key.replace("-leaf-", "-leaf-bmc-")
        sls_variables["HMN_IPs"].pop(key)
        sls_variables["HMN_IPs"][new_name] = value

    for key, value in sls_variables["MTL_IPs"].copy().items():
        new_name = key.replace("-leaf-", "-leaf-bmc-")
        sls_variables["MTL_IPs"].pop(key)
        sls_variables["MTL_IPs"][new_name] = value

    for key, value in sls_variables["NMN_IPs"].copy().items():
        new_name = key.replace("-leaf-", "-leaf-bmc-")
        sls_variables["NMN_IPs"].pop(key)
        sls_variables["NMN_IPs"][new_name] = value

    # Second pass rename agg ==> leaf
    for key, value in sls_variables["HMN_IPs"].copy().items():
        new_name = key.replace("-agg-", "-leaf-")
        sls_variables["HMN_IPs"].pop(key)
        sls_variables["HMN_IPs"][new_name] = value

    for key, value in sls_variables["MTL_IPs"].copy().items():
        new_name = key.replace("-agg-", "-leaf-")
        sls_variables["MTL_IPs"].pop(key)
        sls_variables["MTL_IPs"][new_name] = value

    for key, value in sls_variables["NMN_IPs"].copy().items():
        new_name = key.replace("-agg-", "-leaf-")
        sls_variables["NMN_IPs"].pop(key)
        sls_variables["NMN_IPs"][new_name] = value

    return sls_variables


def get_primary_port(
    nodes_by_name,
    switch_name,
    destination_node_id,
    destination_port=None,
):
    """Return the primary switch port number for a connection to a node.

    Args:
        nodes_by_name: Dictionary containing the node list where hostname is the key
        switch_name: Switch hostname
        destination_node_id: The node id of the destination device.
        destination_port: (Optional, only used with ncn-s) The destination port

    Returns:
        port: Port number of the primary connection to a device.
    """
    is_primary, primary, secondary = switch_is_primary(switch_name)

    for y in nodes_by_name[primary]["ports"]:
        if y["destination_node_id"] == destination_node_id:
            if not destination_port:
                return y["port"]
            # Since ncn-s can have multiple connections to a device, returns the correct one
            elif destination_port and y["destination_port"] == destination_port:
                return y["port"]<|MERGE_RESOLUTION|>--- conflicted
+++ resolved
@@ -188,7 +188,6 @@
     ## SLS API Input
 
     - To parse the Shasta SLS API for IP addresses, ensure that you have a valid token.
-<<<<<<< HEAD
 
     - The token file can either be passed in with the '--auth-token TOKEN_FILE' flag, or it can be automatically read if the environmental variable 'SLS_TOKEN' is set.
 
@@ -196,15 +195,6 @@
 
     - if you are operating on a system with a different address, you can set it with the '--sls-address SLS_ADDRESS' flag.
 
-=======
-
-    - The token file can either be passed in with the '--auth-token TOKEN_FILE' flag, or it can be automatically read if the environmental variable 'SLS_TOKEN' is set.
-
-    - The SLS address is default set to 'api-gw-service-nmn.local'.
-
-    - if you are operating on a system with a different address, you can set it with the '--sls-address SLS_ADDRESS' flag.
-
->>>>>>> 56d966d1
 
     ## SHCD Input
 
@@ -483,13 +473,6 @@
         "primary" if is_primary else "secondary"
     ]
     template = env.get_template(template_name)
-<<<<<<< HEAD
-
-    native_vlan = 1
-    leaf_bmc_vlan = groupby_vlan_range(
-        [native_vlan, sls_variables["NMN_VLAN"], sls_variables["HMN_VLAN"]],
-    )
-=======
     native_vlan = 1
 
     leaf_bmc_vlan = [
@@ -497,18 +480,12 @@
         sls_variables["NMN_VLAN"],
         sls_variables["HMN_VLAN"],
     ]
->>>>>>> 56d966d1
     spine_leaf_vlan = [
         native_vlan,
         sls_variables["NMN_VLAN"],
         sls_variables["HMN_VLAN"],
         sls_variables["CAN_VLAN"],
     ]
-<<<<<<< HEAD
-    if sls_variables["CMN_VLAN"]:
-        spine_leaf_vlan.append(sls_variables["CMN_VLAN"])
-    spine_leaf_vlan = groupby_vlan_range(spine_leaf_vlan)
-=======
     if sls_variables["CMN_VLAN"] and float(csm) >= 1.2:
         spine_leaf_vlan.append(sls_variables["CMN_VLAN"])
         leaf_bmc_vlan.append(sls_variables["CMN_VLAN"])
@@ -528,7 +505,6 @@
         exit(1)
     spine_leaf_vlan = groupby_vlan_range(spine_leaf_vlan)
     leaf_bmc_vlan = groupby_vlan_range(leaf_bmc_vlan)
->>>>>>> 56d966d1
 
     variables = {
         "HOSTNAME": switch_name,
@@ -1142,29 +1118,20 @@
     Returns:
         list of vlans formatted
     """
-<<<<<<< HEAD
-    if not len(vlan_list):
-=======
     vlans = []
     for val in vlan_list:
         if val is not None:
             vlans.append(val)
 
     if not len(vlans):
->>>>>>> 56d966d1
         return ""
 
     def _group_id(item):
         return item[0] - item[1]
 
     values = []
-<<<<<<< HEAD
-    vlan_list.sort()
-    for _group_id, members in groupby(enumerate(vlan_list), key=_group_id):
-=======
     vlans.sort()
     for _group_id, members in groupby(enumerate(vlans), key=_group_id):
->>>>>>> 56d966d1
         members = list(members)
         first, last = members[0][1], members[-1][1]
 
@@ -1293,18 +1260,10 @@
                 if subnets["Name"] == "bootstrap_dhcp":
                     sls_variables["CMN_IP_GATEWAY"] = subnets["Gateway"]
                     sls_variables["CMN_VLAN"] = subnets["VlanID"]
-<<<<<<< HEAD
-                    for ip in subnets["IPReservations"]:
-                        if ip["Name"] == "cmn-switch-1":
-                            sls_variables["CMN_IP_PRIMARY"] = ip["IPAddress"]
-                        elif ip["Name"] == "cmn-switch-2":
-                            sls_variables["CMN_IP_SECONDARY"] = ip["IPAddress"]
-=======
                 if subnets["Name"] == "network_hardware":
                     for ip in subnets["IPReservations"]:
                         if "sw" in ip["Name"]:
                             sls_variables["CMN_IPs"][ip["Name"]] = ip["IPAddress"]
->>>>>>> 56d966d1
                 if subnets["Name"] == "bootstrap_dhcp":
                     for ip in subnets["IPReservations"]:
                         if "ncn-w" in ip["Name"]:
