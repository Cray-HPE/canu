# MIT License
#
# (C) Copyright [2022] Hewlett Packard Enterprise Development LP
#
# Permission is hereby granted, free of charge, to any person obtaining a
# copy of this software and associated documentation files (the "Software"),
# to deal in the Software without restriction, including without limitation
# the rights to use, copy, modify, merge, publish, distribute, sublicense,
# and/or sell copies of the Software, and to permit persons to whom the
# Software is furnished to do so, subject to the following conditions:
#
# The above copyright notice and this permission notice shall be included
# in all copies or substantial portions of the Software.
#
# THE SOFTWARE IS PROVIDED "AS IS", WITHOUT WARRANTY OF ANY KIND, EXPRESS OR
# IMPLIED, INCLUDING BUT NOT LIMITED TO THE WARRANTIES OF MERCHANTABILITY,
# FITNESS FOR A PARTICULAR PURPOSE AND NONINFRINGEMENT. IN NO EVENT SHALL
# THE AUTHORS OR COPYRIGHT HOLDERS BE LIABLE FOR ANY CLAIM, DAMAGES OR
# OTHER LIABILITY, WHETHER IN AN ACTION OF CONTRACT, TORT OR OTHERWISE,
# ARISING FROM, OUT OF OR IN CONNECTION WITH THE SOFTWARE OR THE USE OR
# OTHER DEALINGS IN THE SOFTWARE.
"""CANU Commands that configure switches on the network."""
import click
from click_help_colors import HelpColorsGroup

<<<<<<< HEAD
from canu.config.bgp import bgp

=======
>>>>>>> 619cf29c

@click.group(
    cls=HelpColorsGroup,
    help_headers_color="yellow",
    help_options_color="blue",
)
@click.pass_context
def config(ctx):
<<<<<<< HEAD
    """Commands that configure switches on the network."""


config.add_command(bgp.bgp)
=======
    """Commands that configure switches on the network."""
>>>>>>> 619cf29c
<|MERGE_RESOLUTION|>--- conflicted
+++ resolved
@@ -23,11 +23,6 @@
 import click
 from click_help_colors import HelpColorsGroup
 
-<<<<<<< HEAD
-from canu.config.bgp import bgp
-
-=======
->>>>>>> 619cf29c
 
 @click.group(
     cls=HelpColorsGroup,
@@ -36,11 +31,4 @@
 )
 @click.pass_context
 def config(ctx):
-<<<<<<< HEAD
-    """Commands that configure switches on the network."""
-
-
-config.add_command(bgp.bgp)
-=======
-    """Commands that configure switches on the network."""
->>>>>>> 619cf29c
+    """Commands that configure switches on the network."""