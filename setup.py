--- conflicted
+++ resolved
@@ -1,10 +1,6 @@
 # MIT License
 #
-<<<<<<< HEAD
-# (C) Copyright [2021] Hewlett Packard Enterprise Development LP
-=======
 # (C) Copyright [2022] Hewlett Packard Enterprise Development LP
->>>>>>> 71a52413
 #
 # Permission is hereby granted, free of charge, to any person obtaining a
 # copy of this software and associated documentation files (the "Software"),
@@ -43,16 +39,6 @@
     py_modules=["canu"],
     packages=find_packages(exclude=("tests",)),
     include_package_data=True,
-<<<<<<< HEAD
-    package_data={"canu": [".version",
-                           "canu.yaml",
-                           "validate/switch/config/*.yaml"],
-                  "network_modeling": ["schema/*.json",
-                                       "schema/*.yaml",
-                                       "models/*yaml",
-                                       "configs/templates/**/**/**/*"],
-                  },
-=======
     package_data={
         "canu": [".version", "canu.yaml", "validate/switch/config/*.yaml"],
         "network_modeling": [
@@ -62,7 +48,6 @@
             "configs/templates/**/**/**/*",
         ],
     },
->>>>>>> 71a52413
     exclude_package_data={"canu": ["canu_cache.yaml"]},
     install_requires=REQUIREMENTS,
     entry_points="""
