--- conflicted
+++ resolved
@@ -131,12 +131,8 @@
         ],
         'test': [
             'coverage',
-<<<<<<< HEAD
+            'py>==1.11.0',
             'pytest<7.2.1',
-=======
-            'py>==1.11.0',
-            'pytest',
->>>>>>> dbd3756b
             'pytest-cov',
             'pytest-sugar',
             'testfixtures',
