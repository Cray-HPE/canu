--- conflicted
+++ resolved
@@ -147,11 +147,7 @@
         'click-spinner==0.1.10',
         'click==8.0.3',
         'colorama==0.4.4',
-<<<<<<< HEAD
-        'emoji==1.6.0',
-=======
         'emoji==2.1.0',
->>>>>>> 656a6a46
         'hier-config==1.6.1',
         'ipython==7.16.3',
         'jinja2==3.1.2',
@@ -161,11 +157,7 @@
         'natsort==7.1.1',
         'netaddr==0.8.0',
         'netmiko==3.4.0',
-<<<<<<< HEAD
-        'netutils==1.0.0',
-=======
         'netutils==1.2.0',
->>>>>>> 656a6a46
         'nornir-netmiko==0.1.2',
         'nornir-salt==0.9.0',
         'nornir-scrapli==2022.7.30',
@@ -175,11 +167,7 @@
         'pyyaml==6.0',
         'requests==2.26.0',
         'responses==0.14.0',
-<<<<<<< HEAD
         'ruamel.yaml<0.17.22',
-=======
-        'ruamel.yaml<=0.16.13',
->>>>>>> 656a6a46
         'tabulate==0.8.9',
         'tokenize-rt==3.2.0',
         'tomli==1.1.0',
