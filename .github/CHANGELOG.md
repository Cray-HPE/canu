## Changelog

## [UNRELEASED]

<<<<<<< HEAD
- Upgrade CANU directly in venv by connecting to github using 'canu upgrade'
- CANU dev mode 'canu upgrade --editable'
=======
- adjust docs workflow to run during promote-release

## [1.7.1]

- rollback yamale version
>>>>>>> 2dfca979

## [1.7.0]

- Create baseline CSM 1.4 configuration
- Fix error handling of the parent column for cmm/cec
- Add Kea, SLS, SMD and heuristic lookup tables to fill out LLDP data for cabling reports and validation
- adjusted canuctl script to work with ALPINE_IMAGE/ALPINE_VERSION vars in the Dockerfile
- By default, do not auth to artifactory for image when using `canuctl`
- Add canu docs in three formats
- Remove drawing code and dependencies
- Create rootless canu container image
- Add a canuctl wrapper command
- Fix link to generate switch configuration documentation.
- Add better LLDP data error handling for `canu report network cabling` and `canu validate network cabling`.
- Refine error messaging for failed logins.
- Detect and respond to a rare condition where LLDP queries to Mellanox switches succeed, but the return data is not JSON.
- Fix dell unused port template
- Fix dell CDU template
- Fix dell leaf template
- Improve `canu validate switch config` for dell
- Increase netmiko timeout
- Remove `canu send`
- Remove `canu validate network config`
- Remove support for mellanox when using `canu validate switch config --remdation`
- Fix ordering of mellanox configuration
- Bump hier config version to 2.2.2

### [1.6.35]

- Bump netmiko version
- Bump nornir_netmiko version
- Fix canu test and canu validate bgp

### [1.6.34]

- Add viz node to v2 TDS architecture.

### [1.6.33]

- Modify ansible playbook to work with aruba 6300s.

### [1.6.32]

- Updated Aruba ansible playbook and documentation.
- Added ansible play to retain mgmt interface configuration.  This will help avoid lockouts.
- Added ansible play utilize the aruba checkpoint feature.  This will revert the switch config after 1 minute if the switch becomes unresponsive. 

### [1.6.31]

- Modify nmn-hmn ACL to block traffic between the NMNLB and HMNLB networks.

### [1.6.30]

- Add the ability to generate NMN configs for application nodes (v1 architecture).

### [1.6.29]

- Added dynamic ansible inventory script, installed as `canu-inventory`.
- Added a playbook to validate/upload a config.
- Add viz node to v1 architecture

### [1.6.28]

- Fix a bug where `bmc` slots were allowed non-existent port `3`.
- Remove confusing references to "bi-directional" in warnings and errors.
- Change versioning of flake8-commas to break dependency loop.
- Add logging to `validate paddle`.
- Begin refactoring the model to better validate and pick slot/port/speed requests.
- Enhance node connection exception messaging in the model.

### [1.6.27]

- Fix login node shasta name for v1 architecture

### [1.6.26]

- Added gpu and kvm node definitions to v1 architecture.
- Added logging to `canu generate switch/network config` to clean up output.
- Provided better messaging about next-step handling of missing configs in generated files.

### [1.6.25]

- Fix the CANU model to allow "cable swapping" while using LLDP data.
- Add gpu node definitiions to v2 TDS architecture.
- Provide better guidance during SHCD validation if port re-use/change is attempted.
- Update generated docs from template changes.

### [1.6.24]

- Fix sls_utils so that it works correctly when using a SLS.json file.

### [1.6.23]

- Shutdown UAN CAN port when CHN is enabled.

### [1.6.22]

- Remove Control Plane ACL for CSM 1.2 previousl missed.

### [1.6.21]

- Update Arista BGP templates
- Add feature flag for CHN BGP control plane
- Fix ordering of switch configuration when using custom switch configs or `--reorder`

### [1.6.20]

- Change UAN port config to be a trunk port on mellanox (prevously hybrid port).

### [1.6.19]

- Remove Control Plane ACL for CSM 1.3.

### [1.6.18]

- Add BGP multipath to mellanox default VRF.

### [1.6.17]

- Add Arista ISL to the Model
- Update MTN VLAN descriptions on CDU switches
- Update Arista configs to match slingshot docs
- Add datamover to canu model
- Add LNET, datamover to config generation

### [1.6.16]

- Fix a bug where destination port reuse was incorrectly allowed for `validate shcd` and `validate paddle`

### [1.6.15]

- Fix switch firmware version for 1.2 and 1.3
- Fix JSON output with canu test
- Add canu test --ping
- Add additional tests for dellanox
- Remove CPU and memory, and ip helper test from aruba
- Add the ability to have multiple CSM versions for tests
- Add sls_utils

### [1.6.14]

- Support  SLS query in CANU container  that works both in and out of Kubernetes

### [1.6.13]

- Fix CSM 1.2 UAN template when CHN is used - do not produce None VLAN.
- Bump docs generated from code.
- Change exception-handling in `canu validate shcd` and from `network_modeling`.
- Provide better next steps from errors reported while validating SHCDs.

### [1.6.12]

- canu test add ping test for KEA

### [1.6.11]

- Update to release process

### [1.6.10]

- Enabling 1.3 configuration templates.

### [1.6.9]

- Ensure location rack and elevation strings are lower case.

### [1.6.8]

- Add 4 port OCP to templates.
- Add GPU node to model.
- Use Scrapli instead of Netmiko to SSH to Aruba switches when using Nornir.
- Add additional tests to the aruba test suite.
- Add dell CDUs to test suite.
- Add CSM version flag to `canu test`

### [1.6.7]

- Fix 1.3 template links.
- Fix VLAN ordering of CMM ports.
- Add Customer ACLs back to 1.3 templates.
- Add SSH ACLs to dellanox.
- Fix Dell CMN-CAN ACL.
- Remove CMN from UAN 1.3 template.
- Add KVM to HPE model.

### [1.6.6]

- Create initial CSM 1.3 configuration framework.

### [1.6.5]

- Remove Metallb IP ranges from ACLs.
- Remove CAN-CMN ACLs from VLAN interfaces.
- Add CMN VLAN to UAN template for Mellanox & Aruba.

### [1.6.4]

- Use full `show run` commands to retrieve running config from `canu network backup`
- UAN CAN ports are now shutdown if CHN is enabled.
- Mellanox UAN CAN ports now only allow the CAN vlan.
- Added CMC subrack port configuration.

### [1.6.3]

- Documentation updates to docs/network_configuration_and_upgrade

### [1.6.2]

- Correct the 'slot warning' to specify more accurate options

### [1.6.1]

- Disable load balacing configuration for Dell CDU/Leaf.

### [1.6.0]

- Add `canu report network version` feature.
- Fix Errors in the output of `canu test`

### [1.5.14]

- Add route-map and prefixes to allow connection to UAI's from CAN network.

### [1.5.13]

- Fix Dell4148 template to include correct port count 

### [1.5.12]

- Add netutils pyinstaller hook file.

### [1.5.11]

- Create unique VSX system macs for each VSX cluster.
- Fixed Mellanox Customer ACL.
- Add VLAN 7 to Dellanox UAN for 1.0

### [1.5.10]

- Fix canu paddle-file.json schema

### [1.5.9]

- Change Rosetta/Columbia switch naming to be sw-hsn-<rack>-<####> (as with PDU and CMM/CEC).
- Change switch port/interface descriptions to `dst:slot:port==>src` to avoid truncation.
- Change gateway nodes to 4 port 1G OCP card definitions.
- Add dvs and ssn nodes as 4 port 1G OCP card definitions.
- Change large memory node common name from `lm` to `lmem`.
- Beta release of `--reorder` for switch/network config generation where custom-config is not used.

### [1.5.8]

- Added shellcheck GitHub action
- Bump ipython to 7.16.3 to remediate CVE
- Clean up Jenkins build

### [1.5.7]

- Add ACL to block CHN <> traffic for CSM 1.2
- Add Route-Map to CMN BGP peers to restrict routes to only CMN IPs

### [1.5.6]

- More verbose instructions for generating switch configs

### [1.5.5]

- Add the ability to generate BGP config for Arista edge switches.

### [1.5.4]

- `canu backup network` and `canu test` now checks for connectivity before running commands against the switch.
- Refactored canu `test.py`.
- Fixed mellanox backup config.  It requires `show running-config expanded` vs `show run`
- Add test for out of sync LAG on aruba.
- Fixed mellanox ping test.

### [1.5.3]

- Update base packages required by Canu to function and fix known CVE from paramiko

### [1.5.2]

- Fixed aruba and dell 1.2 templates so CAN config is only generated when it's detected in SLS.
- Fix `canu generate --custom` and `canu generate --preserve` usage with RPM, this requried a new pyinstaller hook file.
- Remove MTU from mellanox templates
- Add negate commands to templates to remove switch defaults.
- Fix a couple `canu validate` issues
- Bump ttp version

### [1.5.1]

- Add DNS test to canu/test. remove folder "network configuration and upgrade"

### [1.5.0]

- Add `canu send command` feature.

### [1.4.1]

- Added new guide for network install

### [1.4.0]

- Add the ability to preserve LAG #s when generating switch configs.
- Fix hard coded LAG numbers in templates.
- Fix hard coded VLAN IDs in templates.
- Remove unused Dellanox TDS templates.

### [1.3.5]

- Fix BGP output of canu validate
- Ignore `user admin` and `snmpv3` config during canu validate

### [1.3.4]

- fixed PDU and sw-hsn ports being generated for sw-leaf-bmc switches

### [1.3.3]

- Define warnings variable as defaultdict(list) to handle invalid key errors

### [1.3.2]

- Fix aruba banner output during canu validate

### [1.3.1]

- shutdown unused ports by default on aruba 6300+dell+mellanox

### [1.3.0]

- Removed the override feature
- Add feature to inject custom configs into generated switch configs

### [1.2.10]

- Change Aruba banner from motd to exec

### [1.2.9]

- Reordered the configuration output so that vlans are defined before being applied to ports.

### [1.2.8]

- Fix Leaf-bmc naming corner case: leaf-bmc-bmc to leaf-bmc
- Fix OSPF CAN vlan for 1.2 in full/tds

### [1.2.7]

- Fixed bug to allow canu to exit gracefully with sys.exit(1)

### [1.2.6]

- Add network test cases
- Add network test cases for DNS and site connectivity
- Fixed missing DNS from Aruba switches

### [1.2.5]

- Add NMN network for 1.0 to ssh allowed into switches because of BGP DOCS in 1.0 allowing it.
- Remove router ospfv3 from 1.0/1.2
- Fixed ACL, OSPF, BGP config files
- Fixed test templates for ACL, OSPF, BGP
- Change Aruba banner to match running config.
- Fix Canu test --network

### [1.2.4]

- Add OSPF to vlan 1.
- Add 'ip ospf passive' to vlan 1,4.
- Fix test cases: test_generate_switch_config_aruba_csm_1_2.py | test_generate_switch_config_dellanox_csm_1_2.py.
- Fix missing OSPF configuration from VLAN 7 in /network_modeling/configs/templates/dellmellanox/1.2/*.
- Fix descriptions for MTL

### [1.2.3]

- Config backup create /running.

### [1.2.2]

- Add SHCD filename to paddle/ccj JSON to obtain originating SHCD version.

### [1.2.1]

- Remove `canu config bgp`, there is no need for this as it's configured during `canu generated switch/network config`
- Move Aruba CMN ospf instance from 1 to 2.
- `canu validate` output enahncements & bug fixes.
- Template fixes/enhancements.

### [1.2.0]

- Add `canu backup network`

### [1.1.11]

- `canu validate BGP` now has an option to choose what network to run against.
- Remove `'lacp-individual` from mellanox spine02.
- Generate unique MAC address for each Mellanox magp virtual router.

### [1.1.10]

- Update canu validate to user heir config diff and cleaner output.
- Add --remediate option for canu validate
- bump heir config version

### [1.1.9]

- Fix Mellanox web interface command
- Remove hard coded BGP ASN #
- Add CMN to CAN ACL
- Level set CSM 1.0 templates with CSM 1.2 minus CMN, VRF, etc..

### [1.1.8]

- Add banner motd to all switch configs with CSM and CANU versions.
- Add documentation to install from RPM (for SLES).

### [1.1.7]

- Remove CMN ip helper on mellanox.
- Remove broken tests.
- Fix Aruba OSPF process.
- Mellanox dns command fix.
- Mellanox loopback command fix.
- Mellanox NTP command fix.

### [1.1.5]

- Add ACLs to VLAN interfaces.
- Add maximum paths to mellanox BGP template for customer VRF.
- Fix Mellanox ISL speed setting.
- Fix PDU node recognition and naming: `pdu<#>, <cabinet>pdu<#>, <cabinet>p<#> all map to a name pdu-<cabinet>-<####>`
- Add large memory UAN node definitions: `lm-<####> maps to lm-<####>`
- Add gateway: `gateway<#>, gw<#> map to gateway-<####>`

### [1.1.4]

- fix sls url

### [1.1.3]

- validate BGP now reads IPs from the SLS API
- Added a feature to run tests against a live network. (Aruba only)

### [1.1.2]

- Enabled webui for mellanox.
- Added speed commands to dell/mellanox templates.

### [1.1.1] 2022-12-07

- Updated pull_request_template.md
- Adjusted the STP timeout to 4 seconds from the default of 15.
- Changed setup.py file glob to follow previously updated Jinja2 template locations.
- Command line option --csi-folder has changed to --sls-file. Any SLS JSON file can be used.
- Installation via pip now supports non-developer modes. Pyinstaller binary and RPM now work as advertised.
- The directory of canu_cache.yaml is now dynamically configured in the user's home directory (preferred), or the system temporary directory depending on filesystem permissions.
- Added `canu cache location` print the folder where your cache is located
- Added `canu cache print` to print a colored version of your cache to the screen
- Added `canu cache delete` to delete the cache file, the file will be created again on the next canu command
- Added Dell and Mellanox support to the `canu validate switch config` command
- Added Dell and Mellanox support to the `canu validate network config` command
- Added ability to compare two config files with `canu validate switch config`
- Added ability to compare two config folders with `canu validate network config`
- Added an `--override` option to `canu generate switch config` and `canu generate network config`, this allows users to ignore custom configuration so CANU does not overwrite it.
- Changed the `-s --shasta` flag to `--csm`
- Added Mellanox support to the `canu config bgp` command
- Added Dell/Mellanox support to the `canu generate network config` & `canu generate switch config` commands
- Updated `canu validate shcd-cabling` to show port by port differences.
- Updated the docs in the `/docs` folder to build automatically with nox
- Added support for CMN (Customer Management Network) on Aruba and Dellanox.
- Added mgmt plane ACL on Aruba Switches
- Added Metallb networks to ACLs
- Removed the hardcoded VLAN variables, these are now being pulled in from SLS.
- Added 1.2 Aruba templates
- Added CANU validate switch config support for dellanox.
- BGP is now generated during `canu generate` switch/network config. (aruba &Mellanox)
- Computes/HSN-bmcs/VizNodes/LoginNodes/pdus now have their switch config generated.
- Added SubRack support for reading in all variations from the SHCD, and added **sub_location** and **parent** to the JSON output
- Added Paddle / CCJ (CSM Cabling JSON) support. Commands `canu validate paddle` and `canu validate paddle-cabling` can validate the CCJ. Config can be generated using CCJ.
- Added the `jq` command to the Docker image.
- Added `canu test` to run tests against the network (aruba only).

### [0.0.6] - 2021-9-23

- Added alpha version of schema-checked JSON output in `validate shcd` as a machine-readable exchange for SHCD data.
- Add ability to run CANU in a container, and update Python virtual environment documentation.
- Added `canu generate switch config` to generate switch configuration for Aruba systems.
- Added `canu generate network config` to generate network configuration for Aruba systems.
- Added `canu validate switch config` to compare running switch config to a file for Aruba systems.
- Added `canu validate network config` to compare running network config to files for Aruba systems.
- Updated naming conventions to `canu <verb> switch/network <noun>`
- Added the ability to fully track device slot and port assignments.
- Mountain hardware (CMM, CEC) is now being generated in the switch configurations.
- Fixed multiple templates to match what is on the Aruba switch, these include, UANs, Loopbacks, VLAN interfaces, ACLs.
- Known Limitations:
  - PDUs are not yet properly handled in the generated switch configurations.
  - Switch and SNMP passwords have been removed from generated configurations until the handling code is secure.

### [0.0.5] - 2021-5-14

- Updated license
- Updated the plan-of-record firmware for the 8360 in Shasta 1.4 and 1.5
- Added `config bgp` command to update bgp configuration for a pair of switches.

### [0.0.4] - 2021-05-07

- Added `verify shcd` command to allow verification of SHCD spreadsheets
- Added `verify cabling` command to run verifications on network IPs
- Added additional documentation for each command, added docstring checks to lint tests, and updated testing feedback
- Added `verify shcd-cabling` command to run verifications of SHCD spreadsheets against network IPs
- Added `validate bgp` command to validate spine switch neighbors

### [0.0.3] - 2021-04-16

#### Added

- Cache firmware API calls to canu_cache.yaml file.
- Able to check cabling with LLDP on a switch using the `canu switch cabling` command.
- Cache cabling information to canu_cache.yaml file.
- For the `canu init` command the CSI input now comes from the `sls_input_file.json` instead of the `NMN.yaml` file.
- Able to check cabling with LLDP on the whole network using the `canu network cabling` command.

### [0.0.2] - 2021-03-29

#### Added

- Added ability to initialize CANU by reading IP addresses from the CSI output folder, or from the Shasta SLS API by running `canu init`. The initialization will output the IP addresses to an output file.
- Added ability for the network firmware command to read IPv4 address from a file using the --ips-file flag
- Added the --out flag to the switch firmware and network firmware commands to output to a file.
- Added the --json output to the network firmware command
- Full coverage testing
- Added --version flag
- Docstring checks and improvements

### [0.0.1] - 2021-03-19

#### Added

- Initial release!
- Ability for CANU to get the firmware of a single or multiple Aruba switches
- Standardized the canu.yaml file to show currently supported switch firmware versions.

[unreleased]: https://github.com/Cray-HPE/canu/tree/main 
[1.6.32]: https://github.com/Cray-HPE/canu/tree/1.6.32
[1.6.31]: https://github.com/Cray-HPE/canu/tree/1.6.31
[1.6.30]: https://github.com/Cray-HPE/canu/tree/1.6.30
[1.6.29]: https://github.com/Cray-HPE/canu/tree/1.6.29
[1.6.28]: https://github.com/Cray-HPE/canu/tree/1.6.28
[1.6.27]: https://github.com/Cray-HPE/canu/tree/1.6.27
[1.6.26]: https://github.com/Cray-HPE/canu/tree/1.6.26
[1.6.25]: https://github.com/Cray-HPE/canu/tree/1.6.25
[1.6.24]: https://github.com/Cray-HPE/canu/tree/1.6.24
[1.6.23]: https://github.com/Cray-HPE/canu/tree/1.6.23
[1.6.22]: https://github.com/Cray-HPE/canu/tree/1.6.22
[1.6.21]: https://github.com/Cray-HPE/canu/tree/1.6.21
[1.6.20]: https://github.com/Cray-HPE/canu/tree/1.6.20
[1.6.19]: https://github.com/Cray-HPE/canu/tree/1.6.19
[1.6.18]: https://github.com/Cray-HPE/canu/tree/1.6.18
[1.6.17]: https://github.com/Cray-HPE/canu/tree/1.6.17
[1.6.16]: https://github.com/Cray-HPE/canu/tree/1.6.16
[1.6.15]: https://github.com/Cray-HPE/canu/tree/1.6.15
[1.6.14]: https://github.com/Cray-HPE/canu/tree/1.6.14
[1.6.13]: https://github.com/Cray-HPE/canu/tree/1.6.13
[1.6.12]: https://github.com/Cray-HPE/canu/tree/1.6.12
[1.6.11]: https://github.com/Cray-HPE/canu/tree/1.6.11
[1.6.10]: https://github.com/Cray-HPE/canu/tree/1.6.10
[1.6.9]: https://github.com/Cray-HPE/canu/tree/1.6.9
[1.6.8]: https://github.com/Cray-HPE/canu/tree/1.6.8
[1.6.7]: https://github.com/Cray-HPE/canu/tree/1.6.7
[1.6.6]: https://github.com/Cray-HPE/canu/tree/1.6.6
[1.6.5]: https://github.com/Cray-HPE/canu/tree/1.6.5
[1.6.4]: https://github.com/Cray-HPE/canu/tree/1.6.4
[1.6.3]: https://github.com/Cray-HPE/canu/tree/1.6.3
[1.6.2]: https://github.com/Cray-HPE/canu/tree/1.6.2
[1.6.1]: https://github.com/Cray-HPE/canu/tree/1.6.1
[1.6.0]: https://github.com/Cray-HPE/canu/tree/1.6.0
[1.5.14]: https://github.com/Cray-HPE/canu/tree/1.5.14
[1.5.13]: https://github.com/Cray-HPE/canu/tree/1.5.13
[1.5.12]: https://github.com/Cray-HPE/canu/tree/1.5.12
[1.5.11]: https://github.com/Cray-HPE/canu/tree/1.5.11
[1.5.10]: https://github.com/Cray-HPE/canu/tree/1.5.10
[1.5.9]: https://github.com/Cray-HPE/canu/tree/1.5.9
[1.5.8]: https://github.com/Cray-HPE/canu/tree/1.5.8
[1.5.7]: https://github.com/Cray-HPE/canu/tree/1.5.7
[1.5.6]: https://github.com/Cray-HPE/canu/tree/1.5.6
[1.5.5]: https://github.com/Cray-HPE/canu/tree/1.5.5
[1.5.4]: https://github.com/Cray-HPE/canu/tree/1.5.4
[1.5.3]: https://github.com/Cray-HPE/canu/tree/1.5.3
[1.5.2]: https://github.com/Cray-HPE/canu/tree/1.5.2
[1.5.1]: https://github.com/Cray-HPE/canu/tree/1.5.1
[1.5.0]: https://github.com/Cray-HPE/canu/tree/1.5.0
[1.4.1]: https://github.com/Cray-HPE/canu/tree/1.4.1
[1.4.0]: https://github.com/Cray-HPE/canu/tree/1.4.0
[1.3.5]: https://github.com/Cray-HPE/canu/tree/1.3.5
[1.3.4]: https://github.com/Cray-HPE/canu/tree/1.3.4
[1.3.3]: https://github.com/Cray-HPE/canu/tree/1.3.3
[1.3.2]: https://github.com/Cray-HPE/canu/tree/1.3.2
[1.3.1]: https://github.com/Cray-HPE/canu/tree/1.3.1
[1.3.0]: https://github.com/Cray-HPE/canu/tree/1.3.0
[1.2.10]: https://github.com/Cray-HPE/canu/tree/1.2.10
[1.2.9]: https://github.com/Cray-HPE/canu/tree/1.2.9
[1.2.8]: https://github.com/Cray-HPE/canu/tree/1.2.8
[1.2.7]: https://github.com/Cray-HPE/canu/tree/1.2.7
[1.2.6]: https://github.com/Cray-HPE/canu/tree/1.2.6
[1.2.5]: https://github.com/Cray-HPE/canu/tree/1.2.5
[1.2.4]: https://github.com/Cray-HPE/canu/tree/1.2.4
[1.2.3]: https://github.com/Cray-HPE/canu/tree/1.2.3
[1.2.2]: https://github.com/Cray-HPE/canu/tree/1.2.2
[1.2.1]: https://github.com/Cray-HPE/canu/tree/1.2.1
[1.2.0]: https://github.com/Cray-HPE/canu/tree/1.2.0
[1.1.11]: https://github.com/Cray-HPE/canu/tree/1.1.11
[1.1.10]: https://github.com/Cray-HPE/canu/tree/1.1.10
[1.1.9]: https://github.com/Cray-HPE/canu/tree/1.1.9
[1.1.8]: https://github.com/Cray-HPE/canu/tree/1.1.8
[1.1.7]: https://github.com/Cray-HPE/canu/tree/1.1.7
[1.1.5]: https://github.com/Cray-HPE/canu/tree/1.1.5
[1.1.4]: https://github.com/Cray-HPE/canu/tree/1.1.4
[1.1.3]: https://github.com/Cray-HPE/canu/tree/1.1.3
[1.1.2]: https://github.com/Cray-HPE/canu/tree/1.1.2
[1.1.1]: https://github.com/Cray-HPE/canu/tree/1.1.1
[0.0.6]: https://github.com/Cray-HPE/canu/tree/0.0.6
[0.0.5]: https://github.com/Cray-HPE/canu/tree/0.0.5
[0.0.4]: https://github.com/Cray-HPE/canu/tree/0.0.4
[0.0.3]: https://github.com/Cray-HPE/canu/tree/0.0.3
[0.0.2]: https://github.com/Cray-HPE/canu/tree/0.0.2
[0.0.1]: https://github.com/Cray-HPE/canu/tree/0.0.1
[0.0.6]: https://github.com/Cray-HPE/canu/tree/0.0.6
[0.0.5]: https://github.com/Cray-HPE/canu/tree/0.0.5
[0.0.4]: https://github.com/Cray-HPE/canu/tree/0.0.4
[0.0.3]: https://github.com/Cray-HPE/canu/tree/0.0.3
[0.0.2]: https://github.com/Cray-HPE/canu/tree/0.0.2
[0.0.1]: https://github.com/Cray-HPE/canu/tree/0.0.1<|MERGE_RESOLUTION|>--- conflicted
+++ resolved
@@ -1,17 +1,14 @@
 ## Changelog
 
-## [UNRELEASED]
-
-<<<<<<< HEAD
+## [1.7.2]
+
 - Upgrade CANU directly in venv by connecting to github using 'canu upgrade'
 - CANU dev mode 'canu upgrade --editable'
-=======
 - adjust docs workflow to run during promote-release
 
 ## [1.7.1]
 
 - rollback yamale version
->>>>>>> 2dfca979
 
 ## [1.7.0]
 
