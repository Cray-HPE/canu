## Changelog

## [UNRELEASED]

<<<<<<< HEAD
- Move NMN/HMN/MTL to new vrf, move CMN/CHN/CAN to default vrf.
=======
- Fixed exception when bad credentials provided when running `canu validate shcd-cabling`

## [1.7.6]

>>>>>>> 9dc3b54f
- Add ACL for DHCP
- Fix CANU exit code on BGP validation

## [1.7.5]

- Disable Aruba Central in templates
- Fix CSM 1.5 templates
- Use CSM version variable in templates
- Fix cmn ACL template
- Bump Pyyaml

## [1.7.4]

- Updated `canu test`
- Add CSM 1.5 dell/mellanox configs
- Update BGP to use 32 max paths
- Add CSM 1.5 configs
- Increase Dell netmiko timeout when using nornir
- added very basic integration tests via shellspec for local and github actions
- Fix storage node lag configuration in Aruba templates to prevent loop

## [1.7.3]

- Add `force` option to generated Mellanox web and ntp configuration.

## [1.7.2]

- Bump Yamale and add pyinstaller hook file
- Add significant testing to network_modeling and sls_utils modules and fix a couple bugs.
- Adjust docs workflow to run during promote-release

## [1.7.1]

- rollback yamale version

## [1.7.0]

- Create baseline CSM 1.4 configuration
- Fix error handling of the parent column for cmm/cec
- Add Kea, SLS, SMD and heuristic lookup tables to fill out LLDP data for cabling reports and validation
- adjusted canuctl script to work with ALPINE_IMAGE/ALPINE_VERSION vars in the Dockerfile
- By default, do not auth to artifactory for image when using `canuctl`
- Add canu docs in three formats
- Remove drawing code and dependencies
- Create rootless canu container image
- Add a canuctl wrapper command
- Fix link to generate switch configuration documentation.
- Add better LLDP data error handling for `canu report network cabling` and `canu validate network cabling`.
- Refine error messaging for failed logins.
- Detect and respond to a rare condition where LLDP queries to Mellanox switches succeed, but the return data is not JSON.
- Fix dell unused port template
- Fix dell CDU template
- Fix dell leaf template
- Improve `canu validate switch config` for dell
- Increase netmiko timeout
- Remove `canu send`
- Remove `canu validate network config`
- Remove support for mellanox when using `canu validate switch config --remdation`
- Fix ordering of mellanox configuration
- Bump hier config version to 2.2.2

### [1.6.35]

- Bump netmiko version
- Bump nornir_netmiko version
- Fix canu test and canu validate bgp

### [1.6.34]

- Add viz node to v2 TDS architecture.

### [1.6.33]

- Modify ansible playbook to work with aruba 6300s.

### [1.6.32]

- Updated Aruba ansible playbook and documentation.
- Added ansible play to retain mgmt interface configuration.  This will help avoid lockouts.
- Added ansible play utilize the aruba checkpoint feature.  This will revert the switch config after 1 minute if the switch becomes unresponsive. 

### [1.6.31]

- Modify nmn-hmn ACL to block traffic between the NMNLB and HMNLB networks.

### [1.6.30]

- Add the ability to generate NMN configs for application nodes (v1 architecture).

### [1.6.29]

- Added dynamic ansible inventory script, installed as `canu-inventory`.
- Added a playbook to validate/upload a config.
- Add viz node to v1 architecture

### [1.6.28]

- Fix a bug where `bmc` slots were allowed non-existent port `3`.
- Remove confusing references to "bi-directional" in warnings and errors.
- Change versioning of flake8-commas to break dependency loop.
- Add logging to `validate paddle`.
- Begin refactoring the model to better validate and pick slot/port/speed requests.
- Enhance node connection exception messaging in the model.

### [1.6.27]

- Fix login node shasta name for v1 architecture

### [1.6.26]

- Added gpu and kvm node definitions to v1 architecture.
- Added logging to `canu generate switch/network config` to clean up output.
- Provided better messaging about next-step handling of missing configs in generated files.

### [1.6.25]

- Fix the CANU model to allow "cable swapping" while using LLDP data.
- Add gpu node definitiions to v2 TDS architecture.
- Provide better guidance during SHCD validation if port re-use/change is attempted.
- Update generated docs from template changes.

### [1.6.24]

- Fix sls_utils so that it works correctly when using a SLS.json file.

### [1.6.23]

- Shutdown UAN CAN port when CHN is enabled.

### [1.6.22]

- Remove Control Plane ACL for CSM 1.2 previousl missed.

### [1.6.21]

- Update Arista BGP templates
- Add feature flag for CHN BGP control plane
- Fix ordering of switch configuration when using custom switch configs or `--reorder`

### [1.6.20]

- Change UAN port config to be a trunk port on mellanox (prevously hybrid port).

### [1.6.19]

- Remove Control Plane ACL for CSM 1.3.

### [1.6.18]

- Add BGP multipath to mellanox default VRF.

### [1.6.17]

- Add Arista ISL to the Model
- Update MTN VLAN descriptions on CDU switches
- Update Arista configs to match slingshot docs
- Add datamover to canu model
- Add LNET, datamover to config generation

### [1.6.16]

- Fix a bug where destination port reuse was incorrectly allowed for `validate shcd` and `validate paddle`

### [1.6.15]

- Fix switch firmware version for 1.2 and 1.3
- Fix JSON output with canu test
- Add canu test --ping
- Add additional tests for dellanox
- Remove CPU and memory, and ip helper test from aruba
- Add the ability to have multiple CSM versions for tests
- Add sls_utils

### [1.6.14]

- Support  SLS query in CANU container  that works both in and out of Kubernetes

### [1.6.13]

- Fix CSM 1.2 UAN template when CHN is used - do not produce None VLAN.
- Bump docs generated from code.
- Change exception-handling in `canu validate shcd` and from `network_modeling`.
- Provide better next steps from errors reported while validating SHCDs.

### [1.6.12]

- canu test add ping test for KEA

### [1.6.11]

- Update to release process

### [1.6.10]

- Enabling 1.3 configuration templates.

### [1.6.9]

- Ensure location rack and elevation strings are lower case.

### [1.6.8]

- Add 4 port OCP to templates.
- Add GPU node to model.
- Use Scrapli instead of Netmiko to SSH to Aruba switches when using Nornir.
- Add additional tests to the aruba test suite.
- Add dell CDUs to test suite.
- Add CSM version flag to `canu test`

### [1.6.7]

- Fix 1.3 template links.
- Fix VLAN ordering of CMM ports.
- Add Customer ACLs back to 1.3 templates.
- Add SSH ACLs to dellanox.
- Fix Dell CMN-CAN ACL.
- Remove CMN from UAN 1.3 template.
- Add KVM to HPE model.

### [1.6.6]

- Create initial CSM 1.3 configuration framework.

### [1.6.5]

- Remove Metallb IP ranges from ACLs.
- Remove CAN-CMN ACLs from VLAN interfaces.
- Add CMN VLAN to UAN template for Mellanox & Aruba.

### [1.6.4]

- Use full `show run` commands to retrieve running config from `canu network backup`
- UAN CAN ports are now shutdown if CHN is enabled.
- Mellanox UAN CAN ports now only allow the CAN vlan.
- Added CMC subrack port configuration.

### [1.6.3]

- Documentation updates to docs/network_configuration_and_upgrade

### [1.6.2]

- Correct the 'slot warning' to specify more accurate options

### [1.6.1]

- Disable load balacing configuration for Dell CDU/Leaf.

### [1.6.0]

- Add `canu report network version` feature.
- Fix Errors in the output of `canu test`

### [1.5.14]

- Add route-map and prefixes to allow connection to UAI's from CAN network.

### [1.5.13]

- Fix Dell4148 template to include correct port count 

### [1.5.12]

- Add netutils pyinstaller hook file.

### [1.5.11]

- Create unique VSX system macs for each VSX cluster.
- Fixed Mellanox Customer ACL.
- Add VLAN 7 to Dellanox UAN for 1.0

### [1.5.10]

- Fix canu paddle-file.json schema

### [1.5.9]

- Change Rosetta/Columbia switch naming to be sw-hsn-<rack>-<####> (as with PDU and CMM/CEC).
- Change switch port/interface descriptions to `dst:slot:port==>src` to avoid truncation.
- Change gateway nodes to 4 port 1G OCP card definitions.
- Add dvs and ssn nodes as 4 port 1G OCP card definitions.
- Change large memory node common name from `lm` to `lmem`.
- Beta release of `--reorder` for switch/network config generation where custom-config is not used.

### [1.5.8]

- Added shellcheck GitHub action
- Bump ipython to 7.16.3 to remediate CVE
- Clean up Jenkins build

### [1.5.7]

- Add ACL to block CHN <> traffic for CSM 1.2
- Add Route-Map to CMN BGP peers to restrict routes to only CMN IPs

### [1.5.6]

- More verbose instructions for generating switch configs

### [1.5.5]

- Add the ability to generate BGP config for Arista edge switches.

### [1.5.4]

- `canu backup network` and `canu test` now checks for connectivity before running commands against the switch.
- Refactored canu `test.py`.
- Fixed mellanox backup config.  It requires `show running-config expanded` vs `show run`
- Add test for out of sync LAG on aruba.
- Fixed mellanox ping test.

### [1.5.3]

- Update base packages required by Canu to function and fix known CVE from paramiko

### [1.5.2]

- Fixed aruba and dell 1.2 templates so CAN config is only generated when it's detected in SLS.
- Fix `canu generate --custom` and `canu generate --preserve` usage with RPM, this requried a new pyinstaller hook file.
- Remove MTU from mellanox templates
- Add negate commands to templates to remove switch defaults.
- Fix a couple `canu validate` issues
- Bump ttp version

### [1.5.1]

- Add DNS test to canu/test. remove folder "network configuration and upgrade"

### [1.5.0]

- Add `canu send command` feature.

### [1.4.1]

- Added new guide for network install

### [1.4.0]

- Add the ability to preserve LAG #s when generating switch configs.
- Fix hard coded LAG numbers in templates.
- Fix hard coded VLAN IDs in templates.
- Remove unused Dellanox TDS templates.

### [1.3.5]

- Fix BGP output of canu validate
- Ignore `user admin` and `snmpv3` config during canu validate

### [1.3.4]

- fixed PDU and sw-hsn ports being generated for sw-leaf-bmc switches

### [1.3.3]

- Define warnings variable as defaultdict(list) to handle invalid key errors

### [1.3.2]

- Fix aruba banner output during canu validate

### [1.3.1]

- shutdown unused ports by default on aruba 6300+dell+mellanox

### [1.3.0]

- Removed the override feature
- Add feature to inject custom configs into generated switch configs

### [1.2.10]

- Change Aruba banner from motd to exec

### [1.2.9]

- Reordered the configuration output so that vlans are defined before being applied to ports.

### [1.2.8]

- Fix Leaf-bmc naming corner case: leaf-bmc-bmc to leaf-bmc
- Fix OSPF CAN vlan for 1.2 in full/tds

### [1.2.7]

- Fixed bug to allow canu to exit gracefully with sys.exit(1)

### [1.2.6]

- Add network test cases
- Add network test cases for DNS and site connectivity
- Fixed missing DNS from Aruba switches

### [1.2.5]

- Add NMN network for 1.0 to ssh allowed into switches because of BGP DOCS in 1.0 allowing it.
- Remove router ospfv3 from 1.0/1.2
- Fixed ACL, OSPF, BGP config files
- Fixed test templates for ACL, OSPF, BGP
- Change Aruba banner to match running config.
- Fix Canu test --network

### [1.2.4]

- Add OSPF to vlan 1.
- Add 'ip ospf passive' to vlan 1,4.
- Fix test cases: test_generate_switch_config_aruba_csm_1_2.py | test_generate_switch_config_dellanox_csm_1_2.py.
- Fix missing OSPF configuration from VLAN 7 in /network_modeling/configs/templates/dellmellanox/1.2/*.
- Fix descriptions for MTL

### [1.2.3]

- Config backup create /running.

### [1.2.2]

- Add SHCD filename to paddle/ccj JSON to obtain originating SHCD version.

### [1.2.1]

- Remove `canu config bgp`, there is no need for this as it's configured during `canu generated switch/network config`
- Move Aruba CMN ospf instance from 1 to 2.
- `canu validate` output enahncements & bug fixes.
- Template fixes/enhancements.

### [1.2.0]

- Add `canu backup network`

### [1.1.11]

- `canu validate BGP` now has an option to choose what network to run against.
- Remove `'lacp-individual` from mellanox spine02.
- Generate unique MAC address for each Mellanox magp virtual router.

### [1.1.10]

- Update canu validate to user heir config diff and cleaner output.
- Add --remediate option for canu validate
- bump heir config version

### [1.1.9]

- Fix Mellanox web interface command
- Remove hard coded BGP ASN #
- Add CMN to CAN ACL
- Level set CSM 1.0 templates with CSM 1.2 minus CMN, VRF, etc..

### [1.1.8]

- Add banner motd to all switch configs with CSM and CANU versions.
- Add documentation to install from RPM (for SLES).

### [1.1.7]

- Remove CMN ip helper on mellanox.
- Remove broken tests.
- Fix Aruba OSPF process.
- Mellanox dns command fix.
- Mellanox loopback command fix.
- Mellanox NTP command fix.

### [1.1.5]

- Add ACLs to VLAN interfaces.
- Add maximum paths to mellanox BGP template for customer VRF.
- Fix Mellanox ISL speed setting.
- Fix PDU node recognition and naming: `pdu<#>, <cabinet>pdu<#>, <cabinet>p<#> all map to a name pdu-<cabinet>-<####>`
- Add large memory UAN node definitions: `lm-<####> maps to lm-<####>`
- Add gateway: `gateway<#>, gw<#> map to gateway-<####>`

### [1.1.4]

- fix sls url

### [1.1.3]

- validate BGP now reads IPs from the SLS API
- Added a feature to run tests against a live network. (Aruba only)

### [1.1.2]

- Enabled webui for mellanox.
- Added speed commands to dell/mellanox templates.

### [1.1.1] 2022-12-07

- Updated pull_request_template.md
- Adjusted the STP timeout to 4 seconds from the default of 15.
- Changed setup.py file glob to follow previously updated Jinja2 template locations.
- Command line option --csi-folder has changed to --sls-file. Any SLS JSON file can be used.
- Installation via pip now supports non-developer modes. Pyinstaller binary and RPM now work as advertised.
- The directory of canu_cache.yaml is now dynamically configured in the user's home directory (preferred), or the system temporary directory depending on filesystem permissions.
- Added `canu cache location` print the folder where your cache is located
- Added `canu cache print` to print a colored version of your cache to the screen
- Added `canu cache delete` to delete the cache file, the file will be created again on the next canu command
- Added Dell and Mellanox support to the `canu validate switch config` command
- Added Dell and Mellanox support to the `canu validate network config` command
- Added ability to compare two config files with `canu validate switch config`
- Added ability to compare two config folders with `canu validate network config`
- Added an `--override` option to `canu generate switch config` and `canu generate network config`, this allows users to ignore custom configuration so CANU does not overwrite it.
- Changed the `-s --shasta` flag to `--csm`
- Added Mellanox support to the `canu config bgp` command
- Added Dell/Mellanox support to the `canu generate network config` & `canu generate switch config` commands
- Updated `canu validate shcd-cabling` to show port by port differences.
- Updated the docs in the `/docs` folder to build automatically with nox
- Added support for CMN (Customer Management Network) on Aruba and Dellanox.
- Added mgmt plane ACL on Aruba Switches
- Added Metallb networks to ACLs
- Removed the hardcoded VLAN variables, these are now being pulled in from SLS.
- Added 1.2 Aruba templates
- Added CANU validate switch config support for dellanox.
- BGP is now generated during `canu generate` switch/network config. (aruba &Mellanox)
- Computes/HSN-bmcs/VizNodes/LoginNodes/pdus now have their switch config generated.
- Added SubRack support for reading in all variations from the SHCD, and added **sub_location** and **parent** to the JSON output
- Added Paddle / CCJ (CSM Cabling JSON) support. Commands `canu validate paddle` and `canu validate paddle-cabling` can validate the CCJ. Config can be generated using CCJ.
- Added the `jq` command to the Docker image.
- Added `canu test` to run tests against the network (aruba only).

### [0.0.6] - 2021-9-23

- Added alpha version of schema-checked JSON output in `validate shcd` as a machine-readable exchange for SHCD data.
- Add ability to run CANU in a container, and update Python virtual environment documentation.
- Added `canu generate switch config` to generate switch configuration for Aruba systems.
- Added `canu generate network config` to generate network configuration for Aruba systems.
- Added `canu validate switch config` to compare running switch config to a file for Aruba systems.
- Added `canu validate network config` to compare running network config to files for Aruba systems.
- Updated naming conventions to `canu <verb> switch/network <noun>`
- Added the ability to fully track device slot and port assignments.
- Mountain hardware (CMM, CEC) is now being generated in the switch configurations.
- Fixed multiple templates to match what is on the Aruba switch, these include, UANs, Loopbacks, VLAN interfaces, ACLs.
- Known Limitations:
  - PDUs are not yet properly handled in the generated switch configurations.
  - Switch and SNMP passwords have been removed from generated configurations until the handling code is secure.

### [0.0.5] - 2021-5-14

- Updated license
- Updated the plan-of-record firmware for the 8360 in Shasta 1.4 and 1.5
- Added `config bgp` command to update bgp configuration for a pair of switches.

### [0.0.4] - 2021-05-07

- Added `verify shcd` command to allow verification of SHCD spreadsheets
- Added `verify cabling` command to run verifications on network IPs
- Added additional documentation for each command, added docstring checks to lint tests, and updated testing feedback
- Added `verify shcd-cabling` command to run verifications of SHCD spreadsheets against network IPs
- Added `validate bgp` command to validate spine switch neighbors

### [0.0.3] - 2021-04-16

#### Added

- Cache firmware API calls to canu_cache.yaml file.
- Able to check cabling with LLDP on a switch using the `canu switch cabling` command.
- Cache cabling information to canu_cache.yaml file.
- For the `canu init` command the CSI input now comes from the `sls_input_file.json` instead of the `NMN.yaml` file.
- Able to check cabling with LLDP on the whole network using the `canu network cabling` command.

### [0.0.2] - 2021-03-29

#### Added

- Added ability to initialize CANU by reading IP addresses from the CSI output folder, or from the Shasta SLS API by running `canu init`. The initialization will output the IP addresses to an output file.
- Added ability for the network firmware command to read IPv4 address from a file using the --ips-file flag
- Added the --out flag to the switch firmware and network firmware commands to output to a file.
- Added the --json output to the network firmware command
- Full coverage testing
- Added --version flag
- Docstring checks and improvements

### [0.0.1] - 2021-03-19

#### Added

- Initial release!
- Ability for CANU to get the firmware of a single or multiple Aruba switches
- Standardized the canu.yaml file to show currently supported switch firmware versions.

[unreleased]: https://github.com/Cray-HPE/canu/tree/main 
[1.6.32]: https://github.com/Cray-HPE/canu/tree/1.6.32
[1.6.31]: https://github.com/Cray-HPE/canu/tree/1.6.31
[1.6.30]: https://github.com/Cray-HPE/canu/tree/1.6.30
[1.6.29]: https://github.com/Cray-HPE/canu/tree/1.6.29
[1.6.28]: https://github.com/Cray-HPE/canu/tree/1.6.28
[1.6.27]: https://github.com/Cray-HPE/canu/tree/1.6.27
[1.6.26]: https://github.com/Cray-HPE/canu/tree/1.6.26
[1.6.25]: https://github.com/Cray-HPE/canu/tree/1.6.25
[1.6.24]: https://github.com/Cray-HPE/canu/tree/1.6.24
[1.6.23]: https://github.com/Cray-HPE/canu/tree/1.6.23
[1.6.22]: https://github.com/Cray-HPE/canu/tree/1.6.22
[1.6.21]: https://github.com/Cray-HPE/canu/tree/1.6.21
[1.6.20]: https://github.com/Cray-HPE/canu/tree/1.6.20
[1.6.19]: https://github.com/Cray-HPE/canu/tree/1.6.19
[1.6.18]: https://github.com/Cray-HPE/canu/tree/1.6.18
[1.6.17]: https://github.com/Cray-HPE/canu/tree/1.6.17
[1.6.16]: https://github.com/Cray-HPE/canu/tree/1.6.16
[1.6.15]: https://github.com/Cray-HPE/canu/tree/1.6.15
[1.6.14]: https://github.com/Cray-HPE/canu/tree/1.6.14
[1.6.13]: https://github.com/Cray-HPE/canu/tree/1.6.13
[1.6.12]: https://github.com/Cray-HPE/canu/tree/1.6.12
[1.6.11]: https://github.com/Cray-HPE/canu/tree/1.6.11
[1.6.10]: https://github.com/Cray-HPE/canu/tree/1.6.10
[1.6.9]: https://github.com/Cray-HPE/canu/tree/1.6.9
[1.6.8]: https://github.com/Cray-HPE/canu/tree/1.6.8
[1.6.7]: https://github.com/Cray-HPE/canu/tree/1.6.7
[1.6.6]: https://github.com/Cray-HPE/canu/tree/1.6.6
[1.6.5]: https://github.com/Cray-HPE/canu/tree/1.6.5
[1.6.4]: https://github.com/Cray-HPE/canu/tree/1.6.4
[1.6.3]: https://github.com/Cray-HPE/canu/tree/1.6.3
[1.6.2]: https://github.com/Cray-HPE/canu/tree/1.6.2
[1.6.1]: https://github.com/Cray-HPE/canu/tree/1.6.1
[1.6.0]: https://github.com/Cray-HPE/canu/tree/1.6.0
[1.5.14]: https://github.com/Cray-HPE/canu/tree/1.5.14
[1.5.13]: https://github.com/Cray-HPE/canu/tree/1.5.13
[1.5.12]: https://github.com/Cray-HPE/canu/tree/1.5.12
[1.5.11]: https://github.com/Cray-HPE/canu/tree/1.5.11
[1.5.10]: https://github.com/Cray-HPE/canu/tree/1.5.10
[1.5.9]: https://github.com/Cray-HPE/canu/tree/1.5.9
[1.5.8]: https://github.com/Cray-HPE/canu/tree/1.5.8
[1.5.7]: https://github.com/Cray-HPE/canu/tree/1.5.7
[1.5.6]: https://github.com/Cray-HPE/canu/tree/1.5.6
[1.5.5]: https://github.com/Cray-HPE/canu/tree/1.5.5
[1.5.4]: https://github.com/Cray-HPE/canu/tree/1.5.4
[1.5.3]: https://github.com/Cray-HPE/canu/tree/1.5.3
[1.5.2]: https://github.com/Cray-HPE/canu/tree/1.5.2
[1.5.1]: https://github.com/Cray-HPE/canu/tree/1.5.1
[1.5.0]: https://github.com/Cray-HPE/canu/tree/1.5.0
[1.4.1]: https://github.com/Cray-HPE/canu/tree/1.4.1
[1.4.0]: https://github.com/Cray-HPE/canu/tree/1.4.0
[1.3.5]: https://github.com/Cray-HPE/canu/tree/1.3.5
[1.3.4]: https://github.com/Cray-HPE/canu/tree/1.3.4
[1.3.3]: https://github.com/Cray-HPE/canu/tree/1.3.3
[1.3.2]: https://github.com/Cray-HPE/canu/tree/1.3.2
[1.3.1]: https://github.com/Cray-HPE/canu/tree/1.3.1
[1.3.0]: https://github.com/Cray-HPE/canu/tree/1.3.0
[1.2.10]: https://github.com/Cray-HPE/canu/tree/1.2.10
[1.2.9]: https://github.com/Cray-HPE/canu/tree/1.2.9
[1.2.8]: https://github.com/Cray-HPE/canu/tree/1.2.8
[1.2.7]: https://github.com/Cray-HPE/canu/tree/1.2.7
[1.2.6]: https://github.com/Cray-HPE/canu/tree/1.2.6
[1.2.5]: https://github.com/Cray-HPE/canu/tree/1.2.5
[1.2.4]: https://github.com/Cray-HPE/canu/tree/1.2.4
[1.2.3]: https://github.com/Cray-HPE/canu/tree/1.2.3
[1.2.2]: https://github.com/Cray-HPE/canu/tree/1.2.2
[1.2.1]: https://github.com/Cray-HPE/canu/tree/1.2.1
[1.2.0]: https://github.com/Cray-HPE/canu/tree/1.2.0
[1.1.11]: https://github.com/Cray-HPE/canu/tree/1.1.11
[1.1.10]: https://github.com/Cray-HPE/canu/tree/1.1.10
[1.1.9]: https://github.com/Cray-HPE/canu/tree/1.1.9
[1.1.8]: https://github.com/Cray-HPE/canu/tree/1.1.8
[1.1.7]: https://github.com/Cray-HPE/canu/tree/1.1.7
[1.1.5]: https://github.com/Cray-HPE/canu/tree/1.1.5
[1.1.4]: https://github.com/Cray-HPE/canu/tree/1.1.4
[1.1.3]: https://github.com/Cray-HPE/canu/tree/1.1.3
[1.1.2]: https://github.com/Cray-HPE/canu/tree/1.1.2
[1.1.1]: https://github.com/Cray-HPE/canu/tree/1.1.1
[0.0.6]: https://github.com/Cray-HPE/canu/tree/0.0.6
[0.0.5]: https://github.com/Cray-HPE/canu/tree/0.0.5
[0.0.4]: https://github.com/Cray-HPE/canu/tree/0.0.4
[0.0.3]: https://github.com/Cray-HPE/canu/tree/0.0.3
[0.0.2]: https://github.com/Cray-HPE/canu/tree/0.0.2
[0.0.1]: https://github.com/Cray-HPE/canu/tree/0.0.1
[0.0.6]: https://github.com/Cray-HPE/canu/tree/0.0.6
[0.0.5]: https://github.com/Cray-HPE/canu/tree/0.0.5
[0.0.4]: https://github.com/Cray-HPE/canu/tree/0.0.4
[0.0.3]: https://github.com/Cray-HPE/canu/tree/0.0.3
[0.0.2]: https://github.com/Cray-HPE/canu/tree/0.0.2
[0.0.1]: https://github.com/Cray-HPE/canu/tree/0.0.1<|MERGE_RESOLUTION|>--- conflicted
+++ resolved
@@ -2,14 +2,11 @@
 
 ## [UNRELEASED]
 
-<<<<<<< HEAD
 - Move NMN/HMN/MTL to new vrf, move CMN/CHN/CAN to default vrf.
-=======
 - Fixed exception when bad credentials provided when running `canu validate shcd-cabling`
 
 ## [1.7.6]
 
->>>>>>> 9dc3b54f
 - Add ACL for DHCP
 - Fix CANU exit code on BGP validation
 
