--- conflicted
+++ resolved
@@ -1,14 +1,9 @@
 ## Changelog
 ## [UNRELEASED]
 
-<<<<<<< HEAD
 - Add CSM 1.5 configs
 - Increase Dell netmiko timeout when using nornir
-=======
-- Increase Dell netmiko timeout when using nornir.
->>>>>>> e4199f60
 - added very basic integration tests via shellspec for local and github actions
-
 - Fix storage node lag configuration in Aruba templates to prevent loop
 
 ## [1.7.3]
