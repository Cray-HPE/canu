--- conflicted
+++ resolved
@@ -6,11 +6,7 @@
 - Use CSM version variable in templates.
 - Fix cmn ACL template.
 - Bump Pyyaml.
-<<<<<<< HEAD
 - Add DHCP snooping for Aruba.
-
-=======
->>>>>>> 87a0910c
 
 ## [1.7.4]
 
