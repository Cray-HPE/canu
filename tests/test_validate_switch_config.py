--- conflicted
+++ resolved
@@ -109,10 +109,6 @@
         )
         assert result.exit_code == 0
 
-<<<<<<< HEAD
-        print(result.output)
-=======
->>>>>>> 9d5031ae
         assert (
             "- hostname sw-spine-001\n"
             + "- spanning-tree priority 0\n"
