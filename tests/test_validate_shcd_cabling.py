"""Test CANU validate shcd-cabling commands."""
from unittest.mock import patch

import click.testing
from openpyxl import Workbook
import requests
import responses

from canu.cli import cli


architecture = "tds"
username = "admin"
password = "admin"
ip = "192.168.1.1"
ips = "192.168.1.1"
credentials = {"username": username, "password": password}
test_file = "test_file.xlsx"
tabs = "25G_10G"
corners = "I14,S30"
cache_minutes = 0
runner = click.testing.CliRunner()


@responses.activate
def test_validate_shcd_cabling():
    """Test that the `canu validate shcd-cabling` command runs and returns valid cabling."""
    with runner.isolated_filesystem():
        generate_test_file(test_file)
        responses.add(
            responses.POST,
            f"https://{ip}/rest/v10.04/login",
        )
        responses.add(
            responses.GET,
            f"https://{ip}/rest/v10.04/system?attributes=platform_name,hostname,system_mac",
            json=switch_info1,
        )
        responses.add(
            responses.GET,
            f"https://{ip}/rest/v10.04/system/interfaces/*/lldp_neighbors?depth=2",
            json=lldp_neighbors_json1,
        )
        responses.add(
            responses.GET,
            f"https://{ip}/rest/v10.04/system/vrfs/default/neighbors?depth=2",
            json=arp_neighbors_json1,
        )

        responses.add(
            responses.POST,
            f"https://{ip}/rest/v10.04/logout",
        )

        result = runner.invoke(
            cli,
            [
                "--cache",
                cache_minutes,
                "validate",
                "shcd-cabling",
                "--architecture",
                architecture,
                "--ips",
                ips,
                "--username",
                username,
                "--password",
                password,
                "--shcd",
                test_file,
                "--tabs",
                tabs,
                "--corners",
                corners,
                "--log",
                "DEBUG",
            ],
        )
        assert result.exit_code == 0
        # sw-spine-001:  Found in SHCD, but missing network connections:
        assert (
            "['port 4 ==> sw-leaf-bmc-099', 'port 9 ==> ncn-w003', 'port 15 ==> ncn-s003', "
            "'port 16 ==> uan001', 'port 17 ==> uan001', 'port 47 ==> sw-spine-002', 'port 48 ==> sw-leaf-bmc-001']"
            in str(result.output)
        )
        # sw-spine-001:  Found in SHCD, but missing network connections:
        assert (
            "['port 9 ==> ncn-w003', 'port 16 ==> uan001', 'port 17 ==> uan001', "
            "'port 47 ==> sw-spine-001', 'port 48 ==> sw-leaf-bmc-001']"
            in str(result.output)
        )


@responses.activate
def test_validate_shcd_cabling_full_architecture():
    """Test that the `canu validate shcd-cabling` command runs and returns valid cabling with full architecture."""
    full_architecture = "full"
    with runner.isolated_filesystem():
        generate_test_file(test_file)
        responses.add(
            responses.POST,
            f"https://{ip}/rest/v10.04/login",
        )
        responses.add(
            responses.GET,
            f"https://{ip}/rest/v10.04/system?attributes=platform_name,hostname,system_mac",
            json=switch_info2,
        )
        responses.add(
            responses.GET,
            f"https://{ip}/rest/v10.04/system/interfaces/*/lldp_neighbors?depth=2",
            json=lldp_neighbors_json2,
        )
        responses.add(
            responses.GET,
            f"https://{ip}/rest/v10.04/system/vrfs/default/neighbors?depth=2",
            json=arp_neighbors_json2,
        )

        responses.add(
            responses.POST,
            f"https://{ip}/rest/v10.04/logout",
        )

        result = runner.invoke(
            cli,
            [
                "--cache",
                cache_minutes,
                "validate",
                "shcd-cabling",
                "--architecture",
                full_architecture,
                "--ips",
                ips,
                "--username",
                username,
                "--password",
                password,
                "--shcd",
                test_file,
                "--tabs",
                tabs,
                "--corners",
                corners,
            ],
        )
        assert result.exit_code == 0
        # sw-leaf-001: Found in SHCD but not on the network
        assert (
            "['port 2 ==> sw-leaf-002', 'port 4 ==> sw-leaf-bmc-099', 'port 9 ==> ncn-w003', 'port 15 ==> ncn-s003', "
            "'port 16 ==> uan001', 'port 17 ==> uan001', 'port 47 ==> sw-leaf-002', 'port 48 ==> sw-leaf-bmc-001']"
            in str(result.output)
        )
        # sw-leaf-002: Found in SHCD but not on the network
        assert (
            "['port 2 ==> sw-leaf-001', 'port 9 ==> ncn-w003', 'port 16 ==> uan001', 'port 17 ==> uan001', "
            "'port 47 ==> sw-leaf-001', 'port 48 ==> sw-leaf-bmc-001']"
            in str(result.output)
        )
        assert "sw-leaf-001 connects to 9 nodes" in str(result.output)
        assert "sw-leaf-002 connects to 7 nodes" in str(result.output)


@responses.activate
def test_validate_shcd_cabling_file():
    """Test that the `canu validate shcd-cabling` command runs and returns valid cabling with IPs from file."""
    with runner.isolated_filesystem():
        with open("test.txt", "w") as f:
            f.write("192.168.1.1")

        generate_test_file(test_file)
        responses.add(
            responses.POST,
            f"https://{ip}/rest/v10.04/login",
        )
        responses.add(
            responses.GET,
            f"https://{ip}/rest/v10.04/system?attributes=platform_name,hostname,system_mac",
            json=switch_info1,
        )
        responses.add(
            responses.GET,
            f"https://{ip}/rest/v10.04/system/interfaces/*/lldp_neighbors?depth=2",
            json=lldp_neighbors_json1,
        )
        responses.add(
            responses.GET,
            f"https://{ip}/rest/v10.04/system/vrfs/default/neighbors?depth=2",
            json=arp_neighbors_json1,
        )

        responses.add(
            responses.POST,
            f"https://{ip}/rest/v10.04/logout",
        )

        result = runner.invoke(
            cli,
            [
                "--cache",
                cache_minutes,
                "validate",
                "shcd-cabling",
                "--architecture",
                architecture,
                "--ips-file",
                "test.txt",
                "--username",
                username,
                "--password",
                password,
                "--shcd",
                test_file,
                "--tabs",
                tabs,
                "--corners",
                corners,
            ],
        )
        assert result.exit_code == 0
        # sw-spine-001: Found in SHCD but not on the network
        assert (
            "['port 4 ==> sw-leaf-bmc-099', 'port 9 ==> ncn-w003', 'port 15 ==> ncn-s003', 'port 16 ==> uan001', "
            "'port 17 ==> uan001', 'port 47 ==> sw-spine-002', 'port 48 ==> sw-leaf-bmc-001']"
            in str(result.output)
        )
        # sw-spine-002: Found in SHCD but not on the network
        assert (
            "['port 9 ==> ncn-w003', 'port 16 ==> uan001', 'port 17 ==> uan001', 'port 47 ==> sw-spine-001', "
            "'port 48 ==> sw-leaf-bmc-001']" in str(result.output)
        )


def test_validate_shcd_cabling_missing_ips():
    """Test that the `canu validate shcd-cabling` command errors on missing IP address."""
    with runner.isolated_filesystem():
        generate_test_file(test_file)
        result = runner.invoke(
            cli,
            [
                "--cache",
                cache_minutes,
                "validate",
                "shcd-cabling",
                "--architecture",
                architecture,
                "--username",
                username,
                "--password",
                password,
                "--shcd",
                test_file,
                "--tabs",
                tabs,
                "--corners",
                corners,
            ],
        )
        assert result.exit_code == 2
        assert (
            "Error: Missing one of the required mutually exclusive options from 'Network cabling IPv4 input sources' option group"
            in str(result.output)
        )


def test_validate_shcd_cabling_mutually_exclusive_ips_and_file():
    """Test that the `canu validate shcd-cabling` command only accepts IPs from command line OR file input, not both."""
    with runner.isolated_filesystem():
        generate_test_file(test_file)
        result = runner.invoke(
            cli,
            [
                "--cache",
                cache_minutes,
                "validate",
                "shcd-cabling",
                "--architecture",
                architecture,
                "--username",
                username,
                "--password",
                password,
                "--shcd",
                test_file,
                "--tabs",
                tabs,
                "--corners",
                corners,
                "--ips",
                ips,
                "--ips-file",
                "file.txt",
            ],
        )
        assert result.exit_code == 2
        assert (
            "Error: Mutually exclusive options from 'Network cabling IPv4 input sources'"
            in str(result.output)
        )


def test_validate_shcd_cabling_invalid_ip():
    """Test that the `canu validate shcd-cabling` command errors on invalid IP address."""
    invalid_ip = "999.999.999.999"

    with runner.isolated_filesystem():
        generate_test_file(test_file)
        result = runner.invoke(
            cli,
            [
                "--cache",
                cache_minutes,
                "validate",
                "shcd-cabling",
                "--architecture",
                architecture,
                "--ips",
                invalid_ip,
                "--username",
                username,
                "--password",
                password,
                "--shcd",
                test_file,
                "--tabs",
                tabs,
                "--corners",
                corners,
            ],
        )
        assert result.exit_code == 2
        assert (
            "Error: Invalid value for '--ips': These items are not ipv4 addresses: ['999.999.999.999']"
            in str(result.output)
        )


def test_validate_shcd_cabling_invalid_ip_file():
    """Test that the `canu validate shcd-cabling` command errors on invalid IPs from a file."""
    invalid_ip = "999.999.999.999"

    with runner.isolated_filesystem():
        with open("test.txt", "w") as f:
            f.write(invalid_ip)

        generate_test_file(test_file)
        result = runner.invoke(
            cli,
            [
                "--cache",
                cache_minutes,
                "validate",
                "shcd-cabling",
                "--architecture",
                architecture,
                "--ips-file",
                "test.txt",
                "--username",
                username,
                "--password",
                password,
                "--shcd",
                test_file,
                "--tabs",
                tabs,
                "--corners",
                corners,
            ],
        )
        assert result.exit_code == 2
        assert "Error: Invalid value:" in str(result.output)


@patch("canu.report.switch.cabling.cabling.switch_vendor")
@responses.activate
def test_validate_shcd_cabling_bad_ip(switch_vendor):
    """Test that the `canu validate shcd-cabling` command errors on bad IP address."""
    bad_ip = "192.168.1.99"

    with runner.isolated_filesystem():
        switch_vendor.return_value = "aruba"
        responses.add(
            responses.POST,
            f"https://{bad_ip}/rest/v10.04/login",
            body=requests.exceptions.ConnectionError(
                "Failed to establish a new connection: [Errno 60] Operation timed out'))"
            ),
        )
        generate_test_file(test_file)
        result = runner.invoke(
            cli,
            [
                "--cache",
                cache_minutes,
                "validate",
                "shcd-cabling",
                "--architecture",
                architecture,
                "--ips",
                bad_ip,
                "--username",
                username,
                "--password",
                password,
                "--shcd",
                test_file,
                "--tabs",
                tabs,
                "--corners",
                corners,
            ],
        )
        assert result.exit_code == 0
        assert "check the IP address and try again" in str(result.output)


@patch("canu.report.switch.cabling.cabling.switch_vendor")
@responses.activate
def test_validate_shcd_cabling_bad_ip_file(switch_vendor):
    """Test that the `canu validate shcd-cabling` command errors on a bad IP from a file."""
    bad_ip = "192.168.1.99"

    with runner.isolated_filesystem():
        switch_vendor.return_value = "aruba"
        with open("test.txt", "w") as f:
            f.write(bad_ip)

        responses.add(
            responses.POST,
            f"https://{bad_ip}/rest/v10.04/login",
            body=requests.exceptions.ConnectionError(
                "Failed to establish a new connection: [Errno 60] Operation timed out'))"
            ),
        )
        generate_test_file(test_file)
        result = runner.invoke(
            cli,
            [
                "--cache",
                cache_minutes,
                "validate",
                "shcd-cabling",
                "--architecture",
                architecture,
                "--ips-file",
                "test.txt",
                "--username",
                username,
                "--password",
                password,
                "--shcd",
                test_file,
                "--tabs",
                tabs,
                "--corners",
                corners,
            ],
        )
        assert result.exit_code == 0
        assert "check the IP address and try again" in str(result.output)


@responses.activate
def test_validate_shcd_cabling_bad_password():
    """Test that the `canu validate shcd-cabling` command errors on bad credentials."""
    bad_password = "foo"

    with runner.isolated_filesystem():
        responses.add(
            responses.POST,
            f"https://{ip}/rest/v10.04/login",
            body=requests.exceptions.HTTPError("Client Error: Unauthorized for url"),
        )
        generate_test_file(test_file)
        result = runner.invoke(
            cli,
            [
                "--cache",
                cache_minutes,
                "validate",
                "shcd-cabling",
                "--architecture",
                architecture,
                "--ips",
                ip,
                "--username",
                username,
                "--password",
                bad_password,
                "--shcd",
                test_file,
                "--tabs",
                tabs,
                "--corners",
                corners,
            ],
        )
        assert result.exit_code == 0
        assert "check the username or password" in str(result.output)


def test_validate_shcd_cabling_missing_file():
    """Test that the `canu validate shcd-cabling` command fails on missing file."""
    with runner.isolated_filesystem():
        generate_test_file(test_file)
        result = runner.invoke(
            cli,
            [
                "--cache",
                cache_minutes,
                "validate",
                "shcd-cabling",
                "--architecture",
                architecture,
                "--ips",
                ips,
                "--username",
                username,
                "--password",
                password,
                "--tabs",
                tabs,
                "--corners",
                corners,
            ],
        )
        assert result.exit_code == 2
        assert "Error: Missing option '--shcd'." in str(result.output)


def test_validate_shcd_cabling_bad_file():
    """Test that the `canu validate shcd-cabling` command fails on bad file."""
    bad_file = "does_not_exist.xlsx"
    with runner.isolated_filesystem():
        generate_test_file(test_file)
        result = runner.invoke(
            cli,
            [
                "--cache",
                cache_minutes,
                "validate",
                "shcd-cabling",
                "--architecture",
                architecture,
                "--ips",
                ips,
                "--username",
                username,
                "--password",
                password,
                "--shcd",
                bad_file,
                "--tabs",
                tabs,
                "--corners",
                corners,
            ],
        )
        assert result.exit_code == 2
        assert (
            "Error: Invalid value for '--shcd': Could not open file: does_not_exist.xlsx: No such file or directory"
            in str(result.output)
        )


@responses.activate
def test_validate_shcd_cabling_missing_tabs():
    """Test that the `canu validate shcd-cabling` command prompts for missing tabs."""
    with runner.isolated_filesystem():
        generate_test_file(test_file)
        responses.add(
            responses.POST,
            f"https://{ip}/rest/v10.04/login",
        )
        responses.add(
            responses.GET,
            f"https://{ip}/rest/v10.04/system?attributes=platform_name,hostname,system_mac",
            json=switch_info1,
        )
        responses.add(
            responses.GET,
            f"https://{ip}/rest/v10.04/system/interfaces/*/lldp_neighbors?depth=2",
            json=lldp_neighbors_json1,
        )
        responses.add(
            responses.GET,
            f"https://{ip}/rest/v10.04/system/vrfs/default/neighbors?depth=2",
            json=arp_neighbors_json1,
        )

        responses.add(
            responses.POST,
            f"https://{ip}/rest/v10.04/logout",
        )

        result = runner.invoke(
            cli,
            [
                "--cache",
                cache_minutes,
                "validate",
                "shcd-cabling",
                "--architecture",
                architecture,
                "--ips",
                ips,
                "--username",
                username,
                "--password",
                password,
                "--shcd",
                test_file,
                "--corners",
                corners,
            ],
            input="25G_10G\n",
        )
        assert result.exit_code == 0
        assert "sw-spine-001 connects to 4 nodes:" in str(result.output)


@responses.activate
def test_validate_shcd_cabling_bad_tab():
    """Test that the `canu validate shcd-cabling` command fails on bad tab name."""
    bad_tab = "NMN"
    with runner.isolated_filesystem():
        generate_test_file(test_file)
        result = runner.invoke(
            cli,
            [
                "--cache",
                cache_minutes,
                "validate",
                "shcd-cabling",
                "--architecture",
                architecture,
                "--ips",
                ips,
                "--username",
                username,
                "--password",
                password,
                "--shcd",
                test_file,
                "--tabs",
                bad_tab,
                "--corners",
                corners,
            ],
        )
        assert result.exit_code == 1
        assert "Tab NMN not found in test_file.xlsx" in str(result.output)


@responses.activate
def test_validate_shcd_cabling_corner_prompt():
    """Test that the `canu validate shcd-cabling` command prompts for corner input and runs."""
    with runner.isolated_filesystem():
        responses.add(
            responses.POST,
            f"https://{ip}/rest/v10.04/login",
        )
        responses.add(
            responses.GET,
            f"https://{ip}/rest/v10.04/system?attributes=platform_name,hostname,system_mac",
            json=switch_info1,
        )
        responses.add(
            responses.GET,
            f"https://{ip}/rest/v10.04/system/interfaces/*/lldp_neighbors?depth=2",
            json=lldp_neighbors_json1,
        )
        responses.add(
            responses.GET,
            f"https://{ip}/rest/v10.04/system/vrfs/default/neighbors?depth=2",
            json=arp_neighbors_json1,
        )

        responses.add(
            responses.POST,
            f"https://{ip}/rest/v10.04/logout",
        )
        generate_test_file(test_file)
        result = runner.invoke(
            cli,
            [
                "--cache",
                cache_minutes,
                "validate",
                "shcd-cabling",
                "--architecture",
                architecture,
                "--ips",
                ips,
                "--username",
                username,
                "--password",
                password,
                "--shcd",
                test_file,
                "--tabs",
                tabs,
            ],
            input="I14\nS30",
        )
        print(result.output)
        assert result.exit_code == 0
        # sw-spine-001: Found in SHCD but not on the network
        assert (
            "['port 4 ==> sw-leaf-bmc-099', 'port 9 ==> ncn-w003', 'port 15 ==> ncn-s003', 'port 16 ==> uan001', "
            "'port 17 ==> uan001', 'port 47 ==> sw-spine-002', 'port 48 ==> sw-leaf-bmc-001']"
            in str(result.output)
        )
        # sw-spine-002: Found in SHCD but not on the network
        assert (
            "['port 9 ==> ncn-w003', 'port 16 ==> uan001', 'port 17 ==> uan001', 'port 47 ==> sw-spine-001', "
            "'port 48 ==> sw-leaf-bmc-001']" in str(result.output)
        )


@responses.activate
def test_validate_shcd_cabling_corners_too_narrow():
<<<<<<< HEAD
    """Test that the `canu validate shcd-cabling` command fails on too narrow area."""
    corners_too_narrow = "I16,R48"
=======
    """Test that the `canu validate shcd cabling` command fails on too narrow area."""
    corners_too_narrow = "I16,P48"
>>>>>>> 96a30e15
    with runner.isolated_filesystem():
        responses.add(
            responses.POST,
            f"https://{ip}/rest/v10.04/login",
        )
        responses.add(
            responses.GET,
            f"https://{ip}/rest/v10.04/system?attributes=platform_name,hostname,system_mac",
            json=switch_info1,
        )
        responses.add(
            responses.GET,
            f"https://{ip}/rest/v10.04/system/interfaces/*/lldp_neighbors?depth=2",
            json=lldp_neighbors_json1,
        )
        responses.add(
            responses.GET,
            f"https://{ip}/rest/v10.04/system/vrfs/default/neighbors?depth=2",
            json=arp_neighbors_json1,
        )

        responses.add(
            responses.POST,
            f"https://{ip}/rest/v10.04/logout",
        )
        generate_test_file(test_file)
        result = runner.invoke(
            cli,
            [
                "--cache",
                cache_minutes,
                "validate",
                "shcd-cabling",
                "--architecture",
                architecture,
                "--ips",
                ips,
                "--username",
                username,
                "--password",
                password,
                "--shcd",
                test_file,
                "--tabs",
                tabs,
                "--corners",
                corners_too_narrow,
            ],
        )
        assert result.exit_code == 1
        assert "Not enough columns exist." in str(result.output)


@responses.activate
def test_validate_shcd_cabling_corners_too_high():
    """Test that the `canu validate shcd-cabling` command fails on empty cells."""
    corners_too_high = "H16,S48"
    with runner.isolated_filesystem():
        responses.add(
            responses.POST,
            f"https://{ip}/rest/v10.04/login",
        )
        responses.add(
            responses.GET,
            f"https://{ip}/rest/v10.04/system?attributes=platform_name,hostname,system_mac",
            json=switch_info1,
        )
        responses.add(
            responses.GET,
            f"https://{ip}/rest/v10.04/system/interfaces/*/lldp_neighbors?depth=2",
            json=lldp_neighbors_json1,
        )
        responses.add(
            responses.GET,
            f"https://{ip}/rest/v10.04/system/vrfs/default/neighbors?depth=2",
            json=arp_neighbors_json1,
        )

        responses.add(
            responses.POST,
            f"https://{ip}/rest/v10.04/logout",
        )
        generate_test_file(test_file)
        result = runner.invoke(
            cli,
            [
                "--cache",
                cache_minutes,
                "validate",
                "shcd-cabling",
                "--architecture",
                architecture,
                "--ips",
                ips,
                "--username",
                username,
                "--password",
                password,
                "--shcd",
                test_file,
                "--tabs",
                tabs,
                "--corners",
                corners_too_high,
            ],
        )
        assert result.exit_code == 1
        assert "On tab 25G_10G, header column Source not found." in str(result.output)
        assert "On tab 25G_10G, the header is formatted incorrectly." in str(
            result.output
        )


@responses.activate
def test_validate_shcd_cabling_corners_bad_cell():
    """Test that the `canu validate shcd-cabling` command fails on bad cell."""
    corners_bad_cell = "16,S48"
    with runner.isolated_filesystem():
        responses.add(
            responses.POST,
            f"https://{ip}/rest/v10.04/login",
        )
        responses.add(
            responses.GET,
            f"https://{ip}/rest/v10.04/system?attributes=platform_name,hostname,system_mac",
            json=switch_info1,
        )
        responses.add(
            responses.GET,
            f"https://{ip}/rest/v10.04/system/interfaces/*/lldp_neighbors?depth=2",
            json=lldp_neighbors_json1,
        )
        responses.add(
            responses.GET,
            f"https://{ip}/rest/v10.04/system/vrfs/default/neighbors?depth=2",
            json=arp_neighbors_json1,
        )

        responses.add(
            responses.POST,
            f"https://{ip}/rest/v10.04/logout",
        )
        generate_test_file(test_file)
        result = runner.invoke(
            cli,
            [
                "--cache",
                cache_minutes,
                "validate",
                "shcd-cabling",
                "--architecture",
                architecture,
                "--ips",
                ips,
                "--username",
                username,
                "--password",
                password,
                "--shcd",
                test_file,
                "--tabs",
                tabs,
                "--corners",
                corners_bad_cell,
            ],
        )
        assert result.exit_code == 1
        assert "Bad range of cells entered for tab 25G_10G." in str(result.output)


@responses.activate
def test_validate_shcd_cabling_not_enough_corners():
    """Test that the `canu validate shcd-cabling` command fails on not enough corners."""
    not_enough_corners = "H16"
    with runner.isolated_filesystem():
        responses.add(
            responses.POST,
            f"https://{ip}/rest/v10.04/login",
        )
        responses.add(
            responses.GET,
            f"https://{ip}/rest/v10.04/system?attributes=platform_name,hostname,system_mac",
            json=switch_info1,
        )
        responses.add(
            responses.GET,
            f"https://{ip}/rest/v10.04/system/interfaces/*/lldp_neighbors?depth=2",
            json=lldp_neighbors_json1,
        )
        responses.add(
            responses.GET,
            f"https://{ip}/rest/v10.04/system/vrfs/default/neighbors?depth=2",
            json=arp_neighbors_json1,
        )

        responses.add(
            responses.POST,
            f"https://{ip}/rest/v10.04/logout",
        )
        generate_test_file(test_file)
        result = runner.invoke(
            cli,
            [
                "--cache",
                cache_minutes,
                "validate",
                "shcd-cabling",
                "--architecture",
                architecture,
                "--ips",
                ips,
                "--username",
                username,
                "--password",
                password,
                "--shcd",
                test_file,
                "--tabs",
                tabs,
                "--corners",
                not_enough_corners,
            ],
        )
        assert result.exit_code == 0
        assert "There were 1 corners entered, but there should be 2." in str(
            result.output
        )


@responses.activate
def test_validate_shcd_cabling_bad_headers():
    """Test that the `canu validate shcd-cabling` command fails on bad headers."""
    bad_header_tab = "Bad_Headers"
    with runner.isolated_filesystem():
        responses.add(
            responses.POST,
            f"https://{ip}/rest/v10.04/login",
        )
        responses.add(
            responses.GET,
            f"https://{ip}/rest/v10.04/system?attributes=platform_name,hostname,system_mac",
            json=switch_info1,
        )
        responses.add(
            responses.GET,
            f"https://{ip}/rest/v10.04/system/interfaces/*/lldp_neighbors?depth=2",
            json=lldp_neighbors_json1,
        )
        responses.add(
            responses.GET,
            f"https://{ip}/rest/v10.04/system/vrfs/default/neighbors?depth=2",
            json=arp_neighbors_json1,
        )

        responses.add(
            responses.POST,
            f"https://{ip}/rest/v10.04/logout",
        )
        generate_test_file(test_file)
        result = runner.invoke(
            cli,
            [
                "--cache",
                cache_minutes,
                "validate",
                "shcd-cabling",
                "--architecture",
                architecture,
                "--ips",
                ips,
                "--username",
                username,
                "--password",
                password,
                "--shcd",
                test_file,
                "--tabs",
                bad_header_tab,
                "--corners",
                corners,
            ],
        )
        assert result.exit_code == 1
        assert "On tab Bad_Headers, header column Slot not found" in str(result.output)


@responses.activate
def test_validate_shcd_cabling_bad_architectural_definition():
    """Test that the `canu validate shcd-cabling` command fails with bad connections."""
    corners_bad_row = "I14,S31"
    with runner.isolated_filesystem():
        responses.add(
            responses.POST,
            f"https://{ip}/rest/v10.04/login",
        )
        responses.add(
            responses.GET,
            f"https://{ip}/rest/v10.04/system?attributes=platform_name,hostname,system_mac",
            json=switch_info1,
        )
        responses.add(
            responses.GET,
            f"https://{ip}/rest/v10.04/system/interfaces/*/lldp_neighbors?depth=2",
            json=lldp_neighbors_json1,
        )
        responses.add(
            responses.GET,
            f"https://{ip}/rest/v10.04/system/vrfs/default/neighbors?depth=2",
            json=arp_neighbors_json1,
        )

        responses.add(
            responses.POST,
            f"https://{ip}/rest/v10.04/logout",
        )
        generate_test_file(test_file)
        result = runner.invoke(
            cli,
            [
                "--cache",
                cache_minutes,
                "validate",
                "shcd-cabling",
                "--architecture",
                architecture,
                "--ips",
                ips,
                "--username",
                username,
                "--password",
                password,
                "--shcd",
                test_file,
                "--tabs",
                tabs,
                "--corners",
                corners_bad_row,
            ],
        )
        assert result.exit_code == 1
        assert "No architectural definition found to allow connection between" in str(
            result.output
        )


@responses.activate
def test_validate_shcd_cabling_rename():
    """Test that the `canu validate shcd-cabling` command runs and finds bad naming."""
    with runner.isolated_filesystem():
        responses.add(
            responses.POST,
            f"https://{ip}/rest/v10.04/login",
        )
        responses.add(
            responses.GET,
            f"https://{ip}/rest/v10.04/system?attributes=platform_name,hostname,system_mac",
            json=switch_info1,
        )
        responses.add(
            responses.GET,
            f"https://{ip}/rest/v10.04/system/interfaces/*/lldp_neighbors?depth=2",
            json=lldp_neighbors_json1,
        )
        responses.add(
            responses.GET,
            f"https://{ip}/rest/v10.04/system/vrfs/default/neighbors?depth=2",
            json=arp_neighbors_json1,
        )

        responses.add(
            responses.POST,
            f"https://{ip}/rest/v10.04/logout",
        )
        generate_test_file(test_file)
        result = runner.invoke(
            cli,
            [
                "--cache",
                cache_minutes,
                "validate",
                "shcd-cabling",
                "--architecture",
                architecture,
                "--ips",
                ips,
                "--username",
                username,
                "--password",
                password,
                "--shcd",
                test_file,
                "--tabs",
                tabs,
                "--corners",
                corners,
            ],
        )
        assert result.exit_code == 0
        assert "sw-leaf-bmc99 should be renamed sw-leaf-bmc-099" in str(result.output)
        assert "sw-spine01 should be renamed sw-spine-001" in str(result.output)


@responses.activate
def test_validate_shcd_missing_connections():
    """Test that the `canu validate shcd-cabling` command runs and finds missing connections."""
    with runner.isolated_filesystem():
        responses.add(
            responses.POST,
            f"https://{ip}/rest/v10.04/login",
        )
        responses.add(
            responses.GET,
            f"https://{ip}/rest/v10.04/system?attributes=platform_name,hostname,system_mac",
            json=switch_info1,
        )
        responses.add(
            responses.GET,
            f"https://{ip}/rest/v10.04/system/interfaces/*/lldp_neighbors?depth=2",
            json=lldp_neighbors_json1,
        )
        responses.add(
            responses.GET,
            f"https://{ip}/rest/v10.04/system/vrfs/default/neighbors?depth=2",
            json=arp_neighbors_json1,
        )

        responses.add(
            responses.POST,
            f"https://{ip}/rest/v10.04/logout",
        )
        generate_test_file(test_file)
        result = runner.invoke(
            cli,
            [
                "--cache",
                cache_minutes,
                "validate",
                "shcd-cabling",
                "--architecture",
                architecture,
                "--ips",
                ips,
                "--username",
                username,
                "--password",
                password,
                "--shcd",
                test_file,
                "--tabs",
                tabs,
                "--corners",
                corners,
            ],
        )
        assert result.exit_code == 0
        assert (
            "Found in SHCD and on the network, but missing the following connections on the network"
            in str(result.output)
        )
        # sw-spine-001: Found in SHCD but not on the network
        assert (
            "['port 4 ==> sw-leaf-bmc-099', 'port 9 ==> ncn-w003', 'port 15 ==> ncn-s003', 'port 16 ==> uan001', "
            "'port 17 ==> uan001', 'port 47 ==> sw-spine-002', 'port 48 ==> sw-leaf-bmc-001']"
            in str(result.output)
        )
        # sw-spine-002: Found in SHCD but not on the network
        assert (
            "['port 9 ==> ncn-w003', 'port 16 ==> uan001', 'port 17 ==> uan001', 'port 47 ==> sw-spine-001', "
            "'port 48 ==> sw-leaf-bmc-001']" in str(result.output)
        )
        assert "uan001          : Found in SHCD but not found on the network." in str(
            result.output
        )
        assert (
            "ncn-m88         : Found on the network but not found in the SHCD."
            in str(result.output)
        )


# Switch 1
switch_info1 = {
    "hostname": "sw-spine01",
    "platform_name": "X86-64",
    "system_mac": "aa:aa:aa:aa:aa:aa",
}

lldp_neighbors_json1 = {
    "1%2F1%2F1": {
        "bb:bb:bb:bb:bb:bb,1/1/1": {
            "chassis_id": "bb:bb:bb:bb:bb:bb",
            "mac_addr": "bb:bb:bb:bb:bb:cc",
            "neighbor_info": {
                "chassis_description": "Test switch description",
                "chassis_name": "sw-spine02",
                "port_description": "",
                "port_id_subtype": "if_name",
            },
            "port_id": "1/1/1",
        }
    },
    "1%2F1%2F2": {
        "aa:bb:cc:88:00:00,1/1/2": {
            "chassis_id": "aa:bb:cc:88:00:00",
            "mac_addr": "aa:bb:cc:88:00:03",
            "neighbor_info": {
                "chassis_description": "Test switch2 description",
                "chassis_name": "sw-spine02",
                "port_description": "1/1/2",
                "port_id_subtype": "if_name",
            },
            "port_id": "1/1/2",
        }
    },
    "1%2F1%2F3": {
        "00:00:00:00:00:00,00:00:00:00:00:00": {
            "chassis_id": "00:00:00:00:00:00",
            "mac_addr": "00:00:00:00:00:00",
            "neighbor_info": {
                "chassis_description": "",
                "chassis_name": "",
                "port_description": "",
                "port_id_subtype": "link_local_addr",
            },
            "port_id": "00:00:00:00:00:00",
        },
        "11:11:11:11:11:11,11:11:11:11:11:11": {
            "chassis_id": "11:11:11:11:11:11",
            "mac_addr": "11:11:11:11:11:11",
            "neighbor_info": {
                "chassis_description": "",
                "chassis_name": "",
                "port_description": "",
                "port_id_subtype": "link_local_addr",
            },
            "port_id": "11:11:11:11:11:11",
        },
    },
    "1%2F1%2F4": {
        "aa:aa:aa:aa:aa:aa,aa:aa:aa:aa:aa:aa": {
            "chassis_id": "aa:aa:aa:aa:aa:aa",
            "mac_addr": "aa:aa:aa:aa:aa:aa",
            "neighbor_info": {
                "chassis_description": "NCN description",
                "chassis_name": "ncn-m88",
                "port_description": "mgmt1",
                "port_id_subtype": "link_local_addr",
            },
            "port_id": "aa:aa:aa:aa:aa:aa",
        }
    },
    "1%2F1%2F5": {
        "99:99:99:99:99:99,1/1/5": {
            "chassis_id": "99:99:99:99:99:99",
            "mac_addr": "99:99:99:99:99:99",
            "neighbor_info": {
                "chassis_description": "sw-leaf-bmc-99",
                "chassis_name": "sw-leaf-bmc99",
                "port_description": "1/1/5",
                "port_id_subtype": "if_name",
            },
            "port_id": "1/1/5",
        }
    },
}

arp_neighbors_json1 = {
    "192.168.1.2,vlan1": {
        "mac": "00:00:00:00:00:00",
        "ip_address": "192.168.1.2",
        "port": {"vlan1": "/rest/v10.04/system/interfaces/vlan1"},
    },
    "192.168.1.3,vlan2": {
        "mac": "11:11:11:11:11:11",
        "ip_address": "192.168.1.3",
        "port": {"vlan2": "/rest/v10.04/system/interfaces/vlan2"},
    },
    "192.168.2.2,vlan3": {
        "mac": "00:00:00:00:00:00",
        "ip_address": "192.168.2.2",
        "port": {"vlan3": "/rest/v10.04/system/interfaces/vlan3"},
    },
}

# Switch 2
switch_info2 = {
    "hostname": "sw-leaf02",
    "platform_name": "X86-64",
    "system_mac": "bb:bb:bb:bb:bb:bb",
}

lldp_neighbors_json2 = {
    "1%2F1%2F1": {
        "aa:aa:aa:aa:aa:aa,1/1/1": {
            "chassis_id": "aa:aa:aa:aa:aa:aa",
            "mac_addr": "aa:aa:aa:aa:aa:bb",
            "neighbor_info": {
                "chassis_description": "Test switch description",
                "chassis_name": "sw-leaf01",
                "port_description": "",
                "port_id_subtype": "if_name",
            },
            "port_id": "1/1/1",
        }
    }
}

arp_neighbors_json2 = {
    "192.168.1.2,vlan1": {
        "mac": "00:00:00:00:00:00",
        "ip_address": "192.168.1.2",
        "port": {"vlan1": "/rest/v10.04/system/interfaces/vlan1"},
    },
    "192.168.1.3,vlan2": {
        "mac": "11:11:11:11:11:11",
        "ip_address": "192.168.1.3",
        "port": {"vlan2": "/rest/v10.04/system/interfaces/vlan2"},
    },
    "192.168.2.2,vlan3": {
        "mac": "00:00:00:00:00:00",
        "ip_address": "192.168.2.2",
        "port": {"vlan3": "/rest/v10.04/system/interfaces/vlan3"},
    },
}


def generate_test_file(file_name):
    """Generate xlsx sheet for testing."""
    wb = Workbook()
    test_file = file_name
    ws1 = wb.active
    ws1.title = "25G_10G"
    ws1["I14"] = "Source"
    ws1["J14"] = "Rack"
    ws1["K14"] = "Location"
    ws1["L14"] = "Slot"
    # None
    ws1["N14"] = "Port"
    ws1["O14"] = "Destination"
    ws1["P14"] = "Rack"
    ws1["Q14"] = "Location"
    # None
    ws1["S14"] = "Port"

    test_data = [
        [
            "sw-25g01",
            "x3000",
            "u12",
            "",
            "-",
            "j1",
            "sw-25g02",
            "x3000",
            "u13",
            "-",
            "j1",
        ],
        [
            "sw-25g01",
            "x3000",
            "u12",
            "",
            "-",
            "j2",
            "sw-25g02",
            "x3000",
            "u13",
            "-",
            "j2",
        ],
        [
            "sw-25g01",
            "x3000",
            "u12",
            "",
            "-",
            "j3",
            "junk",
            "x3000",
            "u13",
            "-",
            "j2",
        ],
        [
            "sw-25g01",
            "x3000",
            "u12",
            "",
            "-",
            "j4",
            "sw-smn99",
            "x3000",
            "u13",
            "-",
            "j2",
        ],
        [
            "sw-25g01",
            "x3000",
            "u12",
            "",
            "-",
            "j5",
            "junk",
            "x3000",
            "u13",
            "-",
            "j2",
        ],
        [
            "sw-smn01",
            "x3000",
            "U14",
            "",
            "-",
            "j49",
            "sw-25g01",
            "x3000",
            "u12",
            "-",
            "j48",
        ],
        [
            "sw-smn01",
            "x3000",
            "U14",
            "",
            "",
            "j50",
            "sw-25g02",
            "x3000",
            "u13",
            "-",
            "j48",
        ],
        [
            "sw-25g01",
            "x3000",
            "u12",
            "",
            "-",
            "j47",
            "sw-25g02",
            "x3000",
            "u13",
            "-",
            "j47",
        ],
        [
            "uan01",
            "x3000",
            "u19",
            "ocp",
            "-",
            "j1",
            "sw-25g01",
            "x3000",
            "u12",
            "-",
            "j16",
        ],
        [
            "uan01",
            "x3000",
            "u19",
            "ocp",
            "-",
            "j2",
            "sw-25g01",
            "x3000",
            "u12",
            "-",
            "j17",
        ],
        [
            "uan01",
            "x3000",
            "u19",
            "s1",
            "-",
            "j1",
            "sw-25g02",
            "x3000",
            "u13",
            "-",
            "j16",
        ],
        [
            "uan01",
            "x3000",
            "u19",
            "s1",
            "-",
            "j2",
            "sw-25g02",
            "x3000",
            "u13",
            "-",
            "j17",
        ],
        [
            "sn03",
            "x3000",
            "u09",
            "ocp",
            "-",
            "j1",
            "sw-25g01",
            "x3000",
            "u12",
            "-",
            "j15",
        ],
        [
            "wn03",
            "x3000",
            "u06",
            "ocp",
            "-",
            "j1",
            "sw-25g01",
            "x3000",
            "u12",
            "-",
            "j9",
        ],
        [
            "wn03",
            "x3000",
            "u06",
            "ocp",
            "-",
            "j2	",
            "sw-25g02",
            "x3000",
            "u13",
            "-",
            "j9",
        ],
        [
            "CAN switch",
            "cfcanb4s1",
            "",
            "",
            "-",
            "9",
            "sw-25g01",
            "x3000",
            "u12",
            "-",
            "j36",
        ],
        # BAD ROW, do not include in normal run
        [
            "mn99",
            "x3000",
            "u12",
            "",
            "-",
            "j1",
            "mn98",
            "x3000",
            "u13",
            "-",
            "j1",
        ],
    ]
    for row in range(0, 17):
        for col in range(0, 11):
            ws1.cell(column=col + 9, row=row + 15, value=f"{test_data[row][col]}")

    # Tab 2 "Bad_Headers"
    ws2 = wb.create_sheet(title="Bad_Headers")
    ws2["I14"] = "Source"
    ws2["J14"] = "Rack"
    ws2["K14"] = "Location"
    # ws2["L14"] = "Slot" # Missing Header
    # None
    ws2["M14"] = "Port"
    ws2["N14"] = "Destination"
    ws2["O14"] = "Rack"
    ws2["P14"] = "Location"
    # None
    ws2["R14"] = "Port"

    # Tab 3 "More_connections" containing bad connections
    ws3 = wb.create_sheet(title="More_connections")
    ws3["I14"] = "Source"
    ws3["J14"] = "Rack"
    ws3["K14"] = "Location"
    ws3["L14"] = "Slot"
    # None
    ws3["N14"] = "Port"
    ws3["O14"] = "Destination"
    ws3["P14"] = "Rack"
    ws3["Q14"] = "Location"
    # None
    ws3["S14"] = "Port"

    test_data3 = [
        [
            "sw-25g01",
            "x3000",
            "u12",
            "",
            "-",
            "j51",
            "sw-25g02",
            "x3000",
            "u13",
            "-",
            "j51",
        ],
        [
            "sw-25g01",
            "x3000",
            "u12",
            "",
            "-",
            "j52",
            "sw-25g02",
            "x3000",
            "u13",
            "-",
            "j52",
        ],
        [
            "sw-25g01",
            "x3000",
            "u12",
            "",
            "-",
            "j52",
            "sw-25g02",
            "x3000",
            "u13",
            "-",
            "j51",
        ],
        [
            "sw-cdu01",
            "x3000",
            "u12",
            "",
            "-",
            "j52",
            "sw-smn99",
            "x3000",
            "u13",
            "-",
            "j52",
        ],
        [
            "mn-99",
            "x3000",
            "u12",
            "",
            "-",
            "j52",
            "sw-25g01",
            "x3000",
            "u13",
            "-",
            "j52",
        ],
        [
            "mn-99",
            "x3000",
            "u12",
            "",
            "-",
            "j50",
            "sw-25g02",
            "x3000",
            "u13",
            "-",
            "j52",
        ],
        [
            "mn-99",
            "x3000",
            "u12",
            "",
            "-",
            "j51",
            "sw-smn98",
            "x3000",
            "u13",
            "-",
            "j52",
        ],
        [
            "mn-99",
            "x3000",
            "u12",
            "",
            "-",
            "j52",
            "sw-smn99",
            "x3000",
            "u13",
            "-",
            "j52",
        ],
        [
            "sw-100g01",
            "x3000",
            "u12",
            "",
            "-",
            "j52",
            "sw-smn99",
            "x3000",
            "u13",
            "-",
            "j52",
        ],
    ]
    for row in range(0, 9):
        for col in range(0, 11):
            ws3.cell(column=col + 9, row=row + 15, value=f"{test_data3[row][col]}")

    wb.save(filename=test_file)<|MERGE_RESOLUTION|>--- conflicted
+++ resolved
@@ -722,13 +722,8 @@
 
 @responses.activate
 def test_validate_shcd_cabling_corners_too_narrow():
-<<<<<<< HEAD
-    """Test that the `canu validate shcd-cabling` command fails on too narrow area."""
-    corners_too_narrow = "I16,R48"
-=======
     """Test that the `canu validate shcd cabling` command fails on too narrow area."""
     corners_too_narrow = "I16,P48"
->>>>>>> 96a30e15
     with runner.isolated_filesystem():
         responses.add(
             responses.POST,
