# MIT License
#
<<<<<<< HEAD
# (C) Copyright [2021] Hewlett Packard Enterprise Development LP
=======
# (C) Copyright [2022] Hewlett Packard Enterprise Development LP
>>>>>>> 71a52413
#
# Permission is hereby granted, free of charge, to any person obtaining a
# copy of this software and associated documentation files (the "Software"),
# to deal in the Software without restriction, including without limitation
# the rights to use, copy, modify, merge, publish, distribute, sublicense,
# and/or sell copies of the Software, and to permit persons to whom the
# Software is furnished to do so, subject to the following conditions:
#
# The above copyright notice and this permission notice shall be included
# in all copies or substantial portions of the Software.
#
# THE SOFTWARE IS PROVIDED "AS IS", WITHOUT WARRANTY OF ANY KIND, EXPRESS OR
# IMPLIED, INCLUDING BUT NOT LIMITED TO THE WARRANTIES OF MERCHANTABILITY,
# FITNESS FOR A PARTICULAR PURPOSE AND NONINFRINGEMENT. IN NO EVENT SHALL
# THE AUTHORS OR COPYRIGHT HOLDERS BE LIABLE FOR ANY CLAIM, DAMAGES OR
# OTHER LIABILITY, WHETHER IN AN ACTION OF CONTRACT, TORT OR OTHERWISE,
# ARISING FROM, OUT OF OR IN CONNECTION WITH THE SOFTWARE OR THE USE OR
# OTHER DEALINGS IN THE SOFTWARE.
"""Test CANU validate network bgp commands."""
from unittest.mock import patch

from click import testing
import requests
import responses

from canu.cli import cli


username = "admin"
password = "admin"
ip = "192.168.1.1"
sls_cache = {
    "HMN_IPs": {
        "sw-spine-001": "192.168.1.1",
        "sw-spine-002": "192.168.1.2",
    },
}
cache_minutes = 0
asn = 65533
<<<<<<< HEAD
=======
sls_address = "api-gw-service-nmn.local"
>>>>>>> 71a52413
runner = testing.CliRunner()


@patch("canu.validate.network.bgp.bgp.switch_vendor")
@patch("canu.validate.network.bgp.bgp.pull_sls_networks")
@responses.activate
def test_validate_bgp_aruba(pull_sls_networks, switch_vendor):
    """Test that the `canu validate network bgp` command runs and returns PASS."""
    with runner.isolated_filesystem():
        switch_vendor.return_value = "aruba"
<<<<<<< HEAD
        responses.add(
            responses.POST,
            f"https://{ip}/rest/v10.04/login",
        )
        responses.add(
            responses.GET,
            f"https://{ip}/rest/v10.04/system/vrfs/default/bgp_routers/{asn}/bgp_neighbors?depth=2",
            json=all_established,
        )
        responses.add(
            responses.GET,
            f"https://{ip}/rest/v10.04/system?attributes=platform_name,hostname",
            json={"hostname": "test-spine", "platform_name": "X86-64"},
        )
        responses.add(
            responses.POST,
            f"https://{ip}/rest/v10.04/logout",
        )

        result = runner.invoke(
            cli,
            [
                "--cache",
                cache_minutes,
                "validate",
                "network",
                "bgp",
                "--ips",
                ips,
                "--username",
                username,
                "--password",
                password,
                "--architecture",
                architecture,
            ],
        )
        assert result.exit_code == 0
        assert "PASS - IP: 192.168.1.1 Hostname: test-spine" in str(result.output)


@patch("canu.validate.network.bgp.bgp.switch_vendor")
@responses.activate
def test_validate_bgp_full_architecture(switch_vendor):
    """Test that the `canu validate network bgp` command runs and returns PASS with full architecture."""
    full_architecture = "full"
    with runner.isolated_filesystem():
        switch_vendor.return_value = "aruba"
        responses.add(
            responses.POST,
            f"https://{ip}/rest/v10.04/login",
        )
        responses.add(
            responses.GET,
            f"https://{ip}/rest/v10.04/system/vrfs/default/bgp_routers/{asn}/bgp_neighbors?depth=2",
            json=all_established,
        )
        responses.add(
            responses.GET,
            f"https://{ip}/rest/v10.04/system?attributes=platform_name,hostname",
            json={"hostname": "test-leaf", "platform_name": "X86-64"},
        )
        responses.add(
            responses.POST,
            f"https://{ip}/rest/v10.04/logout",
        )

        result = runner.invoke(
            cli,
            [
                "--cache",
                cache_minutes,
                "validate",
                "network",
                "bgp",
                "--ips",
                ips,
                "--username",
                username,
                "--password",
                password,
                "--architecture",
                full_architecture,
            ],
        )
        assert result.exit_code == 0
        assert "PASS - IP: 192.168.1.1 Hostname: test-leaf" in str(result.output)


@patch("canu.validate.network.bgp.bgp.switch_vendor")
@responses.activate
def test_validate_bgp_v1_architecture(switch_vendor):
    """Test that the `canu validate network bgp` command runs and returns PASS with full architecture."""
    v1_architecture = "v1"
    with runner.isolated_filesystem():
        switch_vendor.return_value = "aruba"
        responses.add(
            responses.POST,
            f"https://{ip}/rest/v10.04/login",
        )
        responses.add(
            responses.GET,
            f"https://{ip}/rest/v10.04/system/vrfs/default/bgp_routers/{asn}/bgp_neighbors?depth=2",
            json=all_established,
        )
        responses.add(
            responses.GET,
            f"https://{ip}/rest/v10.04/system?attributes=platform_name,hostname",
            json={"hostname": "test-leaf", "platform_name": "X86-64"},
        )
        responses.add(
            responses.POST,
            f"https://{ip}/rest/v10.04/logout",
        )

        result = runner.invoke(
            cli,
            [
                "--cache",
                cache_minutes,
                "validate",
                "network",
                "bgp",
                "--ips",
                ips,
                "--username",
                username,
                "--password",
                password,
                "--architecture",
                v1_architecture,
            ],
        )
        assert result.exit_code == 0
        assert "PASS - IP: 192.168.1.1 Hostname: test-leaf" in str(result.output)


@patch("canu.validate.network.bgp.bgp.switch_vendor")
@responses.activate
def test_validate_bgp_file(switch_vendor):
    """Test that the `canu validate network bgp` command runs from a file input and returns PASS."""
    with runner.isolated_filesystem():
        switch_vendor.return_value = "aruba"
        with open("test.txt", "w") as f:
            f.write("192.168.1.1")

        responses.add(
            responses.POST,
            f"https://{ip}/rest/v10.04/login",
        )
        responses.add(
            responses.GET,
            f"https://{ip}/rest/v10.04/system/vrfs/default/bgp_routers/{asn}/bgp_neighbors?depth=2",
            json=all_established,
        )
        responses.add(
            responses.GET,
            f"https://{ip}/rest/v10.04/system?attributes=platform_name,hostname",
            json={"hostname": "test-spine", "platform_name": "X86-64"},
        )
        responses.add(
            responses.POST,
            f"https://{ip}/rest/v10.04/logout",
        )

        result = runner.invoke(
            cli,
            [
                "--cache",
                cache_minutes,
                "validate",
                "network",
                "bgp",
                "--ips-file",
                "test.txt",
                "--username",
                username,
                "--password",
                password,
                "--architecture",
                architecture,
            ],
        )
        assert result.exit_code == 0
        assert "PASS - IP: 192.168.1.1 Hostname: test-spine" in str(result.output)


@patch("canu.validate.network.bgp.bgp.switch_vendor")
@responses.activate
def test_validate_bgp_verbose(switch_vendor):
    """Test that the `canu validate network bgp` command runs verbose and returns PASS."""
    with runner.isolated_filesystem():
        switch_vendor.return_value = "aruba"
        responses.add(
            responses.POST,
            f"https://{ip}/rest/v10.04/login",
        )
        responses.add(
            responses.GET,
            f"https://{ip}/rest/v10.04/system/vrfs/default/bgp_routers/{asn}/bgp_neighbors?depth=2",
            json=all_established,
        )
        responses.add(
            responses.GET,
            f"https://{ip}/rest/v10.04/system?attributes=platform_name,hostname",
            json={"hostname": "test-spine", "platform_name": "X86-64"},
        )
        responses.add(
            responses.POST,
            f"https://{ip}/rest/v10.04/logout",
        )

        result = runner.invoke(
            cli,
            [
                "--cache",
                cache_minutes,
                "validate",
                "network",
                "bgp",
                "--ips",
                ips,
                "--username",
                username,
                "--password",
                password,
                "--verbose",
                "--architecture",
                architecture,
            ],
        )
        assert result.exit_code == 0
        assert "test-spine ===> 192.168.1.2: Established" in str(result.output)
        assert "PASS - IP: 192.168.1.1 Hostname: test-spine" in str(result.output)


def test_validate_bgp_missing_ips():
    """Test that the `canu validate network bgp` command errors on missing IPs."""
    with runner.isolated_filesystem():
        result = runner.invoke(
            cli,
            [
                "--cache",
                cache_minutes,
                "validate",
                "network",
                "bgp",
                "--username",
                username,
                "--password",
                password,
                "--architecture",
                architecture,
            ],
        )
        assert result.exit_code == 2
        assert (
            "Missing one of the required mutually exclusive options from 'Network cabling IPv4 input sources' option group:"
            in str(result.output)
        )


def test_validate_bgp_mutually_exclusive_ips_and_file():
    """Test that the `canu validate network bgp` command only accepts IPs from command line OR file input, not both."""
    with runner.isolated_filesystem():
        result = runner.invoke(
            cli,
            [
                "--cache",
                cache_minutes,
                "validate",
                "network",
                "bgp",
                "--username",
                username,
                "--password",
                password,
                "--ips",
                ips,
                "--ips-file",
                "file.txt",
                "--architecture",
                architecture,
            ],
        )
        assert result.exit_code == 2
        assert (
            "Error: Mutually exclusive options from 'Network cabling IPv4 input sources' option group cannot be used"
            in str(result.output)
        )


def test_validate_bgp_invalid_ip():
    """Test that the `canu validate network bgp` command errors on invalid IPs."""
    invalid_ip = "999.999.999.999"

    with runner.isolated_filesystem():
        result = runner.invoke(
            cli,
            [
                "--cache",
                cache_minutes,
                "validate",
                "network",
                "bgp",
                "--ips",
                invalid_ip,
                "--username",
                username,
                "--password",
                password,
                "--architecture",
                architecture,
            ],
        )
        assert result.exit_code == 2
        assert "These items are not ipv4 addresses" in str(result.output)


def test_validate_bgp_invalid_ip_file():
    """Test that the `canu validate network bgp` command errors on invalid IPs from a file."""
    invalid_ip = "999.999.999.999"

    with runner.isolated_filesystem():
        with open("test.txt", "w") as f:
            f.write(invalid_ip)

        result = runner.invoke(
            cli,
            [
                "--cache",
                cache_minutes,
                "validate",
                "network",
                "bgp",
                "--ips-file",
                "test.txt",
                "--username",
                username,
                "--password",
                password,
                "--architecture",
                architecture,
            ],
        )
        assert result.exit_code == 2
        assert "Error: Invalid value:" in str(result.output)


@patch("canu.validate.network.bgp.bgp.switch_vendor")
@responses.activate
def test_validate_bgp_bad_ip(switch_vendor):
    """Test that the `canu validate network bgp` command errors on a bad IP."""
    bad_ip = "192.168.1.99"

    with runner.isolated_filesystem():
        switch_vendor.return_value = "aruba"
        responses.add(
            responses.POST,
            f"https://{bad_ip}/rest/v10.04/login",
            body=requests.exceptions.ConnectionError(
                "Failed to establish a new connection: [Errno 60] Operation timed out'))",
            ),
        )

        result = runner.invoke(
            cli,
            [
                "--cache",
                cache_minutes,
                "validate",
                "network",
                "bgp",
                "--ips",
                bad_ip,
                "--username",
                username,
                "--password",
                password,
                "--architecture",
                architecture,
            ],
        )
        assert result.exit_code == 0
        assert (
            "Error connecting to switch 192.168.1.99, check the IP address and try again"
            in str(result.output)
        )
=======
        pull_sls_networks.return_value = sls_cache
        for name, ip in sls_cache["HMN_IPs"].items():
            responses.add(
                responses.POST,
                f"https://{ip}/rest/v10.04/login",
            )
            responses.add(
                responses.GET,
                f"https://{ip}/rest/v10.04/system/vrfs/default/bgp_routers/{asn}/bgp_neighbors?depth=2",
                json=all_established,
            )
            responses.add(
                responses.GET,
                f"https://{ip}/rest/v10.04/system/vrfs/Customer/bgp_routers/{asn}/bgp_neighbors?depth=2",
                json=all_established,
            )
            responses.add(
                responses.GET,
                f"https://{ip}/rest/v10.04/system?attributes=platform_name,hostname",
                json={"hostname": name, "platform_name": "X86-64"},
            )
            responses.add(
                responses.POST,
                f"https://{ip}/rest/v10.04/logout",
            )

    result = runner.invoke(
        cli,
        [
            "validate",
            "network",
            "bgp",
            "--username",
            username,
            "--password",
            password,
        ],
    )
    assert result.exit_code == 0
    assert "PASS - IP: 192.168.1.1 Hostname: sw-spine-001" in str(result.output)
    assert "PASS - IP: 192.168.1.2 Hostname: sw-spine-002" in str(result.output)
>>>>>>> 71a52413


@patch("canu.validate.network.bgp.bgp.switch_vendor")
@patch("canu.validate.network.bgp.bgp.pull_sls_networks")
@responses.activate
def test_validate_bgp_verbose(pull_sls_networks, switch_vendor):
    """Test that the `canu validate network bgp` command runs and returns PASS."""
    with runner.isolated_filesystem():
        switch_vendor.return_value = "aruba"
<<<<<<< HEAD
        with open("test.txt", "w") as f:
            f.write(bad_ip)

        responses.add(
            responses.POST,
            f"https://{bad_ip}/rest/v10.04/login",
            body=requests.exceptions.ConnectionError(
                "Failed to establish a new connection: [Errno 60] Operation timed out'))",
            ),
        )

        result = runner.invoke(
            cli,
            [
                "--cache",
                cache_minutes,
                "validate",
                "network",
                "bgp",
                "--ips-file",
                "test.txt",
                "--username",
                username,
                "--password",
                password,
                "--architecture",
                architecture,
            ],
        )
        assert result.exit_code == 0
        assert (
            "Error connecting to switch 192.168.1.99, check the IP address and try again"
            in str(result.output)
        )
=======
        pull_sls_networks.return_value = sls_cache
        for name, ip_address in sls_cache["HMN_IPs"].items():
            responses.add(
                responses.POST,
                f"https://{ip_address}/rest/v10.04/login",
            )
            responses.add(
                responses.GET,
                f"https://{ip_address}/rest/v10.04/system/vrfs/default/bgp_routers/{asn}/bgp_neighbors?depth=2",
                json=all_established,
            )
            responses.add(
                responses.GET,
                f"https://{ip_address}/rest/v10.04/system/vrfs/Customer/bgp_routers/{asn}/bgp_neighbors?depth=2",
                json=all_established,
            )
            responses.add(
                responses.GET,
                f"https://{ip_address}/rest/v10.04/system?attributes=platform_name,hostname",
                json={"hostname": name, "platform_name": "X86-64"},
            )
            responses.add(
                responses.POST,
                f"https://{ip_address}/rest/v10.04/logout",
            )

    result = runner.invoke(
        cli,
        [
            "validate",
            "network",
            "bgp",
            "--username",
            username,
            "--password",
            password,
            "--verbose",
        ],
    )
    assert result.exit_code == 0
    assert "Switch: sw-spine-001 (192.168.1.1)      " in str(result.output)
    assert "sw-spine-001 ===> 192.168.1.2: Established" in str(result.output)
    assert "sw-spine-001 ===> 192.168.1.3: Established" in str(result.output)
    assert "sw-spine-001 ===> 192.168.1.4: Established" in str(result.output)
    assert "Switch: sw-spine-002 (192.168.1.2)      " in str(result.output)
    assert "sw-spine-002 ===> 192.168.1.2: Established" in str(result.output)
    assert "sw-spine-002 ===> 192.168.1.3: Established" in str(result.output)
    assert "sw-spine-002 ===> 192.168.1.4: Established" in str(result.output)
    assert "PASS - IP: 192.168.1.1 Hostname: sw-spine-001" in str(result.output)
    assert "PASS - IP: 192.168.1.2 Hostname: sw-spine-002" in str(result.output)
>>>>>>> 71a52413


@patch("canu.validate.network.bgp.bgp.switch_vendor")
@patch("canu.validate.network.bgp.bgp.pull_sls_networks")
@responses.activate
def test_validate_bgp_bad_password(pull_sls_networks, switch_vendor):
    """Test that the `canu validate network bgp` command errors on bad credentials."""
    bad_password = "foo"
    with runner.isolated_filesystem():
        switch_vendor.return_value = "aruba"
        pull_sls_networks.return_value = sls_cache
        responses.add(
            responses.POST,
            f"https://{ip}/rest/v10.04/login",
            body=requests.exceptions.HTTPError("Client Error: Unauthorized for url"),
        )

        result = runner.invoke(
            cli,
            [
                "validate",
                "network",
                "bgp",
                "--username",
                username,
                "--password",
                bad_password,
            ],
        )
        assert result.exit_code == 0
        assert (
            "Error connecting to switch 192.168.1.1, check the username or password"
            in str(result.output)
        )


@patch("canu.validate.network.bgp.bgp.switch_vendor")
@patch("canu.validate.network.bgp.bgp.pull_sls_networks")
@responses.activate
def test_validate_bgp_fail(pull_sls_networks, switch_vendor):
    """Test that the `canu validate network bgp` command runs and returns PASS."""
    with runner.isolated_filesystem():
        switch_vendor.return_value = "aruba"
        pull_sls_networks.return_value = sls_cache
        for name, ip in sls_cache["HMN_IPs"].items():
            responses.add(
                responses.POST,
                f"https://{ip}/rest/v10.04/login",
            )
            responses.add(
                responses.GET,
                f"https://{ip}/rest/v10.04/system/vrfs/default/bgp_routers/{asn}/bgp_neighbors?depth=2",
                json=one_idle,
            )
            responses.add(
                responses.GET,
                f"https://{ip}/rest/v10.04/system/vrfs/Customer/bgp_routers/{asn}/bgp_neighbors?depth=2",
                json=one_idle,
            )
            responses.add(
                responses.GET,
                f"https://{ip}/rest/v10.04/system?attributes=platform_name,hostname",
                json={"hostname": name, "platform_name": "X86-64"},
            )
            responses.add(
                responses.POST,
                f"https://{ip}/rest/v10.04/logout",
            )

    result = runner.invoke(
        cli,
        [
            "validate",
            "network",
            "bgp",
            "--username",
            username,
            "--password",
            password,
        ],
    )
    assert result.exit_code == 0
    assert "FAIL - IP: 192.168.1.1 Hostname: sw-spine-001" in str(result.output)
    assert "FAIL - IP: 192.168.1.2 Hostname: sw-spine-002" in str(result.output)


@patch("canu.validate.network.bgp.bgp.switch_vendor")
@patch("canu.validate.network.bgp.bgp.pull_sls_networks")
@responses.activate
def test_validate_bgp_fail_verbose(pull_sls_networks, switch_vendor):
    """Test that the `canu validate network bgp` command runs and returns PASS."""
    with runner.isolated_filesystem():
        switch_vendor.return_value = "aruba"
        pull_sls_networks.return_value = sls_cache
        for name, ip in sls_cache["HMN_IPs"].items():
            responses.add(
                responses.POST,
                f"https://{ip}/rest/v10.04/login",
            )
            responses.add(
                responses.GET,
                f"https://{ip}/rest/v10.04/system/vrfs/default/bgp_routers/{asn}/bgp_neighbors?depth=2",
                json=one_idle,
            )
            responses.add(
                responses.GET,
                f"https://{ip}/rest/v10.04/system/vrfs/Customer/bgp_routers/{asn}/bgp_neighbors?depth=2",
                json=one_idle,
            )
            responses.add(
                responses.GET,
                f"https://{ip}/rest/v10.04/system?attributes=platform_name,hostname",
                json={"hostname": name, "platform_name": "X86-64"},
            )
            responses.add(
                responses.POST,
                f"https://{ip}/rest/v10.04/logout",
            )

    result = runner.invoke(
        cli,
        [
            "validate",
            "network",
            "bgp",
            "--username",
            username,
            "--password",
            password,
            "--verbose",
        ],
    )
    assert result.exit_code == 0
    assert "Switch: sw-spine-001 (192.168.1.1)      " in str(result.output)
    assert "sw-spine-001 ===> 192.168.1.2: Established" in str(result.output)
    assert "sw-spine-001 ===> 192.168.1.3: Established" in str(result.output)
    assert "sw-spine-001 ===> 192.168.1.4: Idle" in str(result.output)
    assert "Switch: sw-spine-002 (192.168.1.2)      " in str(result.output)
    assert "sw-spine-002 ===> 192.168.1.2: Established" in str(result.output)
    assert "sw-spine-002 ===> 192.168.1.3: Established" in str(result.output)
    assert "sw-spine-002 ===> 192.168.1.4: Idle" in str(result.output)
    assert "FAIL - IP: 192.168.1.1 Hostname: sw-spine-001" in str(result.output)
    assert "FAIL - IP: 192.168.1.2 Hostname: sw-spine-002" in str(result.output)


@patch("canu.validate.network.bgp.bgp.switch_vendor")
@patch("canu.validate.network.bgp.bgp.pull_sls_networks")
@responses.activate
def test_validate_bgp_vendor_error(pull_sls_networks, switch_vendor):
    """Test that the `canu validate network bgp` command errors on 'None' vendor."""
    with runner.isolated_filesystem():
        switch_vendor.return_value = None
        pull_sls_networks.return_value = sls_cache
        result = runner.invoke(
            cli,
            [
                "validate",
                "network",
                "bgp",
                "--username",
                username,
                "--password",
                password,
            ],
        )
        assert result.exit_code == 0
        assert "192.168.1.1     - Connection Error" in str(result.output)


@patch("canu.validate.network.bgp.bgp.switch_vendor")
@patch("canu.validate.network.bgp.bgp.pull_sls_networks")
@patch("canu.validate.network.bgp.bgp.get_bgp_neighbors_aruba")
@responses.activate
def test_validate_bgp_exception(
    get_bgp_neighbors_aruba,
    pull_sls_networks,
    switch_vendor,
):
    """Test that the `canu validate network bgp` command errors on exception."""
    with runner.isolated_filesystem():
        switch_vendor.return_value = "aruba"
        pull_sls_networks.return_value = sls_cache
        get_bgp_neighbors_aruba.side_effect = requests.exceptions.HTTPError

        result = runner.invoke(
            cli,
            [
                "validate",
                "network",
                "bgp",
                "--username",
                username,
                "--password",
                password,
            ],
        )
        assert result.exit_code == 0
        assert "192.168.1.1     - Connection Error" in str(result.output)


# Mellanox
@patch("canu.validate.network.bgp.bgp.switch_vendor")
@patch("canu.validate.network.bgp.bgp.pull_sls_networks")
@responses.activate
def test_validate_bgp_mellanox(pull_sls_networks, switch_vendor):
    """Test that the `canu validate network bgp` command runs with Mellanox switch."""
    with runner.isolated_filesystem():
        switch_vendor.return_value = "mellanox"
        pull_sls_networks.return_value = sls_cache
        responses.add(
            responses.POST,
            f"https://{ip}/admin/launch?script=rh&template=json-request&action=json-login",
            json={"status": "OK", "status_msg": "Successfully logged-in"},
        )
        responses.add(
            responses.POST,
            f"https://{ip}/admin/launch?script=rh&template=json-request&action=json-login",
            json=bgp_status_mellanox,
        )
        responses.add(
            responses.POST,
            f"https://{ip}/admin/launch?script=rh&template=json-request&action=json-login",
            json={"data": [{"Hostname": "sw-spine-mellanox"}]},
        )
        responses.add(
            responses.POST,
            f"https://{ip}/admin/launch?script=rh&template=json-request&action=json-login",
            json={"data": {"value": ["MSN2100"]}},
        )

        result = runner.invoke(
            cli,
            [
                "validate",
                "network",
                "bgp",
                "--username",
                username,
                "--password",
                password,
            ],
        )
        assert result.exit_code == 0
<<<<<<< HEAD
        assert "PASS - IP: 192.168.1.3 Hostname: sw-spine-mellanox" in str(
=======
        assert "PASS - IP: 192.168.1.1 Hostname: sw-spine-mellanox" in str(
>>>>>>> 71a52413
            result.output,
        )


@patch("canu.validate.network.bgp.bgp.switch_vendor")
@patch("canu.validate.network.bgp.bgp.pull_sls_networks")
@responses.activate
def test_validate_bgp_mellanox_connection_error(pull_sls_networks, switch_vendor):
    """Test that the `canu validate network bgp` command errors with Mellanox switch connection error."""
    with runner.isolated_filesystem():
        switch_vendor.return_value = "mellanox"
        pull_sls_networks.return_value = sls_cache
        responses.add(
            responses.POST,
            f"https://{ip}/admin/launch?script=rh&template=json-request&action=json-login",
            status=404,
        )

        result = runner.invoke(
            cli,
            [
                "validate",
                "network",
                "bgp",
                "--username",
                username,
                "--password",
                password,
            ],
        )
        assert result.exit_code == 0
        assert "192.168.1.1     - Connection Error" in str(result.output)


@patch("canu.validate.network.bgp.bgp.switch_vendor")
@patch("canu.validate.network.bgp.bgp.pull_sls_networks")
@responses.activate
def test_validate_bgp_mellanox_bad_login(pull_sls_networks, switch_vendor):
    """Test that the `canu validate network bgp` command errors with Mellanox switch bad login."""
    with runner.isolated_filesystem():
        switch_vendor.return_value = "mellanox"
        pull_sls_networks.return_value = sls_cache
        responses.add(
            responses.POST,
            f"https://{ip}/admin/launch?script=rh&template=json-request&action=json-login",
            json={"status": "ERROR", "status_msg": "Invalid username or password"},
        )

        result = runner.invoke(
            cli,
            [
                "validate",
                "network",
                "bgp",
                "--username",
                username,
                "--password",
                password,
            ],
        )
        assert result.exit_code == 0
        assert "192.168.1.1     - Connection Error" in str(result.output)


@patch("canu.validate.network.bgp.bgp.switch_vendor")
@patch("canu.validate.network.bgp.bgp.pull_sls_networks")
@responses.activate
def test_validate_bgp_mellanox_exception(pull_sls_networks, switch_vendor):
    """Test that the `canu validate network bgp` command errors with Mellanox switch exception."""
    with runner.isolated_filesystem():
        switch_vendor.return_value = "mellanox"
        pull_sls_networks.return_value = sls_cache
        responses.add(
            responses.POST,
            f"https://{ip}/admin/launch?script=rh&template=json-request&action=json-login",
            json={"status": "OK", "status_msg": "Successfully logged-in"},
        )
        responses.add(
            responses.POST,
            f"https://{ip}/admin/launch?script=rh&template=json-request&action=json-login",
            body=requests.exceptions.HTTPError(),
        )

        result = runner.invoke(
            cli,
            [
                "validate",
                "network",
                "bgp",
                "--username",
                username,
                "--password",
                password,
            ],
        )
        assert result.exit_code == 0
        assert "192.168.1.1     - Connection Error" in str(result.output)


all_established = {
    "192.168.1.2": {
        "status": {"bgp_peer_state": "Established"},
    },
    "192.168.1.3": {
        "status": {"bgp_peer_state": "Established"},
    },
    "192.168.1.4": {
        "status": {"bgp_peer_state": "Established"},
    },
}

one_idle = {
    "192.168.1.2": {
        "status": {"bgp_peer_state": "Established"},
    },
    "192.168.1.3": {
        "status": {"bgp_peer_state": "Established"},
    },
    "192.168.1.4": {
        "status": {"bgp_peer_state": "Idle"},
    },
}

dell_firmware_mock = {
    "dell-system-software:sw-version": {
        "sw-version": "10.5.1.4",
        "sw-platform": "S4048T-ON",
    },
}

dell_hostname_mock = {"dell-system:hostname": "test-dell"}

bgp_status_mellanox = {
    "status": "OK",
    "executed_command": "show ip bgp summary",
    "status_message": "",
    "data": [
        {
            "VRF name": "default",
        },
        {
            "192.168.1.9": [
                {
                    "State/PfxRcd": "ESTABLISHED/13",
                },
            ],
        },
    ],
}<|MERGE_RESOLUTION|>--- conflicted
+++ resolved
@@ -1,10 +1,6 @@
 # MIT License
 #
-<<<<<<< HEAD
-# (C) Copyright [2021] Hewlett Packard Enterprise Development LP
-=======
 # (C) Copyright [2022] Hewlett Packard Enterprise Development LP
->>>>>>> 71a52413
 #
 # Permission is hereby granted, free of charge, to any person obtaining a
 # copy of this software and associated documentation files (the "Software"),
@@ -44,10 +40,7 @@
 }
 cache_minutes = 0
 asn = 65533
-<<<<<<< HEAD
-=======
 sls_address = "api-gw-service-nmn.local"
->>>>>>> 71a52413
 runner = testing.CliRunner()
 
 
@@ -58,396 +51,6 @@
     """Test that the `canu validate network bgp` command runs and returns PASS."""
     with runner.isolated_filesystem():
         switch_vendor.return_value = "aruba"
-<<<<<<< HEAD
-        responses.add(
-            responses.POST,
-            f"https://{ip}/rest/v10.04/login",
-        )
-        responses.add(
-            responses.GET,
-            f"https://{ip}/rest/v10.04/system/vrfs/default/bgp_routers/{asn}/bgp_neighbors?depth=2",
-            json=all_established,
-        )
-        responses.add(
-            responses.GET,
-            f"https://{ip}/rest/v10.04/system?attributes=platform_name,hostname",
-            json={"hostname": "test-spine", "platform_name": "X86-64"},
-        )
-        responses.add(
-            responses.POST,
-            f"https://{ip}/rest/v10.04/logout",
-        )
-
-        result = runner.invoke(
-            cli,
-            [
-                "--cache",
-                cache_minutes,
-                "validate",
-                "network",
-                "bgp",
-                "--ips",
-                ips,
-                "--username",
-                username,
-                "--password",
-                password,
-                "--architecture",
-                architecture,
-            ],
-        )
-        assert result.exit_code == 0
-        assert "PASS - IP: 192.168.1.1 Hostname: test-spine" in str(result.output)
-
-
-@patch("canu.validate.network.bgp.bgp.switch_vendor")
-@responses.activate
-def test_validate_bgp_full_architecture(switch_vendor):
-    """Test that the `canu validate network bgp` command runs and returns PASS with full architecture."""
-    full_architecture = "full"
-    with runner.isolated_filesystem():
-        switch_vendor.return_value = "aruba"
-        responses.add(
-            responses.POST,
-            f"https://{ip}/rest/v10.04/login",
-        )
-        responses.add(
-            responses.GET,
-            f"https://{ip}/rest/v10.04/system/vrfs/default/bgp_routers/{asn}/bgp_neighbors?depth=2",
-            json=all_established,
-        )
-        responses.add(
-            responses.GET,
-            f"https://{ip}/rest/v10.04/system?attributes=platform_name,hostname",
-            json={"hostname": "test-leaf", "platform_name": "X86-64"},
-        )
-        responses.add(
-            responses.POST,
-            f"https://{ip}/rest/v10.04/logout",
-        )
-
-        result = runner.invoke(
-            cli,
-            [
-                "--cache",
-                cache_minutes,
-                "validate",
-                "network",
-                "bgp",
-                "--ips",
-                ips,
-                "--username",
-                username,
-                "--password",
-                password,
-                "--architecture",
-                full_architecture,
-            ],
-        )
-        assert result.exit_code == 0
-        assert "PASS - IP: 192.168.1.1 Hostname: test-leaf" in str(result.output)
-
-
-@patch("canu.validate.network.bgp.bgp.switch_vendor")
-@responses.activate
-def test_validate_bgp_v1_architecture(switch_vendor):
-    """Test that the `canu validate network bgp` command runs and returns PASS with full architecture."""
-    v1_architecture = "v1"
-    with runner.isolated_filesystem():
-        switch_vendor.return_value = "aruba"
-        responses.add(
-            responses.POST,
-            f"https://{ip}/rest/v10.04/login",
-        )
-        responses.add(
-            responses.GET,
-            f"https://{ip}/rest/v10.04/system/vrfs/default/bgp_routers/{asn}/bgp_neighbors?depth=2",
-            json=all_established,
-        )
-        responses.add(
-            responses.GET,
-            f"https://{ip}/rest/v10.04/system?attributes=platform_name,hostname",
-            json={"hostname": "test-leaf", "platform_name": "X86-64"},
-        )
-        responses.add(
-            responses.POST,
-            f"https://{ip}/rest/v10.04/logout",
-        )
-
-        result = runner.invoke(
-            cli,
-            [
-                "--cache",
-                cache_minutes,
-                "validate",
-                "network",
-                "bgp",
-                "--ips",
-                ips,
-                "--username",
-                username,
-                "--password",
-                password,
-                "--architecture",
-                v1_architecture,
-            ],
-        )
-        assert result.exit_code == 0
-        assert "PASS - IP: 192.168.1.1 Hostname: test-leaf" in str(result.output)
-
-
-@patch("canu.validate.network.bgp.bgp.switch_vendor")
-@responses.activate
-def test_validate_bgp_file(switch_vendor):
-    """Test that the `canu validate network bgp` command runs from a file input and returns PASS."""
-    with runner.isolated_filesystem():
-        switch_vendor.return_value = "aruba"
-        with open("test.txt", "w") as f:
-            f.write("192.168.1.1")
-
-        responses.add(
-            responses.POST,
-            f"https://{ip}/rest/v10.04/login",
-        )
-        responses.add(
-            responses.GET,
-            f"https://{ip}/rest/v10.04/system/vrfs/default/bgp_routers/{asn}/bgp_neighbors?depth=2",
-            json=all_established,
-        )
-        responses.add(
-            responses.GET,
-            f"https://{ip}/rest/v10.04/system?attributes=platform_name,hostname",
-            json={"hostname": "test-spine", "platform_name": "X86-64"},
-        )
-        responses.add(
-            responses.POST,
-            f"https://{ip}/rest/v10.04/logout",
-        )
-
-        result = runner.invoke(
-            cli,
-            [
-                "--cache",
-                cache_minutes,
-                "validate",
-                "network",
-                "bgp",
-                "--ips-file",
-                "test.txt",
-                "--username",
-                username,
-                "--password",
-                password,
-                "--architecture",
-                architecture,
-            ],
-        )
-        assert result.exit_code == 0
-        assert "PASS - IP: 192.168.1.1 Hostname: test-spine" in str(result.output)
-
-
-@patch("canu.validate.network.bgp.bgp.switch_vendor")
-@responses.activate
-def test_validate_bgp_verbose(switch_vendor):
-    """Test that the `canu validate network bgp` command runs verbose and returns PASS."""
-    with runner.isolated_filesystem():
-        switch_vendor.return_value = "aruba"
-        responses.add(
-            responses.POST,
-            f"https://{ip}/rest/v10.04/login",
-        )
-        responses.add(
-            responses.GET,
-            f"https://{ip}/rest/v10.04/system/vrfs/default/bgp_routers/{asn}/bgp_neighbors?depth=2",
-            json=all_established,
-        )
-        responses.add(
-            responses.GET,
-            f"https://{ip}/rest/v10.04/system?attributes=platform_name,hostname",
-            json={"hostname": "test-spine", "platform_name": "X86-64"},
-        )
-        responses.add(
-            responses.POST,
-            f"https://{ip}/rest/v10.04/logout",
-        )
-
-        result = runner.invoke(
-            cli,
-            [
-                "--cache",
-                cache_minutes,
-                "validate",
-                "network",
-                "bgp",
-                "--ips",
-                ips,
-                "--username",
-                username,
-                "--password",
-                password,
-                "--verbose",
-                "--architecture",
-                architecture,
-            ],
-        )
-        assert result.exit_code == 0
-        assert "test-spine ===> 192.168.1.2: Established" in str(result.output)
-        assert "PASS - IP: 192.168.1.1 Hostname: test-spine" in str(result.output)
-
-
-def test_validate_bgp_missing_ips():
-    """Test that the `canu validate network bgp` command errors on missing IPs."""
-    with runner.isolated_filesystem():
-        result = runner.invoke(
-            cli,
-            [
-                "--cache",
-                cache_minutes,
-                "validate",
-                "network",
-                "bgp",
-                "--username",
-                username,
-                "--password",
-                password,
-                "--architecture",
-                architecture,
-            ],
-        )
-        assert result.exit_code == 2
-        assert (
-            "Missing one of the required mutually exclusive options from 'Network cabling IPv4 input sources' option group:"
-            in str(result.output)
-        )
-
-
-def test_validate_bgp_mutually_exclusive_ips_and_file():
-    """Test that the `canu validate network bgp` command only accepts IPs from command line OR file input, not both."""
-    with runner.isolated_filesystem():
-        result = runner.invoke(
-            cli,
-            [
-                "--cache",
-                cache_minutes,
-                "validate",
-                "network",
-                "bgp",
-                "--username",
-                username,
-                "--password",
-                password,
-                "--ips",
-                ips,
-                "--ips-file",
-                "file.txt",
-                "--architecture",
-                architecture,
-            ],
-        )
-        assert result.exit_code == 2
-        assert (
-            "Error: Mutually exclusive options from 'Network cabling IPv4 input sources' option group cannot be used"
-            in str(result.output)
-        )
-
-
-def test_validate_bgp_invalid_ip():
-    """Test that the `canu validate network bgp` command errors on invalid IPs."""
-    invalid_ip = "999.999.999.999"
-
-    with runner.isolated_filesystem():
-        result = runner.invoke(
-            cli,
-            [
-                "--cache",
-                cache_minutes,
-                "validate",
-                "network",
-                "bgp",
-                "--ips",
-                invalid_ip,
-                "--username",
-                username,
-                "--password",
-                password,
-                "--architecture",
-                architecture,
-            ],
-        )
-        assert result.exit_code == 2
-        assert "These items are not ipv4 addresses" in str(result.output)
-
-
-def test_validate_bgp_invalid_ip_file():
-    """Test that the `canu validate network bgp` command errors on invalid IPs from a file."""
-    invalid_ip = "999.999.999.999"
-
-    with runner.isolated_filesystem():
-        with open("test.txt", "w") as f:
-            f.write(invalid_ip)
-
-        result = runner.invoke(
-            cli,
-            [
-                "--cache",
-                cache_minutes,
-                "validate",
-                "network",
-                "bgp",
-                "--ips-file",
-                "test.txt",
-                "--username",
-                username,
-                "--password",
-                password,
-                "--architecture",
-                architecture,
-            ],
-        )
-        assert result.exit_code == 2
-        assert "Error: Invalid value:" in str(result.output)
-
-
-@patch("canu.validate.network.bgp.bgp.switch_vendor")
-@responses.activate
-def test_validate_bgp_bad_ip(switch_vendor):
-    """Test that the `canu validate network bgp` command errors on a bad IP."""
-    bad_ip = "192.168.1.99"
-
-    with runner.isolated_filesystem():
-        switch_vendor.return_value = "aruba"
-        responses.add(
-            responses.POST,
-            f"https://{bad_ip}/rest/v10.04/login",
-            body=requests.exceptions.ConnectionError(
-                "Failed to establish a new connection: [Errno 60] Operation timed out'))",
-            ),
-        )
-
-        result = runner.invoke(
-            cli,
-            [
-                "--cache",
-                cache_minutes,
-                "validate",
-                "network",
-                "bgp",
-                "--ips",
-                bad_ip,
-                "--username",
-                username,
-                "--password",
-                password,
-                "--architecture",
-                architecture,
-            ],
-        )
-        assert result.exit_code == 0
-        assert (
-            "Error connecting to switch 192.168.1.99, check the IP address and try again"
-            in str(result.output)
-        )
-=======
         pull_sls_networks.return_value = sls_cache
         for name, ip in sls_cache["HMN_IPs"].items():
             responses.add(
@@ -489,7 +92,6 @@
     assert result.exit_code == 0
     assert "PASS - IP: 192.168.1.1 Hostname: sw-spine-001" in str(result.output)
     assert "PASS - IP: 192.168.1.2 Hostname: sw-spine-002" in str(result.output)
->>>>>>> 71a52413
 
 
 @patch("canu.validate.network.bgp.bgp.switch_vendor")
@@ -499,42 +101,6 @@
     """Test that the `canu validate network bgp` command runs and returns PASS."""
     with runner.isolated_filesystem():
         switch_vendor.return_value = "aruba"
-<<<<<<< HEAD
-        with open("test.txt", "w") as f:
-            f.write(bad_ip)
-
-        responses.add(
-            responses.POST,
-            f"https://{bad_ip}/rest/v10.04/login",
-            body=requests.exceptions.ConnectionError(
-                "Failed to establish a new connection: [Errno 60] Operation timed out'))",
-            ),
-        )
-
-        result = runner.invoke(
-            cli,
-            [
-                "--cache",
-                cache_minutes,
-                "validate",
-                "network",
-                "bgp",
-                "--ips-file",
-                "test.txt",
-                "--username",
-                username,
-                "--password",
-                password,
-                "--architecture",
-                architecture,
-            ],
-        )
-        assert result.exit_code == 0
-        assert (
-            "Error connecting to switch 192.168.1.99, check the IP address and try again"
-            in str(result.output)
-        )
-=======
         pull_sls_networks.return_value = sls_cache
         for name, ip_address in sls_cache["HMN_IPs"].items():
             responses.add(
@@ -585,7 +151,6 @@
     assert "sw-spine-002 ===> 192.168.1.4: Established" in str(result.output)
     assert "PASS - IP: 192.168.1.1 Hostname: sw-spine-001" in str(result.output)
     assert "PASS - IP: 192.168.1.2 Hostname: sw-spine-002" in str(result.output)
->>>>>>> 71a52413
 
 
 @patch("canu.validate.network.bgp.bgp.switch_vendor")
@@ -829,11 +394,7 @@
             ],
         )
         assert result.exit_code == 0
-<<<<<<< HEAD
-        assert "PASS - IP: 192.168.1.3 Hostname: sw-spine-mellanox" in str(
-=======
         assert "PASS - IP: 192.168.1.1 Hostname: sw-spine-mellanox" in str(
->>>>>>> 71a52413
             result.output,
         )
 
