# MIT License
#
# (C) Copyright [2022] Hewlett Packard Enterprise Development LP
#
# Permission is hereby granted, free of charge, to any person obtaining a
# copy of this software and associated documentation files (the "Software"),
# to deal in the Software without restriction, including without limitation
# the rights to use, copy, modify, merge, publish, distribute, sublicense,
# and/or sell copies of the Software, and to permit persons to whom the
# Software is furnished to do so, subject to the following conditions:
#
# The above copyright notice and this permission notice shall be included
# in all copies or substantial portions of the Software.
#
# THE SOFTWARE IS PROVIDED "AS IS", WITHOUT WARRANTY OF ANY KIND, EXPRESS OR
# IMPLIED, INCLUDING BUT NOT LIMITED TO THE WARRANTIES OF MERCHANTABILITY,
# FITNESS FOR A PARTICULAR PURPOSE AND NONINFRINGEMENT. IN NO EVENT SHALL
# THE AUTHORS OR COPYRIGHT HOLDERS BE LIABLE FOR ANY CLAIM, DAMAGES OR
# OTHER LIABILITY, WHETHER IN AN ACTION OF CONTRACT, TORT OR OTHERWISE,
# ARISING FROM, OUT OF OR IN CONNECTION WITH THE SOFTWARE OR THE USE OR
# OTHER DEALINGS IN THE SOFTWARE.
"""Test CANU generate switch config commands."""
import json
from os import path
from pathlib import Path

from click import testing
import requests
import responses

from canu.cli import cli

test_file_directory = Path(__file__).resolve().parent

test_file_name = "Full_Architecture_Golden_Config_1.1.5.xlsx"
test_file = path.join(test_file_directory, "data", test_file_name)
custom_file_name = "aruba_custom.yaml"
custom_file = path.join(test_file_directory, "data", custom_file_name)
architecture = "full"
tabs = "SWITCH_TO_SWITCH,NON_COMPUTE_NODES,HARDWARE_MANAGEMENT,COMPUTE_NODES"
corners = "J14,T44,J14,T53,J14,T34,J14,T27"
sls_file = "sls_file.json"
csm = "1.2"
switch_name = "sw-spine-001"
cache_minutes = 0
sls_address = "api-gw-service-nmn.local"

test_file_name_tds = "TDS_Architecture_Golden_Config_1.1.5.xlsx"
test_file_tds = path.join(test_file_directory, "data", test_file_name_tds)
architecture_tds = "TDS"
tabs_tds = "SWITCH_TO_SWITCH,NON_COMPUTE_NODES,HARDWARE_MANAGEMENT,COMPUTE_NODES"
corners_tds = "J14,T30,J14,T53,J14,T32,J14,T27"

canu_version_file = path.join(test_file_directory.resolve().parent, "canu", ".version")
with open(canu_version_file, "r") as file:
    canu_version = file.readline()
canu_version = canu_version.strip()
banner_motd = (
    "banner exec !\n"
    "###############################################################################\n"
    f"# CSM version:  {csm}\n"
    f"# CANU version: {canu_version}\n"
    "###############################################################################\n"
    "!\n"
)

runner = testing.CliRunner()


def test_switch_config_spine_primary():
    """Test that the `canu generate switch config` command runs and returns valid primary spine config."""
    with runner.isolated_filesystem():
        with open(sls_file, "w") as f:
            json.dump(sls_input, f)

        result = runner.invoke(
            cli,
            [
                "--cache",
                cache_minutes,
                "generate",
                "switch",
                "config",
                "--csm",
                csm,
                "--architecture",
                architecture,
                "--shcd",
                test_file,
                "--tabs",
                tabs,
                "--corners",
                corners,
                "--sls-file",
                sls_file,
                "--name",
                switch_name,
            ],
        )
        assert result.exit_code == 0
        assert "hostname sw-spine-001\n"
        assert banner_motd in str(result.output)
        print(result.output)
        assert (
            "no ip icmp redirect\n"
            + "vrf Customer\n"
            + "vrf keepalive\n"
            + "ntp server 192.168.4.4\n"
            + "ntp server 192.168.4.5\n"
            + "ntp server 192.168.4.6\n"
            + "ntp enable\n"
        ) in str(result.output)
        print(result.output)
        assert (
            "ssh server vrf Customer\n"
            + "ssh server vrf default\n"
            + "ssh server vrf keepalive\n"
            + "ssh server vrf mgmt\n"
            + "access-list ip mgmt\n"
            + "    10 comment ALLOW SSH, HTTPS, AND SNMP ON HMN SUBNET and CMN\n"
            + "    20 permit tcp 192.168.0.0/255.255.128.0 any eq ssh\n"
            + "    30 permit tcp 192.168.0.0/255.255.128.0 any eq https\n"
            + "    40 permit udp 192.168.0.0/255.255.128.0 any eq snmp\n"
            + "    50 permit udp 192.168.0.0/255.255.128.0 any eq snmp-trap\n"
            + "    60 permit tcp 192.168.12.0/255.255.255.0 any eq ssh\n"
            + "    70 permit tcp 192.168.12.0/255.255.255.0 any eq https\n"
            + "    80 permit udp 192.168.12.0/255.255.255.0 any eq snmp\n"
            + "    90 permit udp 192.168.12.0/255.255.255.0 any eq snmp-trap\n"
            + "    100 comment ALLOW SNMP FROM HMN METALLB SUBNET\n"
            + "    110 permit udp 10.94.100.0/255.255.255.0 any eq snmp\n"
            + "    120 permit udp 10.94.100.0/255.255.255.0 any eq snmp-trap\n"
            + "    130 comment BLOCK SSH, HTTPS, AND SNMP FROM EVERYWHERE ELSE\n"
            + "    140 deny tcp any any eq ssh\n"
            + "    150 deny tcp any any eq https\n"
            + "    160 deny udp any any eq snmp\n"
            + "    170 deny udp any any eq snmp-trap\n"
            + "    180 comment ALLOW ANYTHING ELSE\n"
            + "    190 permit any any any\n"
            + "access-list ip nmn-hmn\n"
            + "    10 deny any 192.168.3.0/255.255.128.0 192.168.0.0/255.255.128.0\n"
            + "    20 deny any 192.168.0.0/255.255.128.0 192.168.3.0/255.255.128.0\n"
            + "    30 deny any 192.168.3.0/255.255.128.0 192.168.200.0/255.255.128.0\n"
            + "    40 deny any 192.168.0.0/255.255.128.0 192.168.100.0/255.255.128.0\n"
            + "    50 deny any 192.168.100.0/255.255.128.0 192.168.0.0/255.255.128.0\n"
            + "    60 deny any 192.168.100.0/255.255.128.0 192.168.200.0/255.255.128.0\n"
            + "    70 deny any 192.168.200.0/255.255.128.0 192.168.3.0/255.255.128.0\n"
            + "    80 deny any 192.168.200.0/255.255.128.0 192.168.100.0/255.255.128.0\n"
            + "    90 deny any 10.92.100.0/255.255.255.0 192.168.0.0/255.255.128.0\n"
            + "    100 deny any 10.94.100.0/255.255.255.0 192.168.3.0/255.255.128.0\n"
            + "    110 deny any 192.168.0.0/255.255.128.0 10.92.100.0/255.255.255.0\n"
            + "    120 deny any 192.168.3.0/255.255.128.0 10.94.100.0/255.255.255.0\n"
            + "    130 permit any any any\n"
            + "access-list ip cmn-can\n"
            + "    10 deny any 192.168.12.0/255.255.255.0 192.168.11.0/255.255.255.0\n"
            + "    20 deny any 192.168.11.0/255.255.255.0 192.168.12.0/255.255.255.0\n"
            + "    30 deny any 192.168.12.0/255.255.255.0 192.168.200.0/255.255.255.0\n"
            + "    40 deny any 192.168.200.0/255.255.255.0 192.168.12.0/255.255.255.0\n"
            + "    50 permit any any any\n"
            + "apply access-list ip mgmt control-plane vrf default\n"
            + "apply access-list ip mgmt control-plane vrf Customer\n"
            + "\n"
            + "vlan 1\n"
            + "vlan 2\n"
            + "    name NMN\n"
            + "    apply access-list ip nmn-hmn in\n"
            + "    apply access-list ip nmn-hmn out\n"
            + "vlan 4\n"
            + "    name HMN\n"
            + "    apply access-list ip nmn-hmn in\n"
            + "    apply access-list ip nmn-hmn out\n"
            + "vlan 6\n"
            + "    name CMN\n"
            + "    apply access-list ip cmn-can in\n"
            + "    apply access-list ip cmn-can out\n"
            + "vlan 7\n"
            + "    name CAN\n"
            + "    apply access-list ip cmn-can in\n"
            + "    apply access-list ip cmn-can out\n"
            + "vlan 10\n"
            + "    name SUN\n"
            + "spanning-tree\n"
            + "spanning-tree forward-delay 4\n"
            + "spanning-tree priority 0\n"
            + "spanning-tree config-name MST0\n"
            + "spanning-tree config-revision 1\n"
            + "interface mgmt\n"
            + "    shutdown\n"
            + "    ip dhcp\n"
        ) in str(result.output)
        sw_spine_to_leaf = (
            "interface lag 101 multi-chassis\n"
            + "    no shutdown\n"
            + "    description spine_to_leaf_lag\n"
            + "    no routing\n"
            + "    vlan trunk native 1\n"
            + "    vlan trunk allowed 1-2,4,6-7\n"
            + "    lacp mode active\n"
            + "    spanning-tree root-guard\n"
            + "\n"
            + "interface 1/1/1\n"
            + "    no shutdown\n"
            + "    mtu 9198\n"
            + "    description sw-leaf-001:53<==sw-spine-001\n"
            + "    lag 101\n"
            + "\n"
            + "interface 1/1/2\n"
            + "    no shutdown\n"
            + "    mtu 9198\n"
            + "    description sw-leaf-002:53<==sw-spine-001\n"
            + "    lag 101\n"
            + "\n"
            + "interface lag 103 multi-chassis\n"
            + "    no shutdown\n"
            + "    description spine_to_leaf_lag\n"
            + "    no routing\n"
            + "    vlan trunk native 1\n"
            + "    vlan trunk allowed 1-2,4,6-7\n"
            + "    lacp mode active\n"
            + "    spanning-tree root-guard\n"
            + "\n"
            + "interface 1/1/3\n"
            + "    no shutdown\n"
            + "    mtu 9198\n"
            + "    description sw-leaf-003:53<==sw-spine-001\n"
            + "    lag 103\n"
            + "\n"
            + "interface 1/1/4\n"
            + "    no shutdown\n"
            + "    mtu 9198\n"
            + "    description sw-leaf-004:53<==sw-spine-001\n"
            + "    lag 103\n"
        )
        assert sw_spine_to_leaf in str(result.output)

        spine_to_cdu = (
            "interface lag 201 multi-chassis\n"
            + "    no shutdown\n"
            + "    description sw-cdu-001:50<==sw-spine-001\n"
            + "    no routing\n"
            + "    vlan trunk native 1\n"
            + "    vlan trunk allowed 1-2,4,6\n"
            + "    lacp mode active\n"
            + "    spanning-tree root-guard\n"
            + "\n"
            + "interface 1/1/5\n"
            + "    no shutdown\n"
            + "    mtu 9198\n"
            + "    description sw-cdu-001:50<==sw-spine-001\n"
            + "    lag 201\n"
            + "\n"
            + "interface 1/1/6\n"
            + "    no shutdown\n"
            + "    mtu 9198\n"
            + "    description sw-cdu-002:50<==sw-spine-001\n"
            + "    lag 201\n"
        )
        assert spine_to_cdu in str(result.output)

        print(result.output)
        assert (
            "interface lag 256\n"
            + "    no shutdown\n"
            + "    description ISL link\n"
            + "    no routing\n"
            + "    vlan trunk native 1 tag\n"
            + "    vlan trunk allowed all\n"
            + "    lacp mode active\n"
            + "interface 1/1/30\n"
            + "    no shutdown\n"
            + "    vrf attach keepalive\n"
            + "    description VSX keepalive\n"
            + "    ip address 192.168.255.0/31\n"
            + "interface 1/1/31\n"
            + "    no shutdown\n"
            + "    mtu 9198\n"
            + "    description vsx isl\n"
            + "    lag 256\n"
            + "interface 1/1/32\n"
            + "    no shutdown\n"
            + "    mtu 9198\n"
            + "    description vsx isl\n"
            + "    lag 256\n"
            + "vsx\n"
            + "    system-mac 02:00:00:00:01:00\n"
            + "    inter-switch-link lag 256\n"
            + "    role primary\n"
            + "    keepalive peer 192.168.255.1 source 192.168.255.0 vrf keepalive\n"
            + "    linkup-delay-timer 600\n"
            + "    vsx-sync vsx-global\n"
            + "\n"
            + "interface loopback 0\n"
            + "    ip address 10.2.0.2/32\n"
            + "    ip ospf 1 area 0.0.0.0\n"
            + "interface vlan 1\n"
            + "    ip mtu 9198\n"
            + "    ip address 192.168.1.2/16\n"
            + "    active-gateway ip mac 12:00:00:00:6b:00\n"
            + "    active-gateway ip 192.168.1.1\n"
            + "    ip helper-address 10.92.100.222\n"
            + "    ip ospf 1 area 0.0.0.0\n"
            + "    ip ospf passive\n"
            + "interface vlan 2\n"
            + "    description NMN\n"
            + "    ip mtu 9198\n"
            + "    ip address 192.168.3.2/17\n"
            + "    active-gateway ip mac 12:00:00:00:6b:00\n"
            + "    active-gateway ip 192.168.3.1\n"
            + "    ip helper-address 10.92.100.222\n"
            + "    ip ospf 1 area 0.0.0.0\n"
            + "interface vlan 4\n"
            + "    description HMN\n"
            + "    ip mtu 9198\n"
            + "    ip address 192.168.0.2/17\n"
            + "    active-gateway ip mac 12:00:00:00:6b:00\n"
            + "    active-gateway ip 192.168.0.1\n"
            + "    ip helper-address 10.94.100.222\n"
            + "    ip ospf 1 area 0.0.0.0\n"
            + "    ip ospf passive\n"
            + "interface vlan 6\n"
            + "    vrf attach Customer\n"
            + "    description CMN\n"
            + "    ip mtu 9198\n"
            + "    ip address 192.168.12.2/24\n"
            + "    active-gateway ip mac 12:00:00:00:6b:00\n"
            + "    active-gateway ip 192.168.12.1\n"
            + "    ip ospf 2 area 0.0.0.0\n"
            + "interface vlan 7\n"
            + "    vrf attach Customer\n"
            + "    description CAN\n"
            + "    ip mtu 9198\n"
            + "    ip address 192.168.11.2/24\n"
            + "    active-gateway ip mac 12:00:00:00:6b:00\n"
            + "    active-gateway ip 192.168.11.1\n"
            + "    ip ospf 2 area 0.0.0.0\n"
            + "ip dns server-address 10.92.100.225\n"
        ) in str(result.output)

        print(result.output)
        assert (
            "ip prefix-list pl-cmn seq 10 permit 192.168.12.0/24 ge 24\n"
            + "ip prefix-list pl-can seq 20 permit 192.168.11.0/24 ge 24\n"
            + "ip prefix-list pl-hmn seq 30 permit 10.94.100.0/24 ge 24\n"
            + "ip prefix-list pl-nmn seq 40 permit 10.92.100.0/24 ge 24\n"
            + "ip prefix-list tftp seq 10 permit 10.92.100.60/32 ge 32 le 32\n"
            + "ip prefix-list tftp seq 20 permit 10.94.100.60/32 ge 32 le 32\n"
        ) in str(result.output)

        print(result.output)
        assert (
            "route-map ncn-w001 permit seq 10\n"
            + "     match ip address prefix-list tftp\n"
            + "     match ip next-hop 192.168.4.4\n"
            + "     set local-preference 1000\n"
            + "route-map ncn-w001 permit seq 20\n"
            + "     match ip address prefix-list tftp\n"
            + "     match ip next-hop 192.168.4.5\n"
            + "     set local-preference 1100\n"
            + "route-map ncn-w001 permit seq 30\n"
            + "     match ip address prefix-list tftp\n"
            + "     match ip next-hop 192.168.4.6\n"
            + "     set local-preference 1200\n"
            + "route-map ncn-w001 permit seq 40\n"
            + "     match ip address prefix-list pl-hmn\n"
            + "     set ip next-hop 192.168.0.4\n"
            + "route-map ncn-w001 permit seq 50\n"
            + "     match ip address prefix-list pl-nmn\n"
            + "     set ip next-hop 192.168.4.4\n"
            + "\n"
            + "route-map ncn-w001-Customer permit seq 10\n"
            + "     match ip address prefix-list pl-can\n"
            + "     set ip next-hop 192.168.11.4\n"
            + "route-map ncn-w001-Customer permit seq 20\n"
            + "     match ip address prefix-list pl-cmn\n"
            + "\n"
            + "\n"
            + "route-map ncn-w002 permit seq 10\n"
            + "     match ip address prefix-list tftp\n"
            + "     match ip next-hop 192.168.4.4\n"
            + "     set local-preference 1000\n"
            + "route-map ncn-w002 permit seq 20\n"
            + "     match ip address prefix-list tftp\n"
            + "     match ip next-hop 192.168.4.5\n"
            + "     set local-preference 1100\n"
            + "route-map ncn-w002 permit seq 30\n"
            + "     match ip address prefix-list tftp\n"
            + "     match ip next-hop 192.168.4.6\n"
            + "     set local-preference 1200\n"
            + "route-map ncn-w002 permit seq 40\n"
            + "     match ip address prefix-list pl-hmn\n"
            + "     set ip next-hop 192.168.0.5\n"
            + "route-map ncn-w002 permit seq 50\n"
            + "     match ip address prefix-list pl-nmn\n"
            + "     set ip next-hop 192.168.4.5\n"
            + "\n"
            + "route-map ncn-w002-Customer permit seq 10\n"
            + "     match ip address prefix-list pl-can\n"
            + "     set ip next-hop 192.168.11.5\n"
            + "route-map ncn-w002-Customer permit seq 20\n"
            + "     match ip address prefix-list pl-cmn\n"
            + "\n"
            + "\n"
            + "route-map ncn-w003 permit seq 10\n"
            + "     match ip address prefix-list tftp\n"
            + "     match ip next-hop 192.168.4.4\n"
            + "     set local-preference 1000\n"
            + "route-map ncn-w003 permit seq 20\n"
            + "     match ip address prefix-list tftp\n"
            + "     match ip next-hop 192.168.4.5\n"
            + "     set local-preference 1100\n"
            + "route-map ncn-w003 permit seq 30\n"
            + "     match ip address prefix-list tftp\n"
            + "     match ip next-hop 192.168.4.6\n"
            + "     set local-preference 1200\n"
            + "route-map ncn-w003 permit seq 40\n"
            + "     match ip address prefix-list pl-hmn\n"
            + "     set ip next-hop 192.168.0.6\n"
            + "route-map ncn-w003 permit seq 50\n"
            + "     match ip address prefix-list pl-nmn\n"
            + "     set ip next-hop 192.168.4.6\n"
<<<<<<< HEAD
            + "route-map cmn permit seq 10\n"
=======
            + "\n"
            + "route-map ncn-w003-Customer permit seq 10\n"
            + "     match ip address prefix-list pl-can\n"
            + "     set ip next-hop 192.168.11.6\n"
            + "route-map ncn-w003-Customer permit seq 20\n"
>>>>>>> d65440f1
            + "     match ip address prefix-list pl-cmn\n"
        ) in str(result.output)
        print(result.output)
        assert (
            "router ospf 2 vrf Customer\n"
            + "    router-id 10.2.0.2\n"
            + "    default-information originate\n"
            + "    area 0.0.0.0\n"
            + "router ospf 1\n"
            + "    router-id 10.2.0.2\n"
            + "    redistribute bgp\n"
            + "    area 0.0.0.0\n"
            + "\n"
            + "router bgp 65533\n"
            + "    bgp router-id 10.2.0.2\n"
            + "    maximum-paths 8\n"
            + "    timers bgp 1 3\n"
            + "    distance bgp 20 70\n"
            + "    neighbor 192.168.3.3 remote-as 65533\n"
            + "    neighbor 192.168.4.4 remote-as 65531\n"
            + "    neighbor 192.168.4.4 passive\n"
            + "    neighbor 192.168.4.5 remote-as 65531\n"
            + "    neighbor 192.168.4.5 passive\n"
            + "    neighbor 192.168.4.6 remote-as 65531\n"
            + "    neighbor 192.168.4.6 passive\n"
            + "    address-family ipv4 unicast\n"
            + "        neighbor 192.168.3.3 activate\n"
            + "        neighbor 192.168.4.4 activate\n"
            + "        neighbor 192.168.4.4 route-map ncn-w001 in\n"
            + "        neighbor 192.168.4.5 activate\n"
            + "        neighbor 192.168.4.5 route-map ncn-w002 in\n"
            + "        neighbor 192.168.4.6 activate\n"
            + "        neighbor 192.168.4.6 route-map ncn-w003 in\n"
            + "    exit-address-family\n"
            + "    vrf Customer\n"
            + "        bgp router-id 10.2.0.2\n"
            + "        maximum-paths 8\n"
            + "        timers bgp 1 3\n"
            + "        distance bgp 20 70\n"
            + "        neighbor 192.168.12.3 remote-as 65533\n"
            + "        neighbor 192.168.12.4 remote-as 65532\n"
            + "        neighbor 192.168.12.4 passive\n"
            + "        neighbor 192.168.12.5 remote-as 65532\n"
            + "        neighbor 192.168.12.5 passive\n"
            + "        neighbor 192.168.12.6 remote-as 65532\n"
            + "        neighbor 192.168.12.6 passive\n"
            + "        address-family ipv4 unicast\n"
            + "            neighbor 192.168.12.3 activate\n"
            + "            neighbor 192.168.12.4 activate\n"
<<<<<<< HEAD
            + "            neighbor 192.168.12.4 route-map cmn in\n"
            + "            neighbor 192.168.12.5 activate\n"
            + "            neighbor 192.168.12.5 route-map cmn in\n"
            + "            neighbor 192.168.12.6 activate\n"
            + "            neighbor 192.168.12.6 route-map cmn in\n"
=======
            + "            neighbor 192.168.12.4 route-map ncn-w001-Customer in\n"
            + "            neighbor 192.168.12.5 activate\n"
            + "            neighbor 192.168.12.5 route-map ncn-w002-Customer in\n"
            + "            neighbor 192.168.12.6 activate\n"
            + "            neighbor 192.168.12.6 route-map ncn-w003-Customer in\n"
>>>>>>> d65440f1
            + "        exit-address-family\n"
            + "https-server vrf Customer\n"
            + "https-server vrf default\n"
            + "https-server vrf mgmt\n"
        ) in str(result.output)


def test_switch_config_spine_primary_custom():
    """Test that the `canu generate switch config custom` command runs and returns valid primary spine config."""
    with runner.isolated_filesystem():
        with open(sls_file, "w") as f:
            json.dump(sls_input, f)

        result = runner.invoke(
            cli,
            [
                "--cache",
                cache_minutes,
                "generate",
                "switch",
                "config",
                "--csm",
                csm,
                "--architecture",
                architecture,
                "--shcd",
                test_file,
                "--tabs",
                tabs,
                "--corners",
                corners,
                "--sls-file",
                sls_file,
                "--name",
                switch_name,
                "--custom-config",
                custom_file,
            ],
        )
        assert result.exit_code == 0
        print(result.output)
        assert banner_motd in str(result.output)
        print(result.output)
        assert (
            "# ip route 0.0.0.0/0 10.103.15.185\n"
            + "# interface 1/1/36\n"
            + "#   no shutdown\n"
            + "#   ip address 10.103.15.186/30\n"
            + "#   exit\n"
            + "# interface 1/1/1\n"
            + "#   ip address 10.103.15.10/30\n"
            + "#   exit\n"
            + "# system interface-group 3 speed 10g\n"
            + "# interface 1/1/20\n"
            + "#   no shutdown\n"
            + "#   mtu 9198\n"
            + "#   description ion-node<==sw-spine-001\n"
            + "#   no routing\n"
            + "#   vlan access 7\n"
            + "#   spanning-tree bpdu-guard\n"
            + "#   spanning-tree port-type admin-edge\n"
        ) in str(result.output)
        print(result.output)
        assert (
            "hostname sw-spine-001\n"
            + "vrf Customer\n"
            + "vrf keepalive\n"
            + "ssh server vrf Customer\n"
            + "ssh server vrf default\n"
            + "ssh server vrf keepalive\n"
            + "ssh server vrf mgmt\n"
            + "ntp server 192.168.4.4\n"
            + "ntp server 192.168.4.5\n"
            + "ntp server 192.168.4.6\n"
            + "ntp enable\n"
            + "access-list ip mgmt\n"
            + "    10 comment ALLOW SSH, HTTPS, AND SNMP ON HMN SUBNET and CMN\n"
            + "    20 permit tcp 192.168.0.0/255.255.128.0 any eq ssh\n"
            + "    30 permit tcp 192.168.0.0/255.255.128.0 any eq https\n"
            + "    40 permit udp 192.168.0.0/255.255.128.0 any eq snmp\n"
            + "    50 permit udp 192.168.0.0/255.255.128.0 any eq snmp-trap\n"
            + "    60 permit tcp 192.168.12.0/255.255.255.0 any eq ssh\n"
            + "    70 permit tcp 192.168.12.0/255.255.255.0 any eq https\n"
            + "    80 permit udp 192.168.12.0/255.255.255.0 any eq snmp\n"
            + "    90 permit udp 192.168.12.0/255.255.255.0 any eq snmp-trap\n"
            + "    100 comment ALLOW SNMP FROM HMN METALLB SUBNET\n"
            + "    110 permit udp 10.94.100.0/255.255.255.0 any eq snmp\n"
            + "    120 permit udp 10.94.100.0/255.255.255.0 any eq snmp-trap\n"
            + "    130 comment BLOCK SSH, HTTPS, AND SNMP FROM EVERYWHERE ELSE\n"
            + "    140 deny tcp any any eq ssh\n"
            + "    150 deny tcp any any eq https\n"
            + "    160 deny udp any any eq snmp\n"
            + "    170 deny udp any any eq snmp-trap\n"
            + "    180 comment ALLOW ANYTHING ELSE\n"
            + "    190 permit any any any\n"
            + "access-list ip nmn-hmn\n"
            + "    10 deny any 192.168.3.0/255.255.128.0 192.168.0.0/255.255.128.0\n"
            + "    20 deny any 192.168.0.0/255.255.128.0 192.168.3.0/255.255.128.0\n"
            + "    30 deny any 192.168.3.0/255.255.128.0 192.168.200.0/255.255.128.0\n"
            + "    40 deny any 192.168.0.0/255.255.128.0 192.168.100.0/255.255.128.0\n"
            + "    50 deny any 192.168.100.0/255.255.128.0 192.168.0.0/255.255.128.0\n"
            + "    60 deny any 192.168.100.0/255.255.128.0 192.168.200.0/255.255.128.0\n"
            + "    70 deny any 192.168.200.0/255.255.128.0 192.168.3.0/255.255.128.0\n"
            + "    80 deny any 192.168.200.0/255.255.128.0 192.168.100.0/255.255.128.0\n"
            + "    90 deny any 10.92.100.0/255.255.255.0 192.168.0.0/255.255.128.0\n"
            + "    100 deny any 10.94.100.0/255.255.255.0 192.168.3.0/255.255.128.0\n"
            + "    110 deny any 192.168.0.0/255.255.128.0 10.92.100.0/255.255.255.0\n"
            + "    120 deny any 192.168.3.0/255.255.128.0 10.94.100.0/255.255.255.0\n"
            + "    130 permit any any any\n"
            + "access-list ip cmn-can\n"
            + "    10 deny any 192.168.12.0/255.255.255.0 192.168.11.0/255.255.255.0\n"
            + "    20 deny any 192.168.11.0/255.255.255.0 192.168.12.0/255.255.255.0\n"
            + "    30 deny any 192.168.12.0/255.255.255.0 192.168.200.0/255.255.255.0\n"
            + "    40 deny any 192.168.200.0/255.255.255.0 192.168.12.0/255.255.255.0\n"
            + "    50 permit any any any\n"
            + "vlan 1\n"
            + "vlan 2\n"
            + "    name NMN\n"
            + "    apply access-list ip nmn-hmn in\n"
            + "    apply access-list ip nmn-hmn out\n"
            + "vlan 4\n"
            + "    name HMN\n"
            + "    apply access-list ip nmn-hmn in\n"
            + "    apply access-list ip nmn-hmn out\n"
            + "vlan 6\n"
            + "    name CMN\n"
            + "    apply access-list ip cmn-can in\n"
            + "    apply access-list ip cmn-can out\n"
            + "vlan 7\n"
            + "    name CAN\n"
            + "    apply access-list ip cmn-can in\n"
            + "    apply access-list ip cmn-can out\n"
            + "vlan 10\n"
            + "    name SUN\n"
            + "spanning-tree\n"
            + "spanning-tree forward-delay 4\n"
            + "spanning-tree priority 0\n"
            + "spanning-tree config-name MST0\n"
            + "spanning-tree config-revision 1\n"
            + "interface mgmt\n"
            + "    shutdown\n"
            + "    ip dhcp\n"
        ) in str(result.output)
        sw_spine_to_leaf = (
            "interface lag 101 multi-chassis\n"
            + "    no shutdown\n"
            + "    description spine_to_leaf_lag\n"
            + "    no routing\n"
            + "    vlan trunk native 1\n"
            + "    vlan trunk allowed 1-2,4,6-7\n"
            + "    lacp mode active\n"
            + "    spanning-tree root-guard\n"
            + "interface lag 103 multi-chassis\n"
            + "    no shutdown\n"
            + "    description spine_to_leaf_lag\n"
            + "    no routing\n"
            + "    vlan trunk native 1\n"
            + "    vlan trunk allowed 1-2,4,6-7\n"
            + "    lacp mode active\n"
            + "    spanning-tree root-guard\n"
            + "interface lag 201 multi-chassis\n"
            + "    no shutdown\n"
            + "    description sw-cdu-001:50<==sw-spine-001\n"
            + "    no routing\n"
            + "    vlan trunk native 1\n"
            + "    vlan trunk allowed 1-2,4,6\n"
            + "    lacp mode active\n"
            + "    spanning-tree root-guard\n"
            + "interface lag 256\n"
            + "    no shutdown\n"
            + "    description ISL link\n"
            + "    no routing\n"
            + "    vlan trunk native 1 tag\n"
            + "    vlan trunk allowed all\n"
            + "    lacp mode active\n"
        )
        assert sw_spine_to_leaf in str(result.output)

        output = (
            "no ip icmp redirect\n"
            + "apply access-list ip mgmt control-plane vrf default\n"
            + "apply access-list ip mgmt control-plane vrf Customer\n"
            + "route-map ncn-w001 permit seq 10\n"
            + "    match ip address prefix-list tftp\n"
            + "    match ip next-hop 192.168.4.4\n"
            + "    set local-preference 1000\n"
            + "route-map ncn-w001 permit seq 20\n"
            + "    match ip address prefix-list tftp\n"
            + "    match ip next-hop 192.168.4.5\n"
            + "    set local-preference 1100\n"
            + "route-map ncn-w001 permit seq 30\n"
            + "    match ip address prefix-list tftp\n"
            + "    match ip next-hop 192.168.4.6\n"
            + "    set local-preference 1200\n"
            + "route-map ncn-w001 permit seq 40\n"
            + "    match ip address prefix-list pl-hmn\n"
            + "    set ip next-hop 192.168.0.4\n"
            + "route-map ncn-w001 permit seq 50\n"
            + "    match ip address prefix-list pl-nmn\n"
            + "    set ip next-hop 192.168.4.4\n"
            + "route-map ncn-w001-Customer permit seq 10\n"
            + "    match ip address prefix-list pl-can\n"
            + "    set ip next-hop 192.168.11.4\n"
            + "route-map ncn-w001-Customer permit seq 20\n"
            + "    match ip address prefix-list pl-cmn\n"
            + "route-map ncn-w002 permit seq 10\n"
            + "    match ip address prefix-list tftp\n"
            + "    match ip next-hop 192.168.4.4\n"
            + "    set local-preference 1000\n"
            + "route-map ncn-w002 permit seq 20\n"
            + "    match ip address prefix-list tftp\n"
            + "    match ip next-hop 192.168.4.5\n"
            + "    set local-preference 1100\n"
            + "route-map ncn-w002 permit seq 30\n"
            + "    match ip address prefix-list tftp\n"
            + "    match ip next-hop 192.168.4.6\n"
            + "    set local-preference 1200\n"
            + "route-map ncn-w002 permit seq 40\n"
            + "    match ip address prefix-list pl-hmn\n"
            + "    set ip next-hop 192.168.0.5\n"
            + "route-map ncn-w002 permit seq 50\n"
            + "    match ip address prefix-list pl-nmn\n"
            + "    set ip next-hop 192.168.4.5\n"
            + "route-map ncn-w002-Customer permit seq 10\n"
            + "    match ip address prefix-list pl-can\n"
            + "    set ip next-hop 192.168.11.5\n"
            + "route-map ncn-w002-Customer permit seq 20\n"
            + "    match ip address prefix-list pl-cmn\n"
            + "route-map ncn-w003 permit seq 10\n"
            + "    match ip address prefix-list tftp\n"
            + "    match ip next-hop 192.168.4.4\n"
            + "    set local-preference 1000\n"
            + "route-map ncn-w003 permit seq 20\n"
            + "    match ip address prefix-list tftp\n"
            + "    match ip next-hop 192.168.4.5\n"
            + "    set local-preference 1100\n"
            + "route-map ncn-w003 permit seq 30\n"
            + "    match ip address prefix-list tftp\n"
            + "    match ip next-hop 192.168.4.6\n"
            + "    set local-preference 1200\n"
            + "route-map ncn-w003 permit seq 40\n"
            + "    match ip address prefix-list pl-hmn\n"
            + "    set ip next-hop 192.168.0.6\n"
            + "route-map ncn-w003 permit seq 50\n"
            + "    match ip address prefix-list pl-nmn\n"
            + "    set ip next-hop 192.168.4.6\n"
            + "route-map ncn-w003-Customer permit seq 10\n"
            + "    match ip address prefix-list pl-can\n"
            + "    set ip next-hop 192.168.11.6\n"
            + "route-map ncn-w003-Customer permit seq 20\n"
            + "    match ip address prefix-list pl-cmn\n"
        )
        assert output in str(result.output)

        print(result.output)
        assert (
            "system interface-group 3 speed 10g\n"
            + "interface loopback 0\n"
            + "    ip address 10.2.0.2/32\n"
            + "    ip ospf 1 area 0.0.0.0\n"
            + "interface vlan 1\n"
            + "    ip mtu 9198\n"
            + "    ip address 192.168.1.2/16\n"
            + "    active-gateway ip mac 12:00:00:00:6b:00\n"
            + "    active-gateway ip 192.168.1.1\n"
            + "    ip helper-address 10.92.100.222\n"
            + "    ip ospf 1 area 0.0.0.0\n"
            + "    ip ospf passive\n"
            + "interface vlan 2\n"
            + "    description NMN\n"
            + "    ip mtu 9198\n"
            + "    ip address 192.168.3.2/17\n"
            + "    active-gateway ip mac 12:00:00:00:6b:00\n"
            + "    active-gateway ip 192.168.3.1\n"
            + "    ip helper-address 10.92.100.222\n"
            + "    ip ospf 1 area 0.0.0.0\n"
            + "interface vlan 4\n"
            + "    description HMN\n"
            + "    ip mtu 9198\n"
            + "    ip address 192.168.0.2/17\n"
            + "    active-gateway ip mac 12:00:00:00:6b:00\n"
            + "    active-gateway ip 192.168.0.1\n"
            + "    ip helper-address 10.94.100.222\n"
            + "    ip ospf 1 area 0.0.0.0\n"
            + "    ip ospf passive\n"
            + "interface vlan 6\n"
            + "    vrf attach Customer\n"
            + "    description CMN\n"
            + "    ip mtu 9198\n"
            + "    ip address 192.168.12.2/24\n"
            + "    active-gateway ip mac 12:00:00:00:6b:00\n"
            + "    active-gateway ip 192.168.12.1\n"
            + "    ip ospf 2 area 0.0.0.0\n"
            + "interface vlan 7\n"
            + "    vrf attach Customer\n"
            + "    description CAN\n"
            + "    ip mtu 9198\n"
            + "    ip address 192.168.11.2/24\n"
            + "    active-gateway ip mac 12:00:00:00:6b:00\n"
            + "    active-gateway ip 192.168.11.1\n"
            + "    ip ospf 2 area 0.0.0.0\n"
            + "vsx\n"
            + "    system-mac 02:00:00:00:01:00\n"
            + "    inter-switch-link lag 256\n"
            + "    role primary\n"
            + "    keepalive peer 192.168.255.1 source 192.168.255.0 vrf keepalive\n"
            + "    linkup-delay-timer 600\n"
            + "    vsx-sync vsx-global\n"
            + "interface 1/1/2\n"
            + "    no shutdown\n"
            + "    mtu 9198\n"
            + "    description sw-leaf-002:53<==sw-spine-001\n"
            + "    lag 101\n"
            + "interface 1/1/3\n"
            + "    no shutdown\n"
            + "    mtu 9198\n"
            + "    description sw-leaf-003:53<==sw-spine-001\n"
            + "    lag 103\n"
            + "interface 1/1/4\n"
            + "    no shutdown\n"
            + "    mtu 9198\n"
            + "    description sw-leaf-004:53<==sw-spine-001\n"
            + "    lag 103\n"
            + "interface 1/1/5\n"
            + "    no shutdown\n"
            + "    mtu 9198\n"
            + "    description sw-cdu-001:50<==sw-spine-001\n"
            + "    lag 201\n"
            + "interface 1/1/6\n"
            + "    no shutdown\n"
            + "    mtu 9198\n"
            + "    description sw-cdu-002:50<==sw-spine-001\n"
            + "    lag 201\n"
            + "interface 1/1/30\n"
            + "    no shutdown\n"
            + "    vrf attach keepalive\n"
            + "    description VSX keepalive\n"
            + "    ip address 192.168.255.0/31\n"
            + "interface 1/1/31\n"
            + "    no shutdown\n"
            + "    mtu 9198\n"
            + "    description vsx isl\n"
            + "    lag 256\n"
            + "interface 1/1/32\n"
            + "    no shutdown\n"
            + "    mtu 9198\n"
            + "    description vsx isl\n"
            + "    lag 256\n"
            + "interface 1/1/36\n"
            + "    no shutdown\n"
            + "    ip address 10.103.15.186/30\n"
            + "    exit\n"
            + "interface 1/1/1\n"
            + "    no shutdown\n"
            + "    ip address 10.103.15.10/30\n"
            + "    exit\n"
            + "interface 1/1/20\n"
            + "    no shutdown\n"
            + "    mtu 9198\n"
            + "    description ion-node<==sw-spine-001\n"
            + "    no routing\n"
            + "    vlan access 7\n"
            + "    spanning-tree bpdu-guard\n"
            + "    spanning-tree port-type admin-edge\n"
        ) in str(result.output)

        print(result.output)
        assert (
            "ip dns server-address 10.92.100.225\n"
            + "ip prefix-list pl-cmn seq 10 permit 192.168.12.0/24 ge 24\n"
            + "ip prefix-list pl-can seq 20 permit 192.168.11.0/24 ge 24\n"
            + "ip prefix-list pl-hmn seq 30 permit 10.94.100.0/24 ge 24\n"
            + "ip prefix-list pl-nmn seq 40 permit 10.92.100.0/24 ge 24\n"
            + "ip prefix-list tftp seq 10 permit 10.92.100.60/32 ge 32 le 32\n"
            + "ip prefix-list tftp seq 20 permit 10.94.100.60/32 ge 32 le 32\n"
            + "ip route 0.0.0.0/0 10.103.15.185\n"
            + "router ospf 2 vrf Customer\n"
            + "    router-id 10.2.0.2\n"
            + "    default-information originate\n"
            + "    area 0.0.0.0\n"
            + "router ospf 1\n"
            + "    router-id 10.2.0.2\n"
            + "    redistribute bgp\n"
            + "    area 0.0.0.0\n"
            + "router bgp 65533\n"
            + "    bgp router-id 10.2.0.2\n"
            + "    maximum-paths 8\n"
            + "    timers bgp 1 3\n"
            + "    distance bgp 20 70\n"
            + "    neighbor 192.168.3.3 remote-as 65533\n"
            + "    neighbor 192.168.4.4 remote-as 65531\n"
            + "    neighbor 192.168.4.4 passive\n"
            + "    neighbor 192.168.4.5 remote-as 65531\n"
            + "    neighbor 192.168.4.5 passive\n"
            + "    neighbor 192.168.4.6 remote-as 65531\n"
            + "    neighbor 192.168.4.6 passive\n"
            + "    address-family ipv4 unicast\n"
            + "      neighbor 192.168.3.3 activate\n"
            + "      neighbor 192.168.4.4 activate\n"
            + "      neighbor 192.168.4.4 route-map ncn-w001 in\n"
            + "      neighbor 192.168.4.5 activate\n"
            + "      neighbor 192.168.4.5 route-map ncn-w002 in\n"
            + "      neighbor 192.168.4.6 activate\n"
            + "      neighbor 192.168.4.6 route-map ncn-w003 in\n"
            + "    exit-address-family\n"
            + "    vrf Customer\n"
            + "      bgp router-id 10.2.0.2\n"
            + "      maximum-paths 8\n"
            + "      timers bgp 1 3\n"
            + "      distance bgp 20 70\n"
            + "      neighbor 192.168.12.3 remote-as 65533\n"
            + "      neighbor 192.168.12.4 remote-as 65532\n"
            + "      neighbor 192.168.12.4 passive\n"
            + "      neighbor 192.168.12.5 remote-as 65532\n"
            + "      neighbor 192.168.12.5 passive\n"
            + "      neighbor 192.168.12.6 remote-as 65532\n"
            + "      neighbor 192.168.12.6 passive\n"
            + "      address-family ipv4 unicast\n"
            + "        neighbor 192.168.12.3 activate\n"
            + "        neighbor 192.168.12.4 activate\n"
<<<<<<< HEAD
            + "        neighbor 192.168.12.4 route-map cmn in\n"
            + "        neighbor 192.168.12.5 activate\n"
            + "        neighbor 192.168.12.5 route-map cmn in\n"
            + "        neighbor 192.168.12.6 activate\n"
            + "        neighbor 192.168.12.6 route-map cmn in\n"
=======
            + "        neighbor 192.168.12.4 route-map ncn-w001-Customer in\n"
            + "        neighbor 192.168.12.5 activate\n"
            + "        neighbor 192.168.12.5 route-map ncn-w002-Customer in\n"
            + "        neighbor 192.168.12.6 activate\n"
            + "        neighbor 192.168.12.6 route-map ncn-w003-Customer in\n"
>>>>>>> d65440f1
            + "      exit-address-family\n"
            + "https-server vrf Customer\n"
            + "https-server vrf default\n"
            + "https-server vrf mgmt\n"
        ) in str(result.output)


def test_switch_config_spine_secondary_custom():
    """Test that the `canu generate switch config custom` command runs and returns valid primary spine config."""
    with runner.isolated_filesystem():
        with open(sls_file, "w") as f:
            json.dump(sls_input, f)
        spine_secondary = "sw-spine-002"
        result = runner.invoke(
            cli,
            [
                "--cache",
                cache_minutes,
                "generate",
                "switch",
                "config",
                "--csm",
                csm,
                "--architecture",
                architecture,
                "--shcd",
                test_file,
                "--tabs",
                tabs,
                "--corners",
                corners,
                "--sls-file",
                sls_file,
                "--name",
                spine_secondary,
                "--custom-config",
                custom_file,
            ],
        )
        assert result.exit_code == 0
        assert banner_motd in str(result.output)
        print(result.output)
        assert (
            "# ip route 0.0.0.0/0 10.103.15.189\n"
            + "# interface 1/1/36\n"
            + "#   no shutdown\n"
            + "#   ip address 10.103.15.190/30\n"
            + "#   exit\n"
            + "# system interface-group 3 speed 10g\n"
            + "# interface 1/1/20\n"
            + "#   no shutdown\n"
            + "#   mtu 9198\n"
            + "#   description ion-node<==sw-spine-002\n"
            + "#   no routing\n"
            + "#   vlan access 7\n"
            + "#   spanning-tree bpdu-guard\n"
            + "#   spanning-tree port-type admin-edge\n"
        ) in str(result.output)
        print(result.output)
        assert (
            "hostname sw-spine-002\n"
            + "vrf Customer\n"
            + "vrf keepalive\n"
            + "ssh server vrf Customer\n"
            + "ssh server vrf default\n"
            + "ssh server vrf keepalive\n"
            + "ssh server vrf mgmt\n"
            + "ntp server 192.168.4.4\n"
            + "ntp server 192.168.4.5\n"
            + "ntp server 192.168.4.6\n"
            + "ntp enable\n"
            + "access-list ip mgmt\n"
            + "    10 comment ALLOW SSH, HTTPS, AND SNMP ON HMN SUBNET and CMN\n"
            + "    20 permit tcp 192.168.0.0/255.255.128.0 any eq ssh\n"
            + "    30 permit tcp 192.168.0.0/255.255.128.0 any eq https\n"
            + "    40 permit udp 192.168.0.0/255.255.128.0 any eq snmp\n"
            + "    50 permit udp 192.168.0.0/255.255.128.0 any eq snmp-trap\n"
            + "    60 permit tcp 192.168.12.0/255.255.255.0 any eq ssh\n"
            + "    70 permit tcp 192.168.12.0/255.255.255.0 any eq https\n"
            + "    80 permit udp 192.168.12.0/255.255.255.0 any eq snmp\n"
            + "    90 permit udp 192.168.12.0/255.255.255.0 any eq snmp-trap\n"
            + "    100 comment ALLOW SNMP FROM HMN METALLB SUBNET\n"
            + "    110 permit udp 10.94.100.0/255.255.255.0 any eq snmp\n"
            + "    120 permit udp 10.94.100.0/255.255.255.0 any eq snmp-trap\n"
            + "    130 comment BLOCK SSH, HTTPS, AND SNMP FROM EVERYWHERE ELSE\n"
            + "    140 deny tcp any any eq ssh\n"
            + "    150 deny tcp any any eq https\n"
            + "    160 deny udp any any eq snmp\n"
            + "    170 deny udp any any eq snmp-trap\n"
            + "    180 comment ALLOW ANYTHING ELSE\n"
            + "    190 permit any any any\n"
            + "access-list ip nmn-hmn\n"
            + "    10 deny any 192.168.3.0/255.255.128.0 192.168.0.0/255.255.128.0\n"
            + "    20 deny any 192.168.0.0/255.255.128.0 192.168.3.0/255.255.128.0\n"
            + "    30 deny any 192.168.3.0/255.255.128.0 192.168.200.0/255.255.128.0\n"
            + "    40 deny any 192.168.0.0/255.255.128.0 192.168.100.0/255.255.128.0\n"
            + "    50 deny any 192.168.100.0/255.255.128.0 192.168.0.0/255.255.128.0\n"
            + "    60 deny any 192.168.100.0/255.255.128.0 192.168.200.0/255.255.128.0\n"
            + "    70 deny any 192.168.200.0/255.255.128.0 192.168.3.0/255.255.128.0\n"
            + "    80 deny any 192.168.200.0/255.255.128.0 192.168.100.0/255.255.128.0\n"
            + "    90 deny any 10.92.100.0/255.255.255.0 192.168.0.0/255.255.128.0\n"
            + "    100 deny any 10.94.100.0/255.255.255.0 192.168.3.0/255.255.128.0\n"
            + "    110 deny any 192.168.0.0/255.255.128.0 10.92.100.0/255.255.255.0\n"
            + "    120 deny any 192.168.3.0/255.255.128.0 10.94.100.0/255.255.255.0\n"
            + "    130 permit any any any\n"
            + "access-list ip cmn-can\n"
            + "    10 deny any 192.168.12.0/255.255.255.0 192.168.11.0/255.255.255.0\n"
            + "    20 deny any 192.168.11.0/255.255.255.0 192.168.12.0/255.255.255.0\n"
            + "    30 deny any 192.168.12.0/255.255.255.0 192.168.200.0/255.255.255.0\n"
            + "    40 deny any 192.168.200.0/255.255.255.0 192.168.12.0/255.255.255.0\n"
            + "    50 permit any any any\n"
            + "vlan 1\n"
            + "vlan 2\n"
            + "    name NMN\n"
            + "    apply access-list ip nmn-hmn in\n"
            + "    apply access-list ip nmn-hmn out\n"
            + "vlan 4\n"
            + "    name HMN\n"
            + "    apply access-list ip nmn-hmn in\n"
            + "    apply access-list ip nmn-hmn out\n"
            + "vlan 6\n"
            + "    name CMN\n"
            + "    apply access-list ip cmn-can in\n"
            + "    apply access-list ip cmn-can out\n"
            + "vlan 7\n"
            + "    name CAN\n"
            + "    apply access-list ip cmn-can in\n"
            + "    apply access-list ip cmn-can out\n"
            + "vlan 10\n"
            + "    name SUN\n"
            + "spanning-tree\n"
            + "spanning-tree forward-delay 4\n"
            + "spanning-tree priority 0\n"
            + "spanning-tree config-name MST0\n"
            + "spanning-tree config-revision 1\n"
            + "interface mgmt\n"
            + "    shutdown\n"
            + "    ip dhcp\n"
        ) in str(result.output)
        sw_spine_to_leaf = (
            "interface lag 101 multi-chassis\n"
            + "    no shutdown\n"
            + "    description spine_to_leaf_lag\n"
            + "    no routing\n"
            + "    vlan trunk native 1\n"
            + "    vlan trunk allowed 1-2,4,6-7\n"
            + "    lacp mode active\n"
            + "    spanning-tree root-guard\n"
            + "interface lag 103 multi-chassis\n"
            + "    no shutdown\n"
            + "    description spine_to_leaf_lag\n"
            + "    no routing\n"
            + "    vlan trunk native 1\n"
            + "    vlan trunk allowed 1-2,4,6-7\n"
            + "    lacp mode active\n"
            + "    spanning-tree root-guard\n"
            + "interface lag 201 multi-chassis\n"
            + "    no shutdown\n"
            + "    description sw-cdu-001:49<==sw-spine-002\n"
            + "    no routing\n"
            + "    vlan trunk native 1\n"
            + "    vlan trunk allowed 1-2,4,6\n"
            + "    lacp mode active\n"
            + "    spanning-tree root-guard\n"
            + "interface lag 256\n"
            + "    no shutdown\n"
            + "    description ISL link\n"
            + "    no routing\n"
            + "    vlan trunk native 1 tag\n"
            + "    vlan trunk allowed all\n"
            + "    lacp mode active\n"
        )
        assert sw_spine_to_leaf in str(result.output)

        output = (
            "no ip icmp redirect\n"
            + "apply access-list ip mgmt control-plane vrf default\n"
            + "apply access-list ip mgmt control-plane vrf Customer\n"
            + "route-map ncn-w001 permit seq 10\n"
            + "    match ip address prefix-list tftp\n"
            + "    match ip next-hop 192.168.4.4\n"
            + "    set local-preference 1000\n"
            + "route-map ncn-w001 permit seq 20\n"
            + "    match ip address prefix-list tftp\n"
            + "    match ip next-hop 192.168.4.5\n"
            + "    set local-preference 1100\n"
            + "route-map ncn-w001 permit seq 30\n"
            + "    match ip address prefix-list tftp\n"
            + "    match ip next-hop 192.168.4.6\n"
            + "    set local-preference 1200\n"
            + "route-map ncn-w001 permit seq 40\n"
            + "    match ip address prefix-list pl-hmn\n"
            + "    set ip next-hop 192.168.0.4\n"
            + "route-map ncn-w001 permit seq 50\n"
            + "    match ip address prefix-list pl-nmn\n"
            + "    set ip next-hop 192.168.4.4\n"
            + "route-map ncn-w001-Customer permit seq 10\n"
            + "    match ip address prefix-list pl-can\n"
            + "    set ip next-hop 192.168.11.4\n"
            + "route-map ncn-w001-Customer permit seq 20\n"
            + "    match ip address prefix-list pl-cmn\n"
            + "route-map ncn-w002 permit seq 10\n"
            + "    match ip address prefix-list tftp\n"
            + "    match ip next-hop 192.168.4.4\n"
            + "    set local-preference 1000\n"
            + "route-map ncn-w002 permit seq 20\n"
            + "    match ip address prefix-list tftp\n"
            + "    match ip next-hop 192.168.4.5\n"
            + "    set local-preference 1100\n"
            + "route-map ncn-w002 permit seq 30\n"
            + "    match ip address prefix-list tftp\n"
            + "    match ip next-hop 192.168.4.6\n"
            + "    set local-preference 1200\n"
            + "route-map ncn-w002 permit seq 40\n"
            + "    match ip address prefix-list pl-hmn\n"
            + "    set ip next-hop 192.168.0.5\n"
            + "route-map ncn-w002 permit seq 50\n"
            + "    match ip address prefix-list pl-nmn\n"
            + "    set ip next-hop 192.168.4.5\n"
            + "route-map ncn-w002-Customer permit seq 10\n"
            + "    match ip address prefix-list pl-can\n"
            + "    set ip next-hop 192.168.11.5\n"
            + "route-map ncn-w002-Customer permit seq 20\n"
            + "    match ip address prefix-list pl-cmn\n"
            + "route-map ncn-w003 permit seq 10\n"
            + "    match ip address prefix-list tftp\n"
            + "    match ip next-hop 192.168.4.4\n"
            + "    set local-preference 1000\n"
            + "route-map ncn-w003 permit seq 20\n"
            + "    match ip address prefix-list tftp\n"
            + "    match ip next-hop 192.168.4.5\n"
            + "    set local-preference 1100\n"
            + "route-map ncn-w003 permit seq 30\n"
            + "    match ip address prefix-list tftp\n"
            + "    match ip next-hop 192.168.4.6\n"
            + "    set local-preference 1200\n"
            + "route-map ncn-w003 permit seq 40\n"
            + "    match ip address prefix-list pl-hmn\n"
            + "    set ip next-hop 192.168.0.6\n"
            + "route-map ncn-w003 permit seq 50\n"
            + "    match ip address prefix-list pl-nmn\n"
            + "    set ip next-hop 192.168.4.6\n"
            + "route-map ncn-w003-Customer permit seq 10\n"
            + "    match ip address prefix-list pl-can\n"
            + "    set ip next-hop 192.168.11.6\n"
            + "route-map ncn-w003-Customer permit seq 20\n"
            + "    match ip address prefix-list pl-cmn\n"
        )
        assert output in str(result.output)

        print(result.output)
        assert (
            "system interface-group 3 speed 10g\n"
            + "interface loopback 0\n"
            + "    ip address 10.2.0.3/32\n"
            + "    ip ospf 1 area 0.0.0.0\n"
            + "interface vlan 1\n"
            + "    ip mtu 9198\n"
            + "    ip address 192.168.1.3/16\n"
            + "    active-gateway ip mac 12:00:00:00:6b:00\n"
            + "    active-gateway ip 192.168.1.1\n"
            + "    ip helper-address 10.92.100.222\n"
            + "    ip ospf 1 area 0.0.0.0\n"
            + "    ip ospf passive\n"
            + "interface vlan 2\n"
            + "    description NMN\n"
            + "    ip mtu 9198\n"
            + "    ip address 192.168.3.3/17\n"
            + "    active-gateway ip mac 12:00:00:00:6b:00\n"
            + "    active-gateway ip 192.168.3.1\n"
            + "    ip helper-address 10.92.100.222\n"
            + "    ip ospf 1 area 0.0.0.0\n"
            + "interface vlan 4\n"
            + "    description HMN\n"
            + "    ip mtu 9198\n"
            + "    ip address 192.168.0.3/17\n"
            + "    active-gateway ip mac 12:00:00:00:6b:00\n"
            + "    active-gateway ip 192.168.0.1\n"
            + "    ip helper-address 10.94.100.222\n"
            + "    ip ospf 1 area 0.0.0.0\n"
            + "    ip ospf passive\n"
            + "interface vlan 6\n"
            + "    vrf attach Customer\n"
            + "    description CMN\n"
            + "    ip mtu 9198\n"
            + "    ip address 192.168.12.3/24\n"
            + "    active-gateway ip mac 12:00:00:00:6b:00\n"
            + "    active-gateway ip 192.168.12.1\n"
            + "    ip ospf 2 area 0.0.0.0\n"
            + "interface vlan 7\n"
            + "    vrf attach Customer\n"
            + "    description CAN\n"
            + "    ip mtu 9198\n"
            + "    ip address 192.168.11.3/24\n"
            + "    active-gateway ip mac 12:00:00:00:6b:00\n"
            + "    active-gateway ip 192.168.11.1\n"
            + "    ip ospf 2 area 0.0.0.0\n"
            + "vsx\n"
            + "    system-mac 02:00:00:00:01:00\n"
            + "    inter-switch-link lag 256\n"
            + "    role secondary\n"
            + "    keepalive peer 192.168.255.0 source 192.168.255.1 vrf keepalive\n"
            + "    linkup-delay-timer 600\n"
            + "    vsx-sync vsx-global\n"
            + "interface 1/1/1\n"
            + "    no shutdown\n"
            + "    mtu 9198\n"
            + "    description sw-leaf-001:52<==sw-spine-002\n"
            + "    lag 101\n"
            + "interface 1/1/2\n"
            + "    no shutdown\n"
            + "    mtu 9198\n"
            + "    description sw-leaf-002:52<==sw-spine-002\n"
            + "    lag 101\n"
            + "interface 1/1/3\n"
            + "    no shutdown\n"
            + "    mtu 9198\n"
            + "    description sw-leaf-003:52<==sw-spine-002\n"
            + "    lag 103\n"
            + "interface 1/1/4\n"
            + "    no shutdown\n"
            + "    mtu 9198\n"
            + "    description sw-leaf-004:52<==sw-spine-002\n"
            + "    lag 103\n"
            + "interface 1/1/5\n"
            + "    no shutdown\n"
            + "    mtu 9198\n"
            + "    description sw-cdu-001:49<==sw-spine-002\n"
            + "    lag 201\n"
            + "interface 1/1/6\n"
            + "    no shutdown\n"
            + "    mtu 9198\n"
            + "    description sw-cdu-002:49<==sw-spine-002\n"
            + "    lag 201\n"
            + "interface 1/1/30\n"
            + "    no shutdown\n"
            + "    vrf attach keepalive\n"
            + "    description VSX keepalive\n"
            + "    ip address 192.168.255.1/31\n"
            + "interface 1/1/31\n"
            + "    no shutdown\n"
            + "    mtu 9198\n"
            + "    description vsx isl\n"
            + "    lag 256\n"
            + "interface 1/1/32\n"
            + "    no shutdown\n"
            + "    mtu 9198\n"
            + "    description vsx isl\n"
            + "    lag 256\n"
            + "interface 1/1/36\n"
            + "    no shutdown\n"
            + "    ip address 10.103.15.190/30\n"
            + "    exit\n"
            + "interface 1/1/20\n"
            + "    no shutdown\n"
            + "    mtu 9198\n"
            + "    description ion-node<==sw-spine-002\n"
            + "    no routing\n"
            + "    vlan access 7\n"
            + "    spanning-tree bpdu-guard\n"
            + "    spanning-tree port-type admin-edge\n"
        ) in str(result.output)

        print(result.output)
        assert (
            "ip dns server-address 10.92.100.225\n"
            + "ip prefix-list pl-cmn seq 10 permit 192.168.12.0/24 ge 24\n"
            + "ip prefix-list pl-can seq 20 permit 192.168.11.0/24 ge 24\n"
            + "ip prefix-list pl-hmn seq 30 permit 10.94.100.0/24 ge 24\n"
            + "ip prefix-list pl-nmn seq 40 permit 10.92.100.0/24 ge 24\n"
            + "ip prefix-list tftp seq 10 permit 10.92.100.60/32 ge 32 le 32\n"
            + "ip prefix-list tftp seq 20 permit 10.94.100.60/32 ge 32 le 32\n"
            + "ip route 0.0.0.0/0 10.103.15.189\n"
            + "router ospf 2 vrf Customer\n"
            + "    router-id 10.2.0.3\n"
            + "    default-information originate\n"
            + "    area 0.0.0.0\n"
            + "router ospf 1\n"
            + "    router-id 10.2.0.3\n"
            + "    redistribute bgp\n"
            + "    area 0.0.0.0\n"
            + "router bgp 65533\n"
            + "    bgp router-id 10.2.0.3\n"
            + "    maximum-paths 8\n"
            + "    timers bgp 1 3\n"
            + "    distance bgp 20 70\n"
            + "    neighbor 192.168.3.2 remote-as 65533\n"
            + "    neighbor 192.168.4.4 remote-as 65531\n"
            + "    neighbor 192.168.4.4 passive\n"
            + "    neighbor 192.168.4.5 remote-as 65531\n"
            + "    neighbor 192.168.4.5 passive\n"
            + "    neighbor 192.168.4.6 remote-as 65531\n"
            + "    neighbor 192.168.4.6 passive\n"
            + "    address-family ipv4 unicast\n"
            + "      neighbor 192.168.3.2 activate\n"
            + "      neighbor 192.168.4.4 activate\n"
            + "      neighbor 192.168.4.4 route-map ncn-w001 in\n"
            + "      neighbor 192.168.4.5 activate\n"
            + "      neighbor 192.168.4.5 route-map ncn-w002 in\n"
            + "      neighbor 192.168.4.6 activate\n"
            + "      neighbor 192.168.4.6 route-map ncn-w003 in\n"
            + "    exit-address-family\n"
            + "    vrf Customer\n"
            + "      bgp router-id 10.2.0.3\n"
            + "      maximum-paths 8\n"
            + "      timers bgp 1 3\n"
            + "      distance bgp 20 70\n"
            + "      neighbor 192.168.12.2 remote-as 65533\n"
            + "      neighbor 192.168.12.4 remote-as 65532\n"
            + "      neighbor 192.168.12.4 passive\n"
            + "      neighbor 192.168.12.5 remote-as 65532\n"
            + "      neighbor 192.168.12.5 passive\n"
            + "      neighbor 192.168.12.6 remote-as 65532\n"
            + "      neighbor 192.168.12.6 passive\n"
            + "      address-family ipv4 unicast\n"
            + "        neighbor 192.168.12.2 activate\n"
            + "        neighbor 192.168.12.4 activate\n"
<<<<<<< HEAD
            + "        neighbor 192.168.12.4 route-map cmn in\n"
            + "        neighbor 192.168.12.5 activate\n"
            + "        neighbor 192.168.12.5 route-map cmn in\n"
            + "        neighbor 192.168.12.6 activate\n"
            + "        neighbor 192.168.12.6 route-map cmn in\n"
=======
            + "        neighbor 192.168.12.4 route-map ncn-w001-Customer in\n"
            + "        neighbor 192.168.12.5 activate\n"
            + "        neighbor 192.168.12.5 route-map ncn-w002-Customer in\n"
            + "        neighbor 192.168.12.6 activate\n"
            + "        neighbor 192.168.12.6 route-map ncn-w003-Customer in\n"
>>>>>>> d65440f1
            + "      exit-address-family\n"
            + "https-server vrf Customer\n"
            + "https-server vrf default\n"
            + "https-server vrf mgmt\n"
        ) in str(result.output)


def test_switch_config_spine_secondary():
    """Test that the `canu generate switch config` command runs and returns valid secondary spine config."""
    spine_secondary = "sw-spine-002"

    with runner.isolated_filesystem():
        with open(sls_file, "w") as f:
            json.dump(sls_input, f)

        result = runner.invoke(
            cli,
            [
                "--cache",
                cache_minutes,
                "generate",
                "switch",
                "config",
                "--csm",
                csm,
                "--architecture",
                architecture,
                "--shcd",
                test_file,
                "--tabs",
                tabs,
                "--corners",
                corners,
                "--sls-file",
                sls_file,
                "--name",
                spine_secondary,
            ],
        )
        assert result.exit_code == 0

        assert "hostname sw-spine-002\n"
        assert banner_motd in str(result.output)
        print(result.output)
        assert (
            "no ip icmp redirect\n"
            + "vrf Customer\n"
            + "vrf keepalive\n"
            + "ntp server 192.168.4.4\n"
            + "ntp server 192.168.4.5\n"
            + "ntp server 192.168.4.6\n"
            + "ntp enable\n"
        ) in str(result.output)
        print(result.output)
        assert (
            "ssh server vrf Customer\n"
            + "ssh server vrf default\n"
            + "ssh server vrf keepalive\n"
            + "ssh server vrf mgmt\n"
            + "access-list ip mgmt\n"
            + "    10 comment ALLOW SSH, HTTPS, AND SNMP ON HMN SUBNET and CMN\n"
            + "    20 permit tcp 192.168.0.0/255.255.128.0 any eq ssh\n"
            + "    30 permit tcp 192.168.0.0/255.255.128.0 any eq https\n"
            + "    40 permit udp 192.168.0.0/255.255.128.0 any eq snmp\n"
            + "    50 permit udp 192.168.0.0/255.255.128.0 any eq snmp-trap\n"
            + "    60 permit tcp 192.168.12.0/255.255.255.0 any eq ssh\n"
            + "    70 permit tcp 192.168.12.0/255.255.255.0 any eq https\n"
            + "    80 permit udp 192.168.12.0/255.255.255.0 any eq snmp\n"
            + "    90 permit udp 192.168.12.0/255.255.255.0 any eq snmp-trap\n"
            + "    100 comment ALLOW SNMP FROM HMN METALLB SUBNET\n"
            + "    110 permit udp 10.94.100.0/255.255.255.0 any eq snmp\n"
            + "    120 permit udp 10.94.100.0/255.255.255.0 any eq snmp-trap\n"
            + "    130 comment BLOCK SSH, HTTPS, AND SNMP FROM EVERYWHERE ELSE\n"
            + "    140 deny tcp any any eq ssh\n"
            + "    150 deny tcp any any eq https\n"
            + "    160 deny udp any any eq snmp\n"
            + "    170 deny udp any any eq snmp-trap\n"
            + "    180 comment ALLOW ANYTHING ELSE\n"
            + "    190 permit any any any\n"
            + "access-list ip nmn-hmn\n"
            + "    10 deny any 192.168.3.0/255.255.128.0 192.168.0.0/255.255.128.0\n"
            + "    20 deny any 192.168.0.0/255.255.128.0 192.168.3.0/255.255.128.0\n"
            + "    30 deny any 192.168.3.0/255.255.128.0 192.168.200.0/255.255.128.0\n"
            + "    40 deny any 192.168.0.0/255.255.128.0 192.168.100.0/255.255.128.0\n"
            + "    50 deny any 192.168.100.0/255.255.128.0 192.168.0.0/255.255.128.0\n"
            + "    60 deny any 192.168.100.0/255.255.128.0 192.168.200.0/255.255.128.0\n"
            + "    70 deny any 192.168.200.0/255.255.128.0 192.168.3.0/255.255.128.0\n"
            + "    80 deny any 192.168.200.0/255.255.128.0 192.168.100.0/255.255.128.0\n"
            + "    90 deny any 10.92.100.0/255.255.255.0 192.168.0.0/255.255.128.0\n"
            + "    100 deny any 10.94.100.0/255.255.255.0 192.168.3.0/255.255.128.0\n"
            + "    110 deny any 192.168.0.0/255.255.128.0 10.92.100.0/255.255.255.0\n"
            + "    120 deny any 192.168.3.0/255.255.128.0 10.94.100.0/255.255.255.0\n"
            + "    130 permit any any any\n"
            + "access-list ip cmn-can\n"
            + "    10 deny any 192.168.12.0/255.255.255.0 192.168.11.0/255.255.255.0\n"
            + "    20 deny any 192.168.11.0/255.255.255.0 192.168.12.0/255.255.255.0\n"
            + "    30 deny any 192.168.12.0/255.255.255.0 192.168.200.0/255.255.255.0\n"
            + "    40 deny any 192.168.200.0/255.255.255.0 192.168.12.0/255.255.255.0\n"
            + "    50 permit any any any\n"
            + "apply access-list ip mgmt control-plane vrf default\n"
            + "apply access-list ip mgmt control-plane vrf Customer\n"
            + "\n"
            + "vlan 1\n"
            + "vlan 2\n"
            + "    name NMN\n"
            + "    apply access-list ip nmn-hmn in\n"
            + "    apply access-list ip nmn-hmn out\n"
            + "vlan 4\n"
            + "    name HMN\n"
            + "    apply access-list ip nmn-hmn in\n"
            + "    apply access-list ip nmn-hmn out\n"
            + "vlan 6\n"
            + "    name CMN\n"
            + "    apply access-list ip cmn-can in\n"
            + "    apply access-list ip cmn-can out\n"
            + "vlan 7\n"
            + "    name CAN\n"
            + "    apply access-list ip cmn-can in\n"
            + "    apply access-list ip cmn-can out\n"
            + "vlan 10\n"
            + "    name SUN\n"
            + "spanning-tree\n"
            + "spanning-tree forward-delay 4\n"
            + "spanning-tree priority 0\n"
            + "spanning-tree config-name MST0\n"
            + "spanning-tree config-revision 1\n"
            + "interface mgmt\n"
            + "    shutdown\n"
            + "    ip dhcp\n"
        ) in str(result.output)
        sw_spine_to_leaf = (
            "interface lag 101 multi-chassis\n"
            + "    no shutdown\n"
            + "    description spine_to_leaf_lag\n"
            + "    no routing\n"
            + "    vlan trunk native 1\n"
            + "    vlan trunk allowed 1-2,4,6-7\n"
            + "    lacp mode active\n"
            + "    spanning-tree root-guard\n"
            + "\n"
            + "interface 1/1/1\n"
            + "    no shutdown\n"
            + "    mtu 9198\n"
            + "    description sw-leaf-001:52<==sw-spine-002\n"
            + "    lag 101\n"
            + "\n"
            + "interface 1/1/2\n"
            + "    no shutdown\n"
            + "    mtu 9198\n"
            + "    description sw-leaf-002:52<==sw-spine-002\n"
            + "    lag 101\n"
            + "\n"
            + "interface lag 103 multi-chassis\n"
            + "    no shutdown\n"
            + "    description spine_to_leaf_lag\n"
            + "    no routing\n"
            + "    vlan trunk native 1\n"
            + "    vlan trunk allowed 1-2,4,6-7\n"
            + "    lacp mode active\n"
            + "    spanning-tree root-guard\n"
            + "\n"
            + "interface 1/1/3\n"
            + "    no shutdown\n"
            + "    mtu 9198\n"
            + "    description sw-leaf-003:52<==sw-spine-002\n"
            + "    lag 103\n"
            + "\n"
            + "interface 1/1/4\n"
            + "    no shutdown\n"
            + "    mtu 9198\n"
            + "    description sw-leaf-004:52<==sw-spine-002\n"
            + "    lag 103\n"
        )
        assert sw_spine_to_leaf in str(result.output)

        spine_to_cdu = (
            "interface lag 201 multi-chassis\n"
            + "    no shutdown\n"
            + "    description sw-cdu-001:49<==sw-spine-002\n"
            + "    no routing\n"
            + "    vlan trunk native 1\n"
            + "    vlan trunk allowed 1-2,4,6\n"
            + "    lacp mode active\n"
            + "    spanning-tree root-guard\n"
            + "\n"
            + "interface 1/1/5\n"
            + "    no shutdown\n"
            + "    mtu 9198\n"
            + "    description sw-cdu-001:49<==sw-spine-002\n"
            + "    lag 201\n"
            + "\n"
            + "interface 1/1/6\n"
            + "    no shutdown\n"
            + "    mtu 9198\n"
            + "    description sw-cdu-002:49<==sw-spine-002\n"
            + "    lag 201\n"
        )
        assert spine_to_cdu in str(result.output)

        print(result.output)
        assert (
            "interface lag 256\n"
            + "    no shutdown\n"
            + "    description ISL link\n"
            + "    no routing\n"
            + "    vlan trunk native 1 tag\n"
            + "    vlan trunk allowed all\n"
            + "    lacp mode active\n"
            + "interface 1/1/30\n"
            + "    no shutdown\n"
            + "    vrf attach keepalive\n"
            + "    description VSX keepalive\n"
            + "    ip address 192.168.255.1/31\n"
            + "interface 1/1/31\n"
            + "    no shutdown\n"
            + "    mtu 9198\n"
            + "    description vsx isl\n"
            + "    lag 256\n"
            + "interface 1/1/32\n"
            + "    no shutdown\n"
            + "    mtu 9198\n"
            + "    description vsx isl\n"
            + "    lag 256\n"
            + "vsx\n"
            + "    system-mac 02:00:00:00:01:00\n"
            + "    inter-switch-link lag 256\n"
            + "    role secondary\n"
            + "    keepalive peer 192.168.255.0 source 192.168.255.1 vrf keepalive\n"
            + "    linkup-delay-timer 600\n"
            + "    vsx-sync vsx-global\n"
            + "\n"
            + "interface loopback 0\n"
            + "    ip address 10.2.0.3/32\n"
            + "    ip ospf 1 area 0.0.0.0\n"
            + "interface vlan 1\n"
            + "    ip mtu 9198\n"
            + "    ip address 192.168.1.3/16\n"
            + "    active-gateway ip mac 12:00:00:00:6b:00\n"
            + "    active-gateway ip 192.168.1.1\n"
            + "    ip helper-address 10.92.100.222\n"
            + "    ip ospf 1 area 0.0.0.0\n"
            + "    ip ospf passive\n"
            + "interface vlan 2\n"
            + "    description NMN\n"
            + "    ip mtu 9198\n"
            + "    ip address 192.168.3.3/17\n"
            + "    active-gateway ip mac 12:00:00:00:6b:00\n"
            + "    active-gateway ip 192.168.3.1\n"
            + "    ip helper-address 10.92.100.222\n"
            + "    ip ospf 1 area 0.0.0.0\n"
            + "interface vlan 4\n"
            + "    description HMN\n"
            + "    ip mtu 9198\n"
            + "    ip address 192.168.0.3/17\n"
            + "    active-gateway ip mac 12:00:00:00:6b:00\n"
            + "    active-gateway ip 192.168.0.1\n"
            + "    ip helper-address 10.94.100.222\n"
            + "    ip ospf 1 area 0.0.0.0\n"
            + "    ip ospf passive\n"
            + "interface vlan 6\n"
            + "    vrf attach Customer\n"
            + "    description CMN\n"
            + "    ip mtu 9198\n"
            + "    ip address 192.168.12.3/24\n"
            + "    active-gateway ip mac 12:00:00:00:6b:00\n"
            + "    active-gateway ip 192.168.12.1\n"
            + "    ip ospf 2 area 0.0.0.0\n"
            + "interface vlan 7\n"
            + "    vrf attach Customer\n"
            + "    description CAN\n"
            + "    ip mtu 9198\n"
            + "    ip address 192.168.11.3/24\n"
            + "    active-gateway ip mac 12:00:00:00:6b:00\n"
            + "    active-gateway ip 192.168.11.1\n"
            + "    ip ospf 2 area 0.0.0.0\n"
            + "ip dns server-address 10.92.100.225\n"
        ) in str(result.output)
        print(result.output)
        assert (
            "ip prefix-list pl-cmn seq 10 permit 192.168.12.0/24 ge 24\n"
            + "ip prefix-list pl-can seq 20 permit 192.168.11.0/24 ge 24\n"
            + "ip prefix-list pl-hmn seq 30 permit 10.94.100.0/24 ge 24\n"
            + "ip prefix-list pl-nmn seq 40 permit 10.92.100.0/24 ge 24\n"
            + "ip prefix-list tftp seq 10 permit 10.92.100.60/32 ge 32 le 32\n"
            + "ip prefix-list tftp seq 20 permit 10.94.100.60/32 ge 32 le 32\n"
        ) in str(result.output)
        print(result.output)
        assert (
            "route-map ncn-w001 permit seq 10\n"
            + "     match ip address prefix-list tftp\n"
            + "     match ip next-hop 192.168.4.4\n"
            + "     set local-preference 1000\n"
            + "route-map ncn-w001 permit seq 20\n"
            + "     match ip address prefix-list tftp\n"
            + "     match ip next-hop 192.168.4.5\n"
            + "     set local-preference 1100\n"
            + "route-map ncn-w001 permit seq 30\n"
            + "     match ip address prefix-list tftp\n"
            + "     match ip next-hop 192.168.4.6\n"
            + "     set local-preference 1200\n"
            + "route-map ncn-w001 permit seq 40\n"
            + "     match ip address prefix-list pl-hmn\n"
            + "     set ip next-hop 192.168.0.4\n"
            + "route-map ncn-w001 permit seq 50\n"
            + "     match ip address prefix-list pl-nmn\n"
            + "     set ip next-hop 192.168.4.4\n"
            + "\n"
            + "route-map ncn-w001-Customer permit seq 10\n"
            + "     match ip address prefix-list pl-can\n"
            + "     set ip next-hop 192.168.11.4\n"
            + "route-map ncn-w001-Customer permit seq 20\n"
            + "     match ip address prefix-list pl-cmn\n"
            + "\n"
            + "\n"
            + "route-map ncn-w002 permit seq 10\n"
            + "     match ip address prefix-list tftp\n"
            + "     match ip next-hop 192.168.4.4\n"
            + "     set local-preference 1000\n"
            + "route-map ncn-w002 permit seq 20\n"
            + "     match ip address prefix-list tftp\n"
            + "     match ip next-hop 192.168.4.5\n"
            + "     set local-preference 1100\n"
            + "route-map ncn-w002 permit seq 30\n"
            + "     match ip address prefix-list tftp\n"
            + "     match ip next-hop 192.168.4.6\n"
            + "     set local-preference 1200\n"
            + "route-map ncn-w002 permit seq 40\n"
            + "     match ip address prefix-list pl-hmn\n"
            + "     set ip next-hop 192.168.0.5\n"
            + "route-map ncn-w002 permit seq 50\n"
            + "     match ip address prefix-list pl-nmn\n"
            + "     set ip next-hop 192.168.4.5\n"
            + "\n"
            + "route-map ncn-w002-Customer permit seq 10\n"
            + "     match ip address prefix-list pl-can\n"
            + "     set ip next-hop 192.168.11.5\n"
            + "route-map ncn-w002-Customer permit seq 20\n"
            + "     match ip address prefix-list pl-cmn\n"
            + "\n"
            + "\n"
            + "route-map ncn-w003 permit seq 10\n"
            + "     match ip address prefix-list tftp\n"
            + "     match ip next-hop 192.168.4.4\n"
            + "     set local-preference 1000\n"
            + "route-map ncn-w003 permit seq 20\n"
            + "     match ip address prefix-list tftp\n"
            + "     match ip next-hop 192.168.4.5\n"
            + "     set local-preference 1100\n"
            + "route-map ncn-w003 permit seq 30\n"
            + "     match ip address prefix-list tftp\n"
            + "     match ip next-hop 192.168.4.6\n"
            + "     set local-preference 1200\n"
            + "route-map ncn-w003 permit seq 40\n"
            + "     match ip address prefix-list pl-hmn\n"
            + "     set ip next-hop 192.168.0.6\n"
            + "route-map ncn-w003 permit seq 50\n"
            + "     match ip address prefix-list pl-nmn\n"
            + "     set ip next-hop 192.168.4.6\n"
<<<<<<< HEAD
            + "route-map cmn permit seq 10\n"
=======
            + "\n"
            + "route-map ncn-w003-Customer permit seq 10\n"
            + "     match ip address prefix-list pl-can\n"
            + "     set ip next-hop 192.168.11.6\n"
            + "route-map ncn-w003-Customer permit seq 20\n"
>>>>>>> d65440f1
            + "     match ip address prefix-list pl-cmn\n"
        ) in str(result.output)

        print(result.output)
        assert (
            "router ospf 2 vrf Customer\n"
            + "    router-id 10.2.0.3\n"
            + "    default-information originate\n"
            + "    area 0.0.0.0\n"
            + "router ospf 1\n"
            + "    router-id 10.2.0.3\n"
            + "    redistribute bgp\n"
            + "    area 0.0.0.0\n"
            + "\n"
            + "router bgp 65533\n"
            + "    bgp router-id 10.2.0.3\n"
            + "    maximum-paths 8\n"
            + "    timers bgp 1 3\n"
            + "    distance bgp 20 70\n"
            + "    neighbor 192.168.3.2 remote-as 65533\n"
            + "    neighbor 192.168.4.4 remote-as 65531\n"
            + "    neighbor 192.168.4.4 passive\n"
            + "    neighbor 192.168.4.5 remote-as 65531\n"
            + "    neighbor 192.168.4.5 passive\n"
            + "    neighbor 192.168.4.6 remote-as 65531\n"
            + "    neighbor 192.168.4.6 passive\n"
            + "    address-family ipv4 unicast\n"
            + "        neighbor 192.168.3.2 activate\n"
            + "        neighbor 192.168.4.4 activate\n"
            + "        neighbor 192.168.4.4 route-map ncn-w001 in\n"
            + "        neighbor 192.168.4.5 activate\n"
            + "        neighbor 192.168.4.5 route-map ncn-w002 in\n"
            + "        neighbor 192.168.4.6 activate\n"
            + "        neighbor 192.168.4.6 route-map ncn-w003 in\n"
            + "    exit-address-family\n"
            + "    vrf Customer\n"
            + "        bgp router-id 10.2.0.3\n"
            + "        maximum-paths 8\n"
            + "        timers bgp 1 3\n"
            + "        distance bgp 20 70\n"
            + "        neighbor 192.168.12.2 remote-as 65533\n"
            + "        neighbor 192.168.12.4 remote-as 65532\n"
            + "        neighbor 192.168.12.4 passive\n"
            + "        neighbor 192.168.12.5 remote-as 65532\n"
            + "        neighbor 192.168.12.5 passive\n"
            + "        neighbor 192.168.12.6 remote-as 65532\n"
            + "        neighbor 192.168.12.6 passive\n"
            + "        address-family ipv4 unicast\n"
            + "            neighbor 192.168.12.2 activate\n"
            + "            neighbor 192.168.12.4 activate\n"
<<<<<<< HEAD
            + "            neighbor 192.168.12.4 route-map cmn in\n"
            + "            neighbor 192.168.12.5 activate\n"
            + "            neighbor 192.168.12.5 route-map cmn in\n"
            + "            neighbor 192.168.12.6 activate\n"
            + "            neighbor 192.168.12.6 route-map cmn in\n"
=======
            + "            neighbor 192.168.12.4 route-map ncn-w001-Customer in\n"
            + "            neighbor 192.168.12.5 activate\n"
            + "            neighbor 192.168.12.5 route-map ncn-w002-Customer in\n"
            + "            neighbor 192.168.12.6 activate\n"
            + "            neighbor 192.168.12.6 route-map ncn-w003-Customer in\n"
>>>>>>> d65440f1
            + "        exit-address-family\n"
            + "https-server vrf Customer\n"
            + "https-server vrf default\n"
            + "https-server vrf mgmt\n"
        ) in str(result.output)


def test_switch_config_leaf_primary():
    """Test that the `canu generate switch config` command runs and returns valid primary leaf config."""
    leaf_primary = "sw-leaf-001"

    with runner.isolated_filesystem():
        with open(sls_file, "w") as f:
            json.dump(sls_input, f)

        result = runner.invoke(
            cli,
            [
                "--cache",
                cache_minutes,
                "generate",
                "switch",
                "config",
                "--csm",
                csm,
                "--architecture",
                architecture,
                "--shcd",
                test_file,
                "--tabs",
                tabs,
                "--corners",
                corners,
                "--sls-file",
                sls_file,
                "--name",
                leaf_primary,
            ],
        )
        assert result.exit_code == 0
        assert "hostname sw-leaf-001\n"
        assert banner_motd in str(result.output)
        print(result.output)
        assert (
            "no ip icmp redirect\n"
            + "vrf Customer\n"
            + "vrf keepalive\n"
            + "ntp server 192.168.4.4\n"
            + "ntp server 192.168.4.5\n"
            + "ntp server 192.168.4.6\n"
            + "ntp enable\n"
        ) in str(result.output)
        print(result.output)
        assert (
            "ssh server vrf default\n"
            + "ssh server vrf keepalive\n"
            + "ssh server vrf mgmt\n"
            + "ssh server vrf Customer\n"
            + "access-list ip mgmt\n"
            + "    10 comment ALLOW SSH, HTTPS, AND SNMP ON HMN SUBNET and CMN\n"
            + "    20 permit tcp 192.168.0.0/255.255.128.0 any eq ssh\n"
            + "    30 permit tcp 192.168.0.0/255.255.128.0 any eq https\n"
            + "    40 permit udp 192.168.0.0/255.255.128.0 any eq snmp\n"
            + "    50 permit udp 192.168.0.0/255.255.128.0 any eq snmp-trap\n"
            + "    60 permit tcp 192.168.12.0/255.255.255.0 any eq ssh\n"
            + "    70 permit tcp 192.168.12.0/255.255.255.0 any eq https\n"
            + "    80 permit udp 192.168.12.0/255.255.255.0 any eq snmp\n"
            + "    90 permit udp 192.168.12.0/255.255.255.0 any eq snmp-trap\n"
            + "    100 comment ALLOW SNMP FROM HMN METALLB SUBNET\n"
            + "    110 permit udp 10.94.100.0/255.255.255.0 any eq snmp\n"
            + "    120 permit udp 10.94.100.0/255.255.255.0 any eq snmp-trap\n"
            + "    130 comment BLOCK SSH, HTTPS, AND SNMP FROM EVERYWHERE ELSE\n"
            + "    140 deny tcp any any eq ssh\n"
            + "    150 deny tcp any any eq https\n"
            + "    160 deny udp any any eq snmp\n"
            + "    170 deny udp any any eq snmp-trap\n"
            + "    180 comment ALLOW ANYTHING ELSE\n"
            + "    190 permit any any any\n"
            + "access-list ip nmn-hmn\n"
            + "    10 deny any 192.168.3.0/255.255.128.0 192.168.0.0/255.255.128.0\n"
            + "    20 deny any 192.168.0.0/255.255.128.0 192.168.3.0/255.255.128.0\n"
            + "    30 deny any 192.168.3.0/255.255.128.0 192.168.200.0/255.255.128.0\n"
            + "    40 deny any 192.168.0.0/255.255.128.0 192.168.100.0/255.255.128.0\n"
            + "    50 deny any 192.168.100.0/255.255.128.0 192.168.0.0/255.255.128.0\n"
            + "    60 deny any 192.168.100.0/255.255.128.0 192.168.200.0/255.255.128.0\n"
            + "    70 deny any 192.168.200.0/255.255.128.0 192.168.3.0/255.255.128.0\n"
            + "    80 deny any 192.168.200.0/255.255.128.0 192.168.100.0/255.255.128.0\n"
            + "    90 deny any 10.92.100.0/255.255.255.0 192.168.0.0/255.255.128.0\n"
            + "    100 deny any 10.94.100.0/255.255.255.0 192.168.3.0/255.255.128.0\n"
            + "    110 deny any 192.168.0.0/255.255.128.0 10.92.100.0/255.255.255.0\n"
            + "    120 deny any 192.168.3.0/255.255.128.0 10.94.100.0/255.255.255.0\n"
            + "    130 permit any any any\n"
            + "access-list ip cmn-can\n"
            + "    10 deny any 192.168.12.0/255.255.255.0 192.168.11.0/255.255.255.0\n"
            + "    20 deny any 192.168.11.0/255.255.255.0 192.168.12.0/255.255.255.0\n"
            + "    30 deny any 192.168.12.0/255.255.255.0 192.168.200.0/255.255.255.0\n"
            + "    40 deny any 192.168.200.0/255.255.255.0 192.168.12.0/255.255.255.0\n"
            + "    50 permit any any any\n"
            + "apply access-list ip mgmt control-plane vrf default\n"
            + "apply access-list ip mgmt control-plane vrf Customer\n"
            + "\n"
            + "vlan 1\n"
            + "vlan 2\n"
            + "    name NMN\n"
            + "    apply access-list ip nmn-hmn in\n"
            + "    apply access-list ip nmn-hmn out\n"
            + "vlan 4\n"
            + "    name HMN\n"
            + "    apply access-list ip nmn-hmn in\n"
            + "    apply access-list ip nmn-hmn out\n"
            + "vlan 6\n"
            + "    name CMN\n"
            + "    apply access-list ip cmn-can in\n"
            + "    apply access-list ip cmn-can out\n"
            + "vlan 7\n"
            + "    name CAN\n"
            + "    apply access-list ip cmn-can in\n"
            + "    apply access-list ip cmn-can out\n"
            + "vlan 10\n"
            + "    name SUN\n"
            + "spanning-tree\n"
            + "spanning-tree forward-delay 4\n"
            + "spanning-tree config-name MST0\n"
            + "spanning-tree config-revision 1\n"
            + "interface mgmt\n"
            + "    shutdown\n"
            + "    ip dhcp\n"
        ) in str(result.output)

        ncn_m = (
            "interface lag 1 multi-chassis\n"
            + "    no shutdown\n"
            + "    description ncn-m001:ocp:1<==sw-leaf-001\n"
            + "    no routing\n"
            + "    vlan trunk native 1\n"
            + "    vlan trunk allowed 1-2,4,6-7\n"
            + "    lacp mode active\n"
            + "    lacp fallback\n"
            + "    spanning-tree port-type admin-edge\n"
            + "\n"
            + "interface 1/1/1\n"
            + "    no shutdown\n"
            + "    mtu 9198\n"
            + "    description ncn-m001:ocp:1<==sw-leaf-001\n"
            + "    lag 1\n"
            + "\n"
            + "interface lag 3 multi-chassis\n"
            + "    no shutdown\n"
            + "    description ncn-m002:ocp:1<==sw-leaf-001\n"
            + "    no routing\n"
            + "    vlan trunk native 1\n"
            + "    vlan trunk allowed 1-2,4,6-7\n"
            + "    lacp mode active\n"
            + "    lacp fallback\n"
            + "    spanning-tree port-type admin-edge\n"
            + "\n"
            + "interface 1/1/3\n"
            + "    no shutdown\n"
            + "    mtu 9198\n"
            + "    description ncn-m002:ocp:1<==sw-leaf-001\n"
            + "    lag 3\n"
        )
        assert ncn_m in str(result.output)

        ncn_w = (
            "interface lag 5 multi-chassis\n"
            + "    no shutdown\n"
            + "    description ncn-w001:ocp:1<==sw-leaf-001\n"
            + "    no routing\n"
            + "    vlan trunk native 1\n"
            + "    vlan trunk allowed 1-2,4,6-7\n"
            + "    lacp mode active\n"
            + "    lacp fallback\n"
            + "    spanning-tree port-type admin-edge\n"
            + "\n"
            + "interface 1/1/5\n"
            + "    no shutdown\n"
            + "    mtu 9198\n"
            + "    description ncn-w001:ocp:1<==sw-leaf-001\n"
            + "    lag 5\n"
        )
        assert ncn_w in str(result.output)

        ncn_s = (
            "interface lag 7 multi-chassis\n"
            + "    no shutdown\n"
            + "    description ncn-s001:ocp:1<==sw-leaf-001\n"
            + "    no routing\n"
            + "    vlan trunk native 1\n"
            + "    vlan trunk allowed 1-2,4,6-7\n"
            + "    lacp mode active\n"
            + "    lacp fallback\n"
            + "    spanning-tree port-type admin-edge\n"
            + "\n"
            + "interface 1/1/7\n"
            + "    no shutdown\n"
            + "    mtu 9198\n"
            + "    description ncn-s001:ocp:1<==sw-leaf-001\n"
            + "    lag 7\n"
            + "\n"
            + "interface lag 8 multi-chassis\n"
            + "    no shutdown\n"
            + "    description ncn-s001:ocp:2<==sw-leaf-001\n"
            + "    no routing\n"
            + "    vlan trunk native 1\n"
            + "    vlan trunk allowed 10\n"
            + "    lacp mode active\n"
            + "    lacp fallback\n"
            + "    spanning-tree port-type admin-edge\n"
            + "\n"
            + "interface 1/1/8\n"
            + "    no shutdown\n"
            + "    mtu 9198\n"
            + "    description ncn-s001:ocp:2<==sw-leaf-001\n"
            + "    lag 8\n"
            + "\n"
            + "interface lag 9 multi-chassis\n"
            + "    no shutdown\n"
            + "    description ncn-s002:ocp:1<==sw-leaf-001\n"
            + "    no routing\n"
            + "    vlan trunk native 1\n"
            + "    vlan trunk allowed 1-2,4,6-7\n"
            + "    lacp mode active\n"
            + "    lacp fallback\n"
            + "    spanning-tree port-type admin-edge\n"
            + "\n"
            + "interface 1/1/9\n"
            + "    no shutdown\n"
            + "    mtu 9198\n"
            + "    description ncn-s002:ocp:1<==sw-leaf-001\n"
            + "    lag 9\n"
            + "\n"
            + "interface lag 10 multi-chassis\n"
            + "    no shutdown\n"
            + "    description ncn-s002:ocp:2<==sw-leaf-001\n"
            + "    no routing\n"
            + "    vlan trunk native 1\n"
            + "    vlan trunk allowed 10\n"
            + "    lacp mode active\n"
            + "    lacp fallback\n"
            + "    spanning-tree port-type admin-edge\n"
            + "\n"
            + "interface 1/1/10\n"
            + "    no shutdown\n"
            + "    mtu 9198\n"
            + "    description ncn-s002:ocp:2<==sw-leaf-001\n"
            + "    lag 10\n"
        )
        assert ncn_s in str(result.output)

        leaf_to_leaf_bmc = (
            "interface lag 151 multi-chassis\n"
            + "    no shutdown\n"
            + "    description sw-leaf-bmc-001:48<==sw-leaf-001\n"
            + "    no routing\n"
            + "    vlan trunk native 1\n"
            + "    vlan trunk allowed 1-2,4,6\n"
            + "    lacp mode active\n"
            + "\n"
            + "interface 1/1/51\n"
            + "    no shutdown\n"
            + "    mtu 9198\n"
            + "    description sw-leaf-bmc-001:48<==sw-leaf-001\n"
            + "    lag 151\n"
        )
        assert leaf_to_leaf_bmc in str(result.output)

        leaf_to_spine = (
            "interface lag 101 multi-chassis\n"
            + "    no shutdown\n"
            + "    description leaf_to_spines_lag\n"
            + "    no routing\n"
            + "    vlan trunk native 1\n"
            + "    vlan trunk allowed 1-2,4,6-7\n"
            + "    lacp mode active\n"
            + "\n"
            + "interface 1/1/52\n"
            + "    no shutdown\n"
            + "    mtu 9198\n"
            + "    description sw-spine-002:1<==sw-leaf-001\n"
            + "    lag 101\n"
            + "\n"
            + "interface 1/1/53\n"
            + "    no shutdown\n"
            + "    mtu 9198\n"
            + "    description sw-spine-001:1<==sw-leaf-001\n"
            + "    lag 101\n"
        )
        assert leaf_to_spine in str(result.output)

        print(result.output)
        assert (
            "interface lag 256\n"
            + "    no shutdown\n"
            + "    description ISL link\n"
            + "    no routing\n"
            + "    vlan trunk native 1 tag\n"
            + "    vlan trunk allowed all\n"
            + "    lacp mode active\n"
            + "interface 1/1/54\n"
            + "    no shutdown\n"
            + "    vrf attach keepalive\n"
            + "    description VSX keepalive\n"
            + "    ip address 192.168.255.0/31\n"
            + "interface 1/1/55\n"
            + "    no shutdown\n"
            + "    mtu 9198\n"
            + "    description vsx isl\n"
            + "    lag 256\n"
            + "interface 1/1/56\n"
            + "    no shutdown\n"
            + "    mtu 9198\n"
            + "    description vsx isl\n"
            + "    lag 256\n"
            + "vsx\n"
            + "    system-mac 02:01:00:00:01:00\n"
            + "    inter-switch-link lag 256\n"
            + "    role primary\n"
            + "    keepalive peer 192.168.255.1 source 192.168.255.0 vrf keepalive\n"
            + "    linkup-delay-timer 600\n"
            + "    vsx-sync vsx-global\n"
            + "\n"
            + "interface loopback 0\n"
            + "    ip address 10.2.0.4/32\n"
            + "    ip ospf 1 area 0.0.0.0\n"
            + "interface vlan 1\n"
            + "    ip mtu 9198\n"
            + "    ip address 192.168.1.4/16\n"
            + "    ip ospf 1 area 0.0.0.0\n"
            + "    ip ospf passive\n"
            + "interface vlan 2\n"
            + "    description NMN\n"
            + "    ip mtu 9198\n"
            + "    ip address 192.168.3.4/17\n"
            + "    ip ospf 1 area 0.0.0.0\n"
        ) in str(result.output)

        print(result.output)
        assert (
            "interface vlan 4\n"
            + "    description HMN\n"
            + "    ip mtu 9198\n"
            + "    ip address 192.168.0.4/17\n"
            + "    ip ospf 1 area 0.0.0.0\n"
            + "    ip ospf passive\n"
            + "interface vlan 6\n"
            + "    vrf attach Customer\n"
            + "    description CMN\n"
            + "    ip mtu 9198\n"
            + "    ip address 192.168.12.4/24\n"
            + "    ip ospf 2 area 0.0.0.0\n"
        ) in str(result.output)

        print(result.output)
        assert (
            "router ospf 2 vrf Customer\n"
            + "    router-id 10.2.0.4\n"
            + "    area 0.0.0.0\n"
            + "router ospf 1\n"
            + "    router-id 10.2.0.4\n"
            + "    area 0.0.0.0\n"
            + "https-server vrf Customer\n"
            + "https-server vrf default\n"
            + "https-server vrf mgmt\n"
        ) in str(result.output)


def test_switch_config_leaf_primary_to_uan():
    """Test that the `canu generate switch config` command runs and returns valid primary leaf config."""
    leaf_primary_3 = "sw-leaf-003"

    with runner.isolated_filesystem():
        with open(sls_file, "w") as f:
            json.dump(sls_input, f)

        result = runner.invoke(
            cli,
            [
                "--cache",
                cache_minutes,
                "generate",
                "switch",
                "config",
                "--csm",
                csm,
                "--architecture",
                architecture,
                "--shcd",
                test_file,
                "--tabs",
                tabs,
                "--corners",
                corners,
                "--sls-file",
                sls_file,
                "--name",
                leaf_primary_3,
            ],
        )
        assert result.exit_code == 0
        assert "hostname sw-leaf-003\n"

        uan = (
            "interface 1/1/7\n"
            + "    no shutdown\n"
            + "    mtu 9198\n"
            + "    description uan001:ocp:1<==sw-leaf-003\n"
            + "    no routing\n"
            + "    vlan access 2\n"
            + "    spanning-tree bpdu-guard\n"
            + "    spanning-tree port-type admin-edge\n"
            + "\n"
            + "interface lag 8 multi-chassis\n"
            + "    no shutdown\n"
            + "    description uan001:ocp:2<==sw-leaf-003\n"
            + "    no routing\n"
            + "    vlan trunk native 1\n"
            + "    vlan trunk allowed 7\n"
            + "    lacp mode active\n"
            + "    lacp fallback\n"
            + "    spanning-tree port-type admin-edge\n"
            + "\n"
            + "interface 1/1/8\n"
            + "    no shutdown\n"
            + "    mtu 9198\n"
            + "    description uan001:ocp:2<==sw-leaf-003\n"
            + "    lag 8\n"
        )
        assert uan in str(result.output)


def test_switch_config_leaf_secondary():
    """Test that the `canu generate switch config` command runs and returns valid secondary leaf config."""
    leaf_secondary = "sw-leaf-002"

    with runner.isolated_filesystem():
        with open(sls_file, "w") as f:
            json.dump(sls_input, f)

        result = runner.invoke(
            cli,
            [
                "--cache",
                cache_minutes,
                "generate",
                "switch",
                "config",
                "--csm",
                csm,
                "--architecture",
                architecture,
                "--shcd",
                test_file,
                "--tabs",
                tabs,
                "--corners",
                corners,
                "--sls-file",
                sls_file,
                "--name",
                leaf_secondary,
            ],
        )
        assert result.exit_code == 0
        assert "hostname sw-leaf-002\n"
        assert banner_motd in str(result.output)
        print(result.output)
        assert (
            "no ip icmp redirect\n"
            + "vrf Customer\n"
            + "vrf keepalive\n"
            + "ntp server 192.168.4.4\n"
            + "ntp server 192.168.4.5\n"
            + "ntp server 192.168.4.6\n"
            + "ntp enable\n"
        ) in str(result.output)

        print(result.output)
        assert (
            "ssh server vrf default\n"
            + "ssh server vrf keepalive\n"
            + "ssh server vrf mgmt\n"
            + "ssh server vrf Customer\n"
            + "access-list ip mgmt\n"
            + "    10 comment ALLOW SSH, HTTPS, AND SNMP ON HMN SUBNET and CMN\n"
            + "    20 permit tcp 192.168.0.0/255.255.128.0 any eq ssh\n"
            + "    30 permit tcp 192.168.0.0/255.255.128.0 any eq https\n"
            + "    40 permit udp 192.168.0.0/255.255.128.0 any eq snmp\n"
            + "    50 permit udp 192.168.0.0/255.255.128.0 any eq snmp-trap\n"
            + "    60 permit tcp 192.168.12.0/255.255.255.0 any eq ssh\n"
            + "    70 permit tcp 192.168.12.0/255.255.255.0 any eq https\n"
            + "    80 permit udp 192.168.12.0/255.255.255.0 any eq snmp\n"
            + "    90 permit udp 192.168.12.0/255.255.255.0 any eq snmp-trap\n"
            + "    100 comment ALLOW SNMP FROM HMN METALLB SUBNET\n"
            + "    110 permit udp 10.94.100.0/255.255.255.0 any eq snmp\n"
            + "    120 permit udp 10.94.100.0/255.255.255.0 any eq snmp-trap\n"
            + "    130 comment BLOCK SSH, HTTPS, AND SNMP FROM EVERYWHERE ELSE\n"
            + "    140 deny tcp any any eq ssh\n"
            + "    150 deny tcp any any eq https\n"
            + "    160 deny udp any any eq snmp\n"
            + "    170 deny udp any any eq snmp-trap\n"
            + "    180 comment ALLOW ANYTHING ELSE\n"
            + "    190 permit any any any\n"
            + "access-list ip nmn-hmn\n"
            + "    10 deny any 192.168.3.0/255.255.128.0 192.168.0.0/255.255.128.0\n"
            + "    20 deny any 192.168.0.0/255.255.128.0 192.168.3.0/255.255.128.0\n"
            + "    30 deny any 192.168.3.0/255.255.128.0 192.168.200.0/255.255.128.0\n"
            + "    40 deny any 192.168.0.0/255.255.128.0 192.168.100.0/255.255.128.0\n"
            + "    50 deny any 192.168.100.0/255.255.128.0 192.168.0.0/255.255.128.0\n"
            + "    60 deny any 192.168.100.0/255.255.128.0 192.168.200.0/255.255.128.0\n"
            + "    70 deny any 192.168.200.0/255.255.128.0 192.168.3.0/255.255.128.0\n"
            + "    80 deny any 192.168.200.0/255.255.128.0 192.168.100.0/255.255.128.0\n"
            + "    90 deny any 10.92.100.0/255.255.255.0 192.168.0.0/255.255.128.0\n"
            + "    100 deny any 10.94.100.0/255.255.255.0 192.168.3.0/255.255.128.0\n"
            + "    110 deny any 192.168.0.0/255.255.128.0 10.92.100.0/255.255.255.0\n"
            + "    120 deny any 192.168.3.0/255.255.128.0 10.94.100.0/255.255.255.0\n"
            + "    130 permit any any any\n"
            + "access-list ip cmn-can\n"
            + "    10 deny any 192.168.12.0/255.255.255.0 192.168.11.0/255.255.255.0\n"
            + "    20 deny any 192.168.11.0/255.255.255.0 192.168.12.0/255.255.255.0\n"
            + "    30 deny any 192.168.12.0/255.255.255.0 192.168.200.0/255.255.255.0\n"
            + "    40 deny any 192.168.200.0/255.255.255.0 192.168.12.0/255.255.255.0\n"
            + "    50 permit any any any\n"
            + "apply access-list ip mgmt control-plane vrf default\n"
            + "apply access-list ip mgmt control-plane vrf Customer\n"
            + "\n"
            + "vlan 1\n"
            + "vlan 2\n"
            + "    name NMN\n"
            + "    apply access-list ip nmn-hmn in\n"
            + "    apply access-list ip nmn-hmn out\n"
            + "vlan 4\n"
            + "    name HMN\n"
            + "    apply access-list ip nmn-hmn in\n"
            + "    apply access-list ip nmn-hmn out\n"
            + "vlan 6\n"
            + "    name CMN\n"
            + "    apply access-list ip cmn-can in\n"
            + "    apply access-list ip cmn-can out\n"
            + "vlan 7\n"
            + "    name CAN\n"
            + "    apply access-list ip cmn-can in\n"
            + "    apply access-list ip cmn-can out\n"
            + "vlan 10\n"
            + "    name SUN\n"
            + "spanning-tree\n"
            + "spanning-tree forward-delay 4\n"
            + "spanning-tree config-name MST0\n"
            + "spanning-tree config-revision 1\n"
            + "interface mgmt\n"
            + "    shutdown\n"
            + "    ip dhcp\n"
        ) in str(result.output)

        ncn_m = (
            "interface lag 1 multi-chassis\n"
            + "    no shutdown\n"
            + "    description ncn-m001:pcie-slot1:1<==sw-leaf-002\n"
            + "    no routing\n"
            + "    vlan trunk native 1\n"
            + "    vlan trunk allowed 1-2,4,6-7\n"
            + "    lacp mode active\n"
            + "    lacp fallback\n"
            + "    spanning-tree port-type admin-edge\n"
            + "\n"
            + "interface 1/1/1\n"
            + "    no shutdown\n"
            + "    mtu 9198\n"
            + "    description ncn-m001:pcie-slot1:1<==sw-leaf-002\n"
            + "    lag 1\n"
            + "\n"
            + "interface lag 3 multi-chassis\n"
            + "    no shutdown\n"
            + "    description ncn-m002:pcie-slot1:1<==sw-leaf-002\n"
            + "    no routing\n"
            + "    vlan trunk native 1\n"
            + "    vlan trunk allowed 1-2,4,6-7\n"
            + "    lacp mode active\n"
            + "    lacp fallback\n"
            + "    spanning-tree port-type admin-edge\n"
            + "\n"
            + "interface 1/1/3\n"
            + "    no shutdown\n"
            + "    mtu 9198\n"
            + "    description ncn-m002:pcie-slot1:1<==sw-leaf-002\n"
            + "    lag 3\n"
        )
        assert ncn_m in str(result.output)

        ncn_w = (
            "interface lag 5 multi-chassis\n"
            + "    no shutdown\n"
            + "    description ncn-w001:ocp:2<==sw-leaf-002\n"
            + "    no routing\n"
            + "    vlan trunk native 1\n"
            + "    vlan trunk allowed 1-2,4,6-7\n"
            + "    lacp mode active\n"
            + "    lacp fallback\n"
            + "    spanning-tree port-type admin-edge\n"
            + "\n"
            + "interface 1/1/6\n"
            + "    no shutdown\n"
            + "    mtu 9198\n"
            + "    description ncn-w001:ocp:2<==sw-leaf-002\n"
            + "    lag 5\n"
        )
        assert ncn_w in str(result.output)

        ncn_s = (
            "interface lag 7 multi-chassis\n"
            + "    no shutdown\n"
            + "    description ncn-s001:pcie-slot1:1<==sw-leaf-002\n"
            + "    no routing\n"
            + "    vlan trunk native 1\n"
            + "    vlan trunk allowed 1-2,4,6-7\n"
            + "    lacp mode active\n"
            + "    lacp fallback\n"
            + "    spanning-tree port-type admin-edge\n"
            + "\n"
            + "interface 1/1/7\n"
            + "    no shutdown\n"
            + "    mtu 9198\n"
            + "    description ncn-s001:pcie-slot1:1<==sw-leaf-002\n"
            + "    lag 7\n"
            + "\n"
            + "interface lag 8 multi-chassis\n"
            + "    no shutdown\n"
            + "    description ncn-s001:pcie-slot1:2<==sw-leaf-002\n"
            + "    no routing\n"
            + "    vlan trunk native 1\n"
            + "    vlan trunk allowed 10\n"
            + "    lacp mode active\n"
            + "    lacp fallback\n"
            + "    spanning-tree port-type admin-edge\n"
            + "\n"
            + "interface 1/1/8\n"
            + "    no shutdown\n"
            + "    mtu 9198\n"
            + "    description ncn-s001:pcie-slot1:2<==sw-leaf-002\n"
            + "    lag 8\n"
            + "\n"
            + "interface lag 9 multi-chassis\n"
            + "    no shutdown\n"
            + "    description ncn-s002:pcie-slot1:1<==sw-leaf-002\n"
            + "    no routing\n"
            + "    vlan trunk native 1\n"
            + "    vlan trunk allowed 1-2,4,6-7\n"
            + "    lacp mode active\n"
            + "    lacp fallback\n"
            + "    spanning-tree port-type admin-edge\n"
            + "\n"
            + "interface 1/1/9\n"
            + "    no shutdown\n"
            + "    mtu 9198\n"
            + "    description ncn-s002:pcie-slot1:1<==sw-leaf-002\n"
            + "    lag 9\n"
            + "\n"
            + "interface lag 10 multi-chassis\n"
            + "    no shutdown\n"
            + "    description ncn-s002:pcie-slot1:2<==sw-leaf-002\n"
            + "    no routing\n"
            + "    vlan trunk native 1\n"
            + "    vlan trunk allowed 10\n"
            + "    lacp mode active\n"
            + "    lacp fallback\n"
            + "    spanning-tree port-type admin-edge\n"
            + "\n"
            + "interface 1/1/10\n"
            + "    no shutdown\n"
            + "    mtu 9198\n"
            + "    description ncn-s002:pcie-slot1:2<==sw-leaf-002\n"
            + "    lag 10\n"
        )
        assert ncn_s in str(result.output)

        leaf_to_leaf_bmc = (
            "interface lag 151 multi-chassis\n"
            + "    no shutdown\n"
            + "    description sw-leaf-bmc-001:47<==sw-leaf-002\n"
            + "    no routing\n"
            + "    vlan trunk native 1\n"
            + "    vlan trunk allowed 1-2,4,6\n"
            + "    lacp mode active\n"
            + "\n"
            + "interface 1/1/51\n"
            + "    no shutdown\n"
            + "    mtu 9198\n"
            + "    description sw-leaf-bmc-001:47<==sw-leaf-002\n"
            + "    lag 151\n"
        )
        assert leaf_to_leaf_bmc in str(result.output)

        leaf_to_spine = (
            "interface lag 101 multi-chassis\n"
            + "    no shutdown\n"
            + "    description leaf_to_spines_lag\n"
            + "    no routing\n"
            + "    vlan trunk native 1\n"
            + "    vlan trunk allowed 1-2,4,6-7\n"
            + "    lacp mode active\n"
            + "\n"
            + "interface 1/1/52\n"
            + "    no shutdown\n"
            + "    mtu 9198\n"
            + "    description sw-spine-002:2<==sw-leaf-002\n"
            + "    lag 101\n"
            + "\n"
            + "interface 1/1/53\n"
            + "    no shutdown\n"
            + "    mtu 9198\n"
            + "    description sw-spine-001:2<==sw-leaf-002\n"
            + "    lag 101\n"
        )
        assert leaf_to_spine in str(result.output)

        print(result.output)
        assert (
            "interface lag 256\n"
            + "    no shutdown\n"
            + "    description ISL link\n"
            + "    no routing\n"
            + "    vlan trunk native 1 tag\n"
            + "    vlan trunk allowed all\n"
            + "    lacp mode active\n"
            + "interface 1/1/54\n"
            + "    no shutdown\n"
            + "    vrf attach keepalive\n"
            + "    description VSX keepalive\n"
            + "    ip address 192.168.255.1/31\n"
            + "interface 1/1/55\n"
            + "    no shutdown\n"
            + "    mtu 9198\n"
            + "    description vsx isl\n"
            + "    lag 256\n"
            + "interface 1/1/56\n"
            + "    no shutdown\n"
            + "    mtu 9198\n"
            + "    description vsx isl\n"
            + "    lag 256\n"
            + "vsx\n"
            + "    system-mac 02:01:00:00:01:00\n"
            + "    inter-switch-link lag 256\n"
            + "    role secondary\n"
            + "    keepalive peer 192.168.255.0 source 192.168.255.1 vrf keepalive\n"
            + "    linkup-delay-timer 600\n"
            + "    vsx-sync vsx-global\n"
            + "\n"
            + "interface loopback 0\n"
            + "    ip address 10.2.0.5/32\n"
            + "    ip ospf 1 area 0.0.0.0\n"
            + "interface vlan 1\n"
            + "    ip mtu 9198\n"
            + "    ip address 192.168.1.5/16\n"
            + "    ip ospf 1 area 0.0.0.0\n"
            + "    ip ospf passive\n"
            + "interface vlan 2\n"
            + "    description NMN\n"
            + "    ip mtu 9198\n"
            + "    ip address 192.168.3.5/17\n"
            + "    ip ospf 1 area 0.0.0.0\n"
            + "interface vlan 4\n"
            + "    description HMN\n"
            + "    ip mtu 9198\n"
            + "    ip address 192.168.0.5/17\n"
            + "    ip ospf 1 area 0.0.0.0\n"
            + "    ip ospf passive\n"
            + "interface vlan 6\n"
            + "    vrf attach Customer\n"
            + "    description CMN\n"
            + "    ip mtu 9198\n"
            + "    ip address 192.168.12.5/24\n"
            + "    ip ospf 2 area 0.0.0.0\n"
        ) in str(result.output)

        print(result.output)
        assert (
            "router ospf 2 vrf Customer\n"
            + "    router-id 10.2.0.5\n"
            + "    area 0.0.0.0\n"
            + "router ospf 1\n"
            + "    router-id 10.2.0.5\n"
            + "    area 0.0.0.0\n"
            + "https-server vrf Customer\n"
            + "https-server vrf default\n"
            + "https-server vrf mgmt\n"
        ) in str(result.output)


def test_switch_config_leaf_secondary_to_uan():
    """Test that the `canu generate switch config` command runs and returns valid secondary leaf config."""
    leaf_secondary_3 = "sw-leaf-004"

    with runner.isolated_filesystem():
        with open(sls_file, "w") as f:
            json.dump(sls_input, f)

        result = runner.invoke(
            cli,
            [
                "--cache",
                cache_minutes,
                "generate",
                "switch",
                "config",
                "--csm",
                csm,
                "--architecture",
                architecture,
                "--shcd",
                test_file,
                "--tabs",
                tabs,
                "--corners",
                corners,
                "--sls-file",
                sls_file,
                "--name",
                leaf_secondary_3,
            ],
        )
        assert result.exit_code == 0
        assert "hostname sw-leaf-004\n"

        uan = (
            "interface 1/1/7\n"
            + "    mtu 9198\n"
            + "    description uan001:pcie-slot1:1<==sw-leaf-004\n"
            + "    no routing\n"
            + "    vlan access 2\n"
            + "    spanning-tree bpdu-guard\n"
            + "    spanning-tree port-type admin-edge\n"
            + "\n"
            + "interface lag 8 multi-chassis\n"
            + "    no shutdown\n"
            + "    description uan001:pcie-slot1:2<==sw-leaf-004\n"
            + "    no routing\n"
            + "    vlan trunk native 1\n"
            + "    vlan trunk allowed 7\n"
            + "    lacp mode active\n"
            + "    lacp fallback\n"
            + "    spanning-tree port-type admin-edge\n"
            + "\n"
            + "interface 1/1/8\n"
            + "    no shutdown\n"
            + "    mtu 9198\n"
            + "    description uan001:pcie-slot1:2<==sw-leaf-004\n"
            + "    lag 8\n"
        )
        assert uan in str(result.output)


def test_switch_config_cdu_primary():
    """Test that the `canu generate switch config` command runs and returns valid primary cdu config."""
    cdu_primary = "sw-cdu-001"

    with runner.isolated_filesystem():
        with open(sls_file, "w") as f:
            json.dump(sls_input, f)

        result = runner.invoke(
            cli,
            [
                "--cache",
                cache_minutes,
                "generate",
                "switch",
                "config",
                "--csm",
                csm,
                "--architecture",
                architecture,
                "--shcd",
                test_file,
                "--tabs",
                tabs,
                "--corners",
                corners,
                "--sls-file",
                sls_file,
                "--name",
                cdu_primary,
            ],
        )
        assert result.exit_code == 0
        assert "hostname sw-cdu-001\n"
        assert banner_motd in str(result.output)
        print(result.output)
        assert (
            "no ip icmp redirect\n"
            + "vrf keepalive\n"
            + "vrf Customer\n"
            + "ntp server 192.168.4.4\n"
            + "ntp server 192.168.4.5\n"
            + "ntp server 192.168.4.6\n"
            + "ntp enable\n"
        ) in str(result.output)
        print(result.output)
        assert (
            "ssh server vrf Customer\n"
            + "ssh server vrf default\n"
            + "ssh server vrf keepalive\n"
            + "ssh server vrf mgmt\n"
            + "access-list ip mgmt\n"
            + "    10 comment ALLOW SSH, HTTPS, AND SNMP ON HMN SUBNET and CMN\n"
            + "    20 permit tcp 192.168.0.0/255.255.128.0 any eq ssh\n"
            + "    30 permit tcp 192.168.0.0/255.255.128.0 any eq https\n"
            + "    40 permit udp 192.168.0.0/255.255.128.0 any eq snmp\n"
            + "    50 permit udp 192.168.0.0/255.255.128.0 any eq snmp-trap\n"
            + "    60 permit tcp 192.168.12.0/255.255.255.0 any eq ssh\n"
            + "    70 permit tcp 192.168.12.0/255.255.255.0 any eq https\n"
            + "    80 permit udp 192.168.12.0/255.255.255.0 any eq snmp\n"
            + "    90 permit udp 192.168.12.0/255.255.255.0 any eq snmp-trap\n"
            + "    100 comment ALLOW SNMP FROM HMN METALLB SUBNET\n"
            + "    110 permit udp 10.94.100.0/255.255.255.0 any eq snmp\n"
            + "    120 permit udp 10.94.100.0/255.255.255.0 any eq snmp-trap\n"
            + "    130 comment BLOCK SSH, HTTPS, AND SNMP FROM EVERYWHERE ELSE\n"
            + "    140 deny tcp any any eq ssh\n"
            + "    150 deny tcp any any eq https\n"
            + "    160 deny udp any any eq snmp\n"
            + "    170 deny udp any any eq snmp-trap\n"
            + "    180 comment ALLOW ANYTHING ELSE\n"
            + "    190 permit any any any\n"
            + "access-list ip nmn-hmn\n"
            + "    10 deny any 192.168.3.0/255.255.128.0 192.168.0.0/255.255.128.0\n"
            + "    20 deny any 192.168.0.0/255.255.128.0 192.168.3.0/255.255.128.0\n"
            + "    30 deny any 192.168.3.0/255.255.128.0 192.168.200.0/255.255.128.0\n"
            + "    40 deny any 192.168.0.0/255.255.128.0 192.168.100.0/255.255.128.0\n"
            + "    50 deny any 192.168.100.0/255.255.128.0 192.168.0.0/255.255.128.0\n"
            + "    60 deny any 192.168.100.0/255.255.128.0 192.168.200.0/255.255.128.0\n"
            + "    70 deny any 192.168.200.0/255.255.128.0 192.168.3.0/255.255.128.0\n"
            + "    80 deny any 192.168.200.0/255.255.128.0 192.168.100.0/255.255.128.0\n"
            + "    90 deny any 10.92.100.0/255.255.255.0 192.168.0.0/255.255.128.0\n"
            + "    100 deny any 10.94.100.0/255.255.255.0 192.168.3.0/255.255.128.0\n"
            + "    110 deny any 192.168.0.0/255.255.128.0 10.92.100.0/255.255.255.0\n"
            + "    120 deny any 192.168.3.0/255.255.128.0 10.94.100.0/255.255.255.0\n"
            + "    130 permit any any any\n"
            + "access-list ip cmn-can\n"
            + "    10 deny any 192.168.12.0/255.255.255.0 192.168.11.0/255.255.255.0\n"
            + "    20 deny any 192.168.11.0/255.255.255.0 192.168.12.0/255.255.255.0\n"
            + "    30 deny any 192.168.12.0/255.255.255.0 192.168.200.0/255.255.255.0\n"
            + "    40 deny any 192.168.200.0/255.255.255.0 192.168.12.0/255.255.255.0\n"
            + "    50 permit any any any\n"
            + "apply access-list ip mgmt control-plane vrf default\n"
            + "apply access-list ip mgmt control-plane vrf Customer\n"
            + "\n"
            + "vlan 1\n"
            + "vlan 2\n"
            + "    name NMN\n"
            + "    apply access-list ip nmn-hmn in\n"
            + "    apply access-list ip nmn-hmn out\n"
            + "vlan 4\n"
            + "    name HMN\n"
            + "    apply access-list ip nmn-hmn in\n"
            + "    apply access-list ip nmn-hmn out\n"
            + "vlan 6\n"
            + "    name CMN\n"
            + "    apply access-list ip cmn-can in\n"
            + "    apply access-list ip cmn-can out\n"
            + "spanning-tree\n"
            + "spanning-tree forward-delay 4\n"
            + "spanning-tree config-name MST0\n"
            + "spanning-tree config-revision 1\n"
            + "interface mgmt\n"
            + "    shutdown\n"
            + "    ip dhcp\n"
        ) in str(result.output)

        cmm = (
            "interface lag 2 multi-chassis static\n"
            + "    no shutdown\n"
            + "    description cmm-x3002-000:1<==sw-cdu-001\n"
            + "    no routing\n"
            + "    vlan trunk native 2000\n"
            + "    vlan trunk allowed 2000,3000\n"
            + "    spanning-tree root-guard\n"
            + "\n"
            + "interface 1/1/2\n"
            + "    no shutdown\n"
            + "    mtu 9198\n"
            + "    description cmm-x3002-000:1<==sw-cdu-001\n"
            + "    lag 2\n"
            + "interface lag 3 multi-chassis static\n"
            + "    no shutdown\n"
            + "    description cmm-x3002-001:1<==sw-cdu-001\n"
            + "    no routing\n"
            + "    vlan trunk native 2000\n"
            + "    vlan trunk allowed 2000,3000\n"
            + "    spanning-tree root-guard\n"
            + "\n"
            + "interface 1/1/3\n"
            + "    no shutdown\n"
            + "    mtu 9198\n"
            + "    description cmm-x3002-001:1<==sw-cdu-001\n"
            + "    lag 3\n"
            + "interface lag 4 multi-chassis static\n"
            + "    no shutdown\n"
            + "    description cmm-x3002-002:1<==sw-cdu-001\n"
            + "    no routing\n"
            + "    vlan trunk native 2000\n"
            + "    vlan trunk allowed 2000,3000\n"
            + "    spanning-tree root-guard\n"
            + "\n"
            + "interface 1/1/4\n"
            + "    no shutdown\n"
            + "    mtu 9198\n"
            + "    description cmm-x3002-002:1<==sw-cdu-001\n"
            + "    lag 4\n"
            + "interface lag 5 multi-chassis static\n"
            + "    no shutdown\n"
            + "    description cmm-x3002-003:1<==sw-cdu-001\n"
            + "    no routing\n"
            + "    vlan trunk native 2000\n"
            + "    vlan trunk allowed 2000,3000\n"
            + "    spanning-tree root-guard\n"
            + "\n"
            + "interface 1/1/5\n"
            + "    no shutdown\n"
            + "    mtu 9198\n"
            + "    description cmm-x3002-003:1<==sw-cdu-001\n"
            + "    lag 5\n"
        )
        assert cmm in str(result.output)

        cec = (
            "interface 1/1/1\n"
            + "    no shutdown\n"
            + "    mtu 9198\n"
            + "    description cec-x3002-000:1<==sw-cdu-001\n"
            + "    no routing\n"
            + "    vlan access 3000\n"
            + "    spanning-tree bpdu-guard\n"
            + "    spanning-tree port-type admin-edge\n"
        )
        assert cec in str(result.output)

        cdu_to_spine = (
            "interface lag 255 multi-chassis\n"
            + "    no shutdown\n"
            + "    description cdu_to_spines_lag\n"
            + "    no routing\n"
            + "    vlan trunk native 1\n"
            + "    vlan trunk allowed 1-2,4,6\n"
            + "    lacp mode active\n"
            + "\n"
            + "interface 1/1/49\n"
            + "    no shutdown\n"
            + "    mtu 9198\n"
            + "    description sw-spine-002:5<==sw-cdu-001\n"
            + "    lag 255\n"
            + "\n"
            + "interface 1/1/50\n"
            + "    no shutdown\n"
            + "    mtu 9198\n"
            + "    description sw-spine-001:5<==sw-cdu-001\n"
            + "    lag 255\n"
        )
        assert cdu_to_spine in str(result.output)

        print(result.output)
        assert (
            "interface lag 256\n"
            + "    no shutdown\n"
            + "    description ISL link\n"
            + "    no routing\n"
            + "    vlan trunk native 1 tag\n"
            + "    vlan trunk allowed all\n"
            + "    lacp mode active\n"
            + "interface 1/1/48\n"
            + "    no shutdown\n"
            + "    vrf attach keepalive\n"
            + "    description VSX keepalive\n"
            + "    ip address 192.168.255.0/31\n"
            + "interface 1/1/51\n"
            + "    no shutdown\n"
            + "    mtu 9198\n"
            + "    description vsx isl\n"
            + "    lag 256\n"
            + "interface 1/1/52\n"
            + "    no shutdown\n"
            + "    mtu 9198\n"
            + "    description vsx isl\n"
            + "    lag 256\n"
            + "vsx\n"
            + "    system-mac 02:02:00:00:01:00\n"
            + "    inter-switch-link lag 256\n"
            + "    role primary\n"
            + "    keepalive peer 192.168.255.1 source 192.168.255.0 vrf keepalive\n"
            + "    linkup-delay-timer 600\n"
            + "    vsx-sync vsx-global\n"
            + "\n"
            + "interface loopback 0\n"
            + "    ip address 10.2.0.16/32\n"
            + "    ip ospf 1 area 0.0.0.0\n"
            + "interface vlan 1\n"
            + "    ip mtu 9198\n"
            + "    ip address 192.168.1.16/16\n"
            + "    ip ospf 1 area 0.0.0.0\n"
            + "    ip ospf passive\n"
        ) in str(result.output)

        mtn_hmn_vlan = (
            "vlan 3000\n"
            + "    name cabinet_3002\n"
            + "    apply access-list ip nmn-hmn in\n"
            + "    apply access-list ip nmn-hmn out\n"
            + "\n"
            + "interface vlan 3000\n"
            + "    ip mtu 9198\n"
            + "    ip address 192.168.104.2/22\n"
            + "    active-gateway ip mac 12:00:00:00:73:00\n"
            + "    active-gateway ip 192.168.104.1\n"
            + "    ipv6 address autoconfig\n"
            + "    ip helper-address 10.94.100.222\n"
            + "    ip ospf 1 area 0.0.0.0\n"
        )
        assert mtn_hmn_vlan in str(result.output)

        mtn_nmn_vlan = (
            "vlan 2000\n"
            + "    name cabinet_3002\n"
            + "    apply access-list ip nmn-hmn in\n"
            + "    apply access-list ip nmn-hmn out\n"
            + "\n"
            + "interface vlan 2000\n"
            + "    ip mtu 9198\n"
            + "    ip address 192.168.100.2/22\n"
            + "    active-gateway ip mac 12:00:00:00:73:00\n"
            + "    active-gateway ip 192.168.100.1\n"
            + "    ip helper-address 10.92.100.222\n"
            + "    ip ospf 1 area 0.0.0.0\n"
        )
        assert mtn_nmn_vlan in str(result.output)

        print(result.output)
        assert (
            "ip dns server-address 10.92.100.225\n"
            + "router ospf 2 vrf Customer\n"
            + "    router-id 10.2.0.16\n"
            + "    area 0.0.0.0\n"
            + "router ospf 1\n"
            + "    router-id 10.2.0.16\n"
            + "    area 0.0.0.0\n"
            + "https-server vrf Customer\n"
            + "https-server vrf default\n"
            + "https-server vrf mgmt\n"
        ) in str(result.output)


def test_switch_config_cdu_secondary():
    """Test that the `canu generate switch config` command runs and returns valid secondary cdu config."""
    cdu_secondary = "sw-cdu-002"

    with runner.isolated_filesystem():
        with open(sls_file, "w") as f:
            json.dump(sls_input, f)

        result = runner.invoke(
            cli,
            [
                "--cache",
                cache_minutes,
                "generate",
                "switch",
                "config",
                "--csm",
                csm,
                "--architecture",
                architecture,
                "--shcd",
                test_file,
                "--tabs",
                tabs,
                "--corners",
                corners,
                "--sls-file",
                sls_file,
                "--name",
                cdu_secondary,
            ],
        )
        assert result.exit_code == 0
        assert "hostname sw-cdu-002\n"
        assert banner_motd in str(result.output)
        print(result.output)
        assert (
            "no ip icmp redirect\n"
            + "vrf keepalive\n"
            + "vrf Customer\n"
            + "ntp server 192.168.4.4\n"
            + "ntp server 192.168.4.5\n"
            + "ntp server 192.168.4.6\n"
            + "ntp enable\n"
        ) in str(result.output)

        print(result.output)
        assert (
            "ssh server vrf Customer\n"
            + "ssh server vrf default\n"
            + "ssh server vrf keepalive\n"
            + "ssh server vrf mgmt\n"
            + "access-list ip mgmt\n"
            + "    10 comment ALLOW SSH, HTTPS, AND SNMP ON HMN SUBNET and CMN\n"
            + "    20 permit tcp 192.168.0.0/255.255.128.0 any eq ssh\n"
            + "    30 permit tcp 192.168.0.0/255.255.128.0 any eq https\n"
            + "    40 permit udp 192.168.0.0/255.255.128.0 any eq snmp\n"
            + "    50 permit udp 192.168.0.0/255.255.128.0 any eq snmp-trap\n"
            + "    60 permit tcp 192.168.12.0/255.255.255.0 any eq ssh\n"
            + "    70 permit tcp 192.168.12.0/255.255.255.0 any eq https\n"
            + "    80 permit udp 192.168.12.0/255.255.255.0 any eq snmp\n"
            + "    90 permit udp 192.168.12.0/255.255.255.0 any eq snmp-trap\n"
            + "    100 comment ALLOW SNMP FROM HMN METALLB SUBNET\n"
            + "    110 permit udp 10.94.100.0/255.255.255.0 any eq snmp\n"
            + "    120 permit udp 10.94.100.0/255.255.255.0 any eq snmp-trap\n"
            + "    130 comment BLOCK SSH, HTTPS, AND SNMP FROM EVERYWHERE ELSE\n"
            + "    140 deny tcp any any eq ssh\n"
            + "    150 deny tcp any any eq https\n"
            + "    160 deny udp any any eq snmp\n"
            + "    170 deny udp any any eq snmp-trap\n"
            + "    180 comment ALLOW ANYTHING ELSE\n"
            + "    190 permit any any any\n"
            + "access-list ip nmn-hmn\n"
            + "    10 deny any 192.168.3.0/255.255.128.0 192.168.0.0/255.255.128.0\n"
            + "    20 deny any 192.168.0.0/255.255.128.0 192.168.3.0/255.255.128.0\n"
            + "    30 deny any 192.168.3.0/255.255.128.0 192.168.200.0/255.255.128.0\n"
            + "    40 deny any 192.168.0.0/255.255.128.0 192.168.100.0/255.255.128.0\n"
            + "    50 deny any 192.168.100.0/255.255.128.0 192.168.0.0/255.255.128.0\n"
            + "    60 deny any 192.168.100.0/255.255.128.0 192.168.200.0/255.255.128.0\n"
            + "    70 deny any 192.168.200.0/255.255.128.0 192.168.3.0/255.255.128.0\n"
            + "    80 deny any 192.168.200.0/255.255.128.0 192.168.100.0/255.255.128.0\n"
            + "    90 deny any 10.92.100.0/255.255.255.0 192.168.0.0/255.255.128.0\n"
            + "    100 deny any 10.94.100.0/255.255.255.0 192.168.3.0/255.255.128.0\n"
            + "    110 deny any 192.168.0.0/255.255.128.0 10.92.100.0/255.255.255.0\n"
            + "    120 deny any 192.168.3.0/255.255.128.0 10.94.100.0/255.255.255.0\n"
            + "    130 permit any any any\n"
            + "access-list ip cmn-can\n"
            + "    10 deny any 192.168.12.0/255.255.255.0 192.168.11.0/255.255.255.0\n"
            + "    20 deny any 192.168.11.0/255.255.255.0 192.168.12.0/255.255.255.0\n"
            + "    30 deny any 192.168.12.0/255.255.255.0 192.168.200.0/255.255.255.0\n"
            + "    40 deny any 192.168.200.0/255.255.255.0 192.168.12.0/255.255.255.0\n"
            + "    50 permit any any any\n"
            + "apply access-list ip mgmt control-plane vrf default\n"
            + "apply access-list ip mgmt control-plane vrf Customer\n"
            + "\n"
            + "vlan 1\n"
            + "vlan 2\n"
            + "    name NMN\n"
            + "    apply access-list ip nmn-hmn in\n"
            + "    apply access-list ip nmn-hmn out\n"
            + "vlan 4\n"
            + "    name HMN\n"
            + "    apply access-list ip nmn-hmn in\n"
            + "    apply access-list ip nmn-hmn out\n"
            + "vlan 6\n"
            + "    name CMN\n"
            + "    apply access-list ip cmn-can in\n"
            + "    apply access-list ip cmn-can out\n"
            + "spanning-tree\n"
            + "spanning-tree forward-delay 4\n"
            + "spanning-tree config-name MST0\n"
            + "spanning-tree config-revision 1\n"
            + "interface mgmt\n"
            + "    shutdown\n"
            + "    ip dhcp\n"
        ) in str(result.output)

        cmm = (
            "interface lag 2 multi-chassis static\n"
            + "    no shutdown\n"
            + "    description cmm-x3002-000:2<==sw-cdu-002\n"
            + "    no routing\n"
            + "    vlan trunk native 2000\n"
            + "    vlan trunk allowed 2000,3000\n"
            + "    spanning-tree root-guard\n"
            + "\n"
            + "interface 1/1/2\n"
            + "    no shutdown\n"
            + "    mtu 9198\n"
            + "    description cmm-x3002-000:2<==sw-cdu-002\n"
            + "    lag 2\n"
            + "interface lag 3 multi-chassis static\n"
            + "    no shutdown\n"
            + "    description cmm-x3002-001:2<==sw-cdu-002\n"
            + "    no routing\n"
            + "    vlan trunk native 2000\n"
            + "    vlan trunk allowed 2000,3000\n"
            + "    spanning-tree root-guard\n"
            + "\n"
            + "interface 1/1/3\n"
            + "    no shutdown\n"
            + "    mtu 9198\n"
            + "    description cmm-x3002-001:2<==sw-cdu-002\n"
            + "    lag 3\n"
            + "interface lag 4 multi-chassis static\n"
            + "    no shutdown\n"
            + "    description cmm-x3002-002:2<==sw-cdu-002\n"
            + "    no routing\n"
            + "    vlan trunk native 2000\n"
            + "    vlan trunk allowed 2000,3000\n"
            + "    spanning-tree root-guard\n"
            + "\n"
            + "interface 1/1/4\n"
            + "    no shutdown\n"
            + "    mtu 9198\n"
            + "    description cmm-x3002-002:2<==sw-cdu-002\n"
            + "    lag 4\n"
            + "interface lag 5 multi-chassis static\n"
            + "    no shutdown\n"
            + "    description cmm-x3002-003:2<==sw-cdu-002\n"
            + "    no routing\n"
            + "    vlan trunk native 2000\n"
            + "    vlan trunk allowed 2000,3000\n"
            + "    spanning-tree root-guard\n"
            + "\n"
            + "interface 1/1/5\n"
            + "    no shutdown\n"
            + "    mtu 9198\n"
            + "    description cmm-x3002-003:2<==sw-cdu-002\n"
            + "    lag 5\n"
        )
        assert cmm in str(result.output)

        cdu_to_spine = (
            "interface lag 255 multi-chassis\n"
            + "    no shutdown\n"
            + "    description cdu_to_spines_lag\n"
            + "    no routing\n"
            + "    vlan trunk native 1\n"
            + "    vlan trunk allowed 1-2,4,6\n"
            + "    lacp mode active\n"
            + "\n"
            + "interface 1/1/49\n"
            + "    no shutdown\n"
            + "    mtu 9198\n"
            + "    description sw-spine-002:6<==sw-cdu-002\n"
            + "    lag 255\n"
            + "\n"
            + "interface 1/1/50\n"
            + "    no shutdown\n"
            + "    mtu 9198\n"
            + "    description sw-spine-001:6<==sw-cdu-002\n"
            + "    lag 255\n"
        )
        assert cdu_to_spine in str(result.output)

        print(result.output)
        assert (
            "interface lag 256\n"
            + "    no shutdown\n"
            + "    description ISL link\n"
            + "    no routing\n"
            + "    vlan trunk native 1 tag\n"
            + "    vlan trunk allowed all\n"
            + "    lacp mode active\n"
            + "interface 1/1/48\n"
            + "    no shutdown\n"
            + "    vrf attach keepalive\n"
            + "    description VSX keepalive\n"
            + "    ip address 192.168.255.1/31\n"
            + "interface 1/1/51\n"
            + "    no shutdown\n"
            + "    mtu 9198\n"
            + "    description vsx isl\n"
            + "    lag 256\n"
            + "interface 1/1/52\n"
            + "    no shutdown\n"
            + "    mtu 9198\n"
            + "    description vsx isl\n"
            + "    lag 256\n"
            + "vsx\n"
            + "    system-mac 02:02:00:00:01:00\n"
            + "    inter-switch-link lag 256\n"
            + "    role secondary\n"
            + "    keepalive peer 192.168.255.0 source 192.168.255.1 vrf keepalive\n"
            + "    linkup-delay-timer 600\n"
            + "    vsx-sync vsx-global\n"
            + "\n"
            + "interface loopback 0\n"
            + "    ip address 10.2.0.17/32\n"
            + "    ip ospf 1 area 0.0.0.0\n"
            + "interface vlan 1\n"
            + "    ip mtu 9198\n"
            + "    ip address 192.168.1.17/16\n"
            + "    ip ospf 1 area 0.0.0.0\n"
            + "    ip ospf passive\n"
        ) in str(result.output)

        mtn_hmn_vlan = (
            "vlan 3000\n"
            + "    name cabinet_3002\n"
            + "    apply access-list ip nmn-hmn in\n"
            + "    apply access-list ip nmn-hmn out\n"
            + "\n"
            + "interface vlan 3000\n"
            + "    ip mtu 9198\n"
            + "    ip address 192.168.104.3/22\n"
            + "    active-gateway ip mac 12:00:00:00:73:00\n"
            + "    active-gateway ip 192.168.104.1\n"
            + "    ipv6 address autoconfig\n"
            + "    ip helper-address 10.94.100.222\n"
            + "    ip ospf 1 area 0.0.0.0\n"
        )
        assert mtn_hmn_vlan in str(result.output)

        mtn_nmn_vlan = (
            "vlan 2000\n"
            + "    name cabinet_3002\n"
            + "    apply access-list ip nmn-hmn in\n"
            + "    apply access-list ip nmn-hmn out\n"
            + "\n"
            + "interface vlan 2000\n"
            + "    ip mtu 9198\n"
            + "    ip address 192.168.100.3/22\n"
            + "    active-gateway ip mac 12:00:00:00:73:00\n"
            + "    active-gateway ip 192.168.100.1\n"
            + "    ip helper-address 10.92.100.222\n"
            + "    ip ospf 1 area 0.0.0.0\n"
        )
        assert mtn_nmn_vlan in str(result.output)

        print(result.output)
        assert (
            "ip dns server-address 10.92.100.225\n"
            + "router ospf 2 vrf Customer\n"
            + "    router-id 10.2.0.17\n"
            + "    area 0.0.0.0\n"
            + "router ospf 1\n"
            + "    router-id 10.2.0.17\n"
            + "    area 0.0.0.0\n"
            + "https-server vrf Customer\n"
            + "https-server vrf default\n"
            + "https-server vrf mgmt\n"
        ) in str(result.output)


def test_switch_config_leaf_bmc():
    """Test that the `canu generate switch config` command runs and returns valid leaf-bmc config."""
    leaf_bmc = "sw-leaf-bmc-001"

    with runner.isolated_filesystem():
        with open(sls_file, "w") as f:
            json.dump(sls_input, f)

        result = runner.invoke(
            cli,
            [
                "--cache",
                cache_minutes,
                "generate",
                "switch",
                "config",
                "--csm",
                csm,
                "--architecture",
                architecture,
                "--shcd",
                test_file,
                "--tabs",
                tabs,
                "--corners",
                corners,
                "--sls-file",
                sls_file,
                "--name",
                leaf_bmc,
            ],
        )
        assert result.exit_code == 0
        assert "hostname sw-leaf-bmc-001\n"
        assert banner_motd in str(result.output)
        print(result.output)
        assert (
            "no ip icmp redirect\n"
            + "vrf Customer\n"
            + "ntp server 192.168.4.4\n"
            + "ntp server 192.168.4.5\n"
            + "ntp server 192.168.4.6\n"
            + "ntp enable\n"
        ) in str(result.output)

        print(result.output)
        assert (
            "ssh server vrf default\n"
            + "ssh server vrf mgmt\n"
            + "ssh server vrf Customer\n"
            + "access-list ip mgmt\n"
            + "    10 comment ALLOW SSH, HTTPS, AND SNMP ON HMN SUBNET and CMN\n"
            + "    20 permit tcp 192.168.0.0/255.255.128.0 any eq ssh\n"
            + "    30 permit tcp 192.168.0.0/255.255.128.0 any eq https\n"
            + "    40 permit udp 192.168.0.0/255.255.128.0 any eq snmp\n"
            + "    50 permit udp 192.168.0.0/255.255.128.0 any eq snmp-trap\n"
            + "    60 permit tcp 192.168.12.0/255.255.255.0 any eq ssh\n"
            + "    70 permit tcp 192.168.12.0/255.255.255.0 any eq https\n"
            + "    80 permit udp 192.168.12.0/255.255.255.0 any eq snmp\n"
            + "    90 permit udp 192.168.12.0/255.255.255.0 any eq snmp-trap\n"
            + "    100 comment ALLOW SNMP FROM HMN METALLB SUBNET\n"
            + "    110 permit udp 10.94.100.0/255.255.255.0 any eq snmp\n"
            + "    120 permit udp 10.94.100.0/255.255.255.0 any eq snmp-trap\n"
            + "    130 comment BLOCK SSH, HTTPS, AND SNMP FROM EVERYWHERE ELSE\n"
            + "    140 deny tcp any any eq ssh\n"
            + "    150 deny tcp any any eq https\n"
            + "    160 deny udp any any eq snmp\n"
            + "    170 deny udp any any eq snmp-trap\n"
            + "    180 comment ALLOW ANYTHING ELSE\n"
            + "    190 permit any any any\n"
            + "access-list ip nmn-hmn\n"
            + "    10 deny any 192.168.3.0/255.255.128.0 192.168.0.0/255.255.128.0\n"
            + "    20 deny any 192.168.0.0/255.255.128.0 192.168.3.0/255.255.128.0\n"
            + "    30 deny any 192.168.3.0/255.255.128.0 192.168.200.0/255.255.128.0\n"
            + "    40 deny any 192.168.0.0/255.255.128.0 192.168.100.0/255.255.128.0\n"
            + "    50 deny any 192.168.100.0/255.255.128.0 192.168.0.0/255.255.128.0\n"
            + "    60 deny any 192.168.100.0/255.255.128.0 192.168.200.0/255.255.128.0\n"
            + "    70 deny any 192.168.200.0/255.255.128.0 192.168.3.0/255.255.128.0\n"
            + "    80 deny any 192.168.200.0/255.255.128.0 192.168.100.0/255.255.128.0\n"
            + "    90 deny any 10.92.100.0/255.255.255.0 192.168.0.0/255.255.128.0\n"
            + "    100 deny any 10.94.100.0/255.255.255.0 192.168.3.0/255.255.128.0\n"
            + "    110 deny any 192.168.0.0/255.255.128.0 10.92.100.0/255.255.255.0\n"
            + "    120 deny any 192.168.3.0/255.255.128.0 10.94.100.0/255.255.255.0\n"
            + "    130 permit any any any\n"
            + "access-list ip cmn-can\n"
            + "    10 deny any 192.168.12.0/255.255.255.0 192.168.11.0/255.255.255.0\n"
            + "    20 deny any 192.168.11.0/255.255.255.0 192.168.12.0/255.255.255.0\n"
            + "    30 deny any 192.168.12.0/255.255.255.0 192.168.200.0/255.255.255.0\n"
            + "    40 deny any 192.168.200.0/255.255.255.0 192.168.12.0/255.255.255.0\n"
            + "    50 permit any any any\n"
            + "apply access-list ip mgmt control-plane vrf default\n"
            + "apply access-list ip mgmt control-plane vrf Customer\n"
            + "\n"
            + "vlan 1\n"
            + "vlan 2\n"
            + "    name NMN\n"
            + "    apply access-list ip nmn-hmn in\n"
            + "    apply access-list ip nmn-hmn out\n"
            + "vlan 4\n"
            + "    name HMN\n"
            + "    apply access-list ip nmn-hmn in\n"
            + "    apply access-list ip nmn-hmn out\n"
            + "vlan 6\n"
            + "    name CMN\n"
            + "    apply access-list ip cmn-can in\n"
            + "    apply access-list ip cmn-can out\n"
            + "\n"
            + "spanning-tree\n"
            + "spanning-tree forward-delay 4\n"
            + "spanning-tree config-name MST0\n"
            + "spanning-tree config-revision 1\n"
            + "interface mgmt\n"
            + "    shutdown\n"
            + "    ip dhcp\n"
        ) in str(result.output)
        compute_leaf_bmc = (
            "interface 1/1/24\n"
            + "    no shutdown\n"
            + "    mtu 9198\n"
            + "    description cn001:onboard:1<==sw-leaf-bmc-001\n"
            + "    no routing\n"
            + "    vlan access 2\n"
            + "    spanning-tree bpdu-guard\n"
            + "    spanning-tree port-type admin-edge\n"
            + "interface 1/1/25\n"
            + "    no shutdown\n"
            + "    mtu 9198\n"
            + "    description cn002:onboard:1<==sw-leaf-bmc-001\n"
            + "    no routing\n"
            + "    vlan access 2\n"
            + "    spanning-tree bpdu-guard\n"
            + "    spanning-tree port-type admin-edge\n"
            + "interface 1/1/26\n"
            + "    no shutdown\n"
            + "    mtu 9198\n"
            + "    description cn003:onboard:1<==sw-leaf-bmc-001\n"
            + "    no routing\n"
            + "    vlan access 2\n"
            + "    spanning-tree bpdu-guard\n"
            + "    spanning-tree port-type admin-edge\n"
            + "interface 1/1/27\n"
            + "    no shutdown\n"
            + "    mtu 9198\n"
            + "    description cn004:onboard:1<==sw-leaf-bmc-001\n"
            + "    no routing\n"
            + "    vlan access 2\n"
            + "    spanning-tree bpdu-guard\n"
            + "    spanning-tree port-type admin-edge\n"
        )
        assert compute_leaf_bmc in str(result.output)
        bmc = (
            "interface 1/1/1\n"
            + "    no shutdown\n"
            + "    mtu 9198\n"
            + "    description ncn-m001:bmc:1<==sw-leaf-bmc-001\n"
            + "    no routing\n"
            + "    vlan access 4\n"
            + "    spanning-tree bpdu-guard\n"
            + "    spanning-tree port-type admin-edge\n"
            + "interface 1/1/2\n"
            + "    no shutdown\n"
            + "    mtu 9198\n"
            + "    description ncn-m002:bmc:1<==sw-leaf-bmc-001\n"
            + "    no routing\n"
            + "    vlan access 4\n"
            + "    spanning-tree bpdu-guard\n"
            + "    spanning-tree port-type admin-edge\n"
            + "interface 1/1/3\n"
            + "    no shutdown\n"
            + "    mtu 9198\n"
            + "    description ncn-m003:bmc:1<==sw-leaf-bmc-001\n"
            + "    no routing\n"
            + "    vlan access 4\n"
            + "    spanning-tree bpdu-guard\n"
            + "    spanning-tree port-type admin-edge\n"
            + "interface 1/1/4\n"
            + "    no shutdown\n"
            + "    mtu 9198\n"
            + "    description ncn-w001:bmc:1<==sw-leaf-bmc-001\n"
            + "    no routing\n"
            + "    vlan access 4\n"
            + "    spanning-tree bpdu-guard\n"
            + "    spanning-tree port-type admin-edge\n"
            + "interface 1/1/5\n"
            + "    no shutdown\n"
            + "    mtu 9198\n"
            + "    description ncn-w002:bmc:1<==sw-leaf-bmc-001\n"
            + "    no routing\n"
            + "    vlan access 4\n"
            + "    spanning-tree bpdu-guard\n"
            + "    spanning-tree port-type admin-edge\n"
            + "interface 1/1/6\n"
            + "    no shutdown\n"
            + "    mtu 9198\n"
            + "    description ncn-w003:bmc:1<==sw-leaf-bmc-001\n"
            + "    no routing\n"
            + "    vlan access 4\n"
            + "    spanning-tree bpdu-guard\n"
            + "    spanning-tree port-type admin-edge\n"
            + "interface 1/1/7\n"
            + "    no shutdown\n"
            + "    mtu 9198\n"
            + "    description ncn-s001:bmc:1<==sw-leaf-bmc-001\n"
            + "    no routing\n"
            + "    vlan access 4\n"
            + "    spanning-tree bpdu-guard\n"
            + "    spanning-tree port-type admin-edge\n"
            + "interface 1/1/8\n"
            + "    no shutdown\n"
            + "    mtu 9198\n"
            + "    description ncn-s002:bmc:1<==sw-leaf-bmc-001\n"
            + "    no routing\n"
            + "    vlan access 4\n"
            + "    spanning-tree bpdu-guard\n"
            + "    spanning-tree port-type admin-edge\n"
            + "interface 1/1/9\n"
            + "    no shutdown\n"
            + "    mtu 9198\n"
            + "    description ncn-s003:bmc:1<==sw-leaf-bmc-001\n"
            + "    no routing\n"
            + "    vlan access 4\n"
            + "    spanning-tree bpdu-guard\n"
            + "    spanning-tree port-type admin-edge\n"
            + "interface 1/1/10\n"
            + "    no shutdown\n"
            + "    mtu 9198\n"
            + "    description uan001:bmc:1<==sw-leaf-bmc-001\n"
            + "    no routing\n"
            + "    vlan access 4\n"
            + "    spanning-tree bpdu-guard\n"
            + "    spanning-tree port-type admin-edge\n"
        )
        assert bmc in str(result.output)
        leaf_bmc_to_leaf = (
            "interface lag 255\n"
            + "    no shutdown\n"
            + "    description leaf_bmc_to_leaf_lag\n"
            + "    no routing\n"
            + "    vlan trunk native 1\n"
            + "    vlan trunk allowed 1-2,4,6\n"
            + "    lacp mode active\n"
            + "\n"
            + "interface 1/1/47\n"
            + "    no shutdown\n"
            + "    mtu 9198\n"
            + "    description sw-leaf-002:51<==sw-leaf-bmc-001\n"
            + "    lag 255\n"
            + "\n"
            + "interface 1/1/48\n"
            + "    no shutdown\n"
            + "    mtu 9198\n"
            + "    description sw-leaf-001:51<==sw-leaf-bmc-001\n"
            + "    lag 255\n"
        )
        assert leaf_bmc_to_leaf in str(result.output)
        print(result.output)
        assert (
            "interface loopback 0\n"
            + "    ip address 10.2.0.12/32\n"
            + "    ip ospf 1 area 0.0.0.0\n"
            + "interface vlan 1\n"
            + "    ip mtu 9198\n"
            + "    ip address 192.168.1.12/16\n"
            + "    ip ospf 1 area 0.0.0.0\n"
            + "    ip ospf passive\n"
            + "interface vlan 2\n"
            + "    description NMN\n"
            + "    ip mtu 9198\n"
            + "    ip address 192.168.3.12/17\n"
            + "    ip ospf 1 area 0.0.0.0\n"
            + "interface vlan 4\n"
            + "    description HMN\n"
            + "    ip mtu 9198\n"
            + "    ip address 192.168.0.12/17\n"
            + "    ip ospf 1 area 0.0.0.0\n"
            + "    ip ospf passive\n"
            + "interface vlan 6\n"
            + "    vrf attach Customer\n"
            + "    description CMN\n"
            + "    ip mtu 9198\n"
            + "    ip address 192.168.12.12/24\n"
            + "    ip ospf 2 area 0.0.0.0\n"
            + "snmp-server vrf default\n"
            + "ip dns server-address 10.92.100.225\n"
            + "router ospf 2 vrf Customer\n"
            + "    router-id 10.2.0.12\n"
            + "    area 0.0.0.0\n"
            + "router ospf 1\n"
            + "    router-id 10.2.0.12\n"
            + "    area 0.0.0.0\n"
            + "https-server vrf Customer\n"
            + "https-server vrf default\n"
            + "https-server vrf mgmt\n"
        ) in str(result.output)


def test_switch_config_csi_file_missing():
    """Test that the `canu generate switch config` command errors on sls_file.json file missing."""
    bad_sls_file = "/bad_file.json"
    with runner.isolated_filesystem():
        result = runner.invoke(
            cli,
            [
                "--cache",
                cache_minutes,
                "generate",
                "switch",
                "config",
                "--csm",
                csm,
                "--architecture",
                architecture,
                "--shcd",
                test_file,
                "--tabs",
                tabs,
                "--corners",
                corners,
                "--sls-file",
                bad_sls_file,
                "--name",
                switch_name,
            ],
        )
        assert result.exit_code == 2
        assert "No such file or directory" in str(result.output)


def test_switch_config_missing_file():
    """Test that the `canu generate switch config` command fails on missing file."""
    with runner.isolated_filesystem():
        with open(sls_file, "w") as f:
            json.dump(sls_input, f)

        result = runner.invoke(
            cli,
            [
                "--cache",
                cache_minutes,
                "generate",
                "switch",
                "config",
                "--csm",
                csm,
                "--architecture",
                architecture,
                "--tabs",
                tabs,
                "--corners",
                corners,
                "--sls-file",
                sls_file,
                "--name",
                switch_name,
            ],
        )
        assert result.exit_code == 2
        print(result.output)
        assert (
            "Error: Missing one of the required mutually exclusive options from 'Network input source' option group:\n"
            "  '--ccj'\n"
            "  '--shcd'\n"
        ) in str(result.output)


def test_switch_config_bad_file():
    """Test that the `canu generate switch config` command fails on bad file."""
    bad_file = "does_not_exist.xlsx"
    with runner.isolated_filesystem():

        result = runner.invoke(
            cli,
            [
                "--cache",
                cache_minutes,
                "generate",
                "switch",
                "config",
                "--csm",
                csm,
                "--architecture",
                architecture,
                "--shcd",
                bad_file,
                "--tabs",
                tabs,
                "--corners",
                corners,
                "--sls-file",
                sls_file,
                "--name",
                switch_name,
            ],
        )
        assert result.exit_code == 2
        assert "Error: Invalid value for '--shcd':" in str(result.output)


def test_switch_config_missing_tabs():
    """Test that the `canu generate switch config` command prompts for missing tabs."""
    with runner.isolated_filesystem():
        with open(sls_file, "w") as f:
            json.dump(sls_input, f)

        result = runner.invoke(
            cli,
            [
                "--cache",
                cache_minutes,
                "generate",
                "switch",
                "config",
                "--csm",
                csm,
                "--architecture",
                architecture,
                "--shcd",
                test_file,
                "--corners",
                corners,
                "--sls-file",
                sls_file,
                "--name",
                switch_name,
                "--corners",
                corners,
                "--sls-file",
                sls_file,
            ],
            input="SWITCH_TO_SWITCH,NON_COMPUTE_NODES,HARDWARE_MANAGEMENT,COMPUTE_NODES\n",
        )
        assert result.exit_code == 0
        assert "hostname sw-spine-001" in str(result.output)


def test_switch_config_bad_tab():
    """Test that the `canu generate switch config` command fails on bad tab name."""
    bad_tab = "BAD_TAB_NAME"
    bad_tab_corners = "I14,S48"
    with runner.isolated_filesystem():
        with open(sls_file, "w") as f:
            json.dump(sls_input, f)

        result = runner.invoke(
            cli,
            [
                "--cache",
                cache_minutes,
                "generate",
                "switch",
                "config",
                "--csm",
                csm,
                "--architecture",
                architecture,
                "--shcd",
                test_file,
                "--tabs",
                bad_tab,
                "--corners",
                bad_tab_corners,
                "--sls-file",
                sls_file,
                "--name",
                switch_name,
            ],
        )
        assert result.exit_code == 1
        assert f"Tab BAD_TAB_NAME not found in {test_file}" in str(result.output)


def test_switch_config_switch_name_prompt():
    """Test that the `canu generate switch config` command prompts for missing switch name."""
    with runner.isolated_filesystem():
        with open(sls_file, "w") as f:
            json.dump(sls_input, f)

        result = runner.invoke(
            cli,
            [
                "--cache",
                cache_minutes,
                "generate",
                "switch",
                "config",
                "--csm",
                csm,
                "--architecture",
                architecture,
                "--shcd",
                test_file,
                "--tabs",
                tabs,
                "--corners",
                corners,
                "--sls-file",
                sls_file,
            ],
            input="sw-spine-001\n",
        )
        assert result.exit_code == 0
        assert "hostname sw-spine-001" in str(result.output)
        assert "ntp server 192.168.4.4" in str(result.output)
        assert "ntp server 192.168.4.5" in str(result.output)
        assert "ntp server 192.168.4.6" in str(result.output)
        assert "deny any 192.168.3.0/255.255.128.0 192.168.0.0/255.255.128.0" in str(
            result.output,
        )
        assert "interface 1/1/30" in str(result.output)
        assert "interface 1/1/31" in str(result.output)
        assert "interface 1/1/32" in str(result.output)


def test_switch_config_corner_prompt():
    """Test that the `canu generate switch config` command prompts for corner input and runs."""
    with runner.isolated_filesystem():
        with open(sls_file, "w") as f:
            json.dump(sls_input, f)

        result = runner.invoke(
            cli,
            [
                "--cache",
                cache_minutes,
                "generate",
                "switch",
                "config",
                "--csm",
                csm,
                "--architecture",
                architecture,
                "--shcd",
                test_file,
                "--tabs",
                tabs,
                "--sls-file",
                sls_file,
                "--name",
                switch_name,
            ],
            input="J14\nT42\nJ14\nT48\nJ14\nT24\nJ14\nT23",
        )
        assert result.exit_code == 0
        assert "hostname sw-spine-001" in str(result.output)
        assert "ntp server 192.168.4.4" in str(result.output)
        assert "ntp server 192.168.4.5" in str(result.output)
        assert "ntp server 192.168.4.6" in str(result.output)
        assert "deny any 192.168.3.0/255.255.128.0 192.168.0.0/255.255.128.0" in str(
            result.output,
        )
        assert "interface 1/1/30" in str(result.output)
        assert "interface 1/1/31" in str(result.output)
        assert "interface 1/1/32" in str(result.output)


def test_switch_config_not_enough_corners():
    """Test that the `canu generate switch config` command fails on not enough corners."""
    not_enough_corners = "H16"
    with runner.isolated_filesystem():
        with open(sls_file, "w") as f:
            json.dump(sls_input, f)
        result = runner.invoke(
            cli,
            [
                "--cache",
                cache_minutes,
                "generate",
                "switch",
                "config",
                "--csm",
                csm,
                "--architecture",
                architecture,
                "--shcd",
                test_file,
                "--tabs",
                tabs,
                "--corners",
                not_enough_corners,
                "--sls-file",
                sls_file,
                "--name",
                switch_name,
            ],
        )
        assert result.exit_code == 0
        assert "There were 1 corners entered, but there should be 8." in str(
            result.output,
        )


def test_switch_config_bad_switch_name_1():
    """Test that the `canu generate switch config` command fails on bad switch name."""
    bad_name_1 = "sw-bad"
    with runner.isolated_filesystem():
        with open(sls_file, "w") as f:
            json.dump(sls_input, f)

        result = runner.invoke(
            cli,
            [
                "--cache",
                cache_minutes,
                "generate",
                "switch",
                "config",
                "--csm",
                csm,
                "--architecture",
                architecture,
                "--shcd",
                test_file,
                "--tabs",
                tabs,
                "--corners",
                corners,
                "--sls-file",
                sls_file,
                "--name",
                bad_name_1,
            ],
        )
        assert result.exit_code == 1
        print(result.output)
        assert (
            f"For switch {bad_name_1}, the type cannot be determined. Please check the switch name and try again."
            in str(result.output)
        )


def test_switch_config_bad_switch_name_2():
    """Test that the `canu generate switch config` command fails on bad switch name."""
    bad_name_2 = "sw-spine-999"
    with runner.isolated_filesystem():
        with open(sls_file, "w") as f:
            json.dump(sls_input, f)

        result = runner.invoke(
            cli,
            [
                "--cache",
                cache_minutes,
                "generate",
                "switch",
                "config",
                "--csm",
                csm,
                "--architecture",
                architecture,
                "--shcd",
                test_file,
                "--tabs",
                tabs,
                "--corners",
                corners,
                "--sls-file",
                sls_file,
                "--name",
                bad_name_2,
            ],
        )
        assert result.exit_code == 1
        print(result.output)
        assert (
            f"For switch {bad_name_2}, the type cannot be determined. Please check the switch name and try again."
            in str(result.output)
        )


def test_switch_config_non_switch():
    """Test that the `canu generate switch config` command fails on non switch."""
    non_switch = "ncn-w001"
    with runner.isolated_filesystem():
        with open(sls_file, "w") as f:
            json.dump(sls_input, f)

        result = runner.invoke(
            cli,
            [
                "--cache",
                cache_minutes,
                "generate",
                "switch",
                "config",
                "--csm",
                csm,
                "--architecture",
                architecture,
                "--shcd",
                test_file,
                "--tabs",
                tabs,
                "--corners",
                corners,
                "--sls-file",
                sls_file,
                "--name",
                non_switch,
            ],
        )
        assert result.exit_code == 1
        print(result.output)
        assert (
            f"{non_switch} is not a switch. Only switch config can be generated."
            in str(result.output)
        )


@responses.activate
def test_switch_config_sls():
    """Test that the `canu generate switch config` command runs with SLS."""
    with runner.isolated_filesystem():
        responses.add(
            responses.GET,
            f"https://{sls_address}/apis/sls/v1/networks",
            json=sls_networks,
        )

        result = runner.invoke(
            cli,
            [
                "--cache",
                cache_minutes,
                "generate",
                "switch",
                "config",
                "--csm",
                csm,
                "--architecture",
                architecture,
                "--shcd",
                test_file,
                "--tabs",
                tabs,
                "--corners",
                corners,
                "--name",
                switch_name,
            ],
        )
        assert result.exit_code == 0
        assert "hostname sw-spine-001" in str(result.output)
        assert "ntp server 192.168.4.4" in str(result.output)
        assert "ntp server 192.168.4.5" in str(result.output)
        assert "ntp server 192.168.4.6" in str(result.output)
        assert "deny any 192.168.3.0/255.255.128.0 192.168.0.0/255.255.128.0" in str(
            result.output,
        )
        assert "interface 1/1/30" in str(result.output)
        assert "interface 1/1/31" in str(result.output)
        assert "interface 1/1/32" in str(result.output)


@responses.activate
def test_switch_config_sls_token_bad():
    """Test that the `canu generate switch config` command errors on bad token file."""
    bad_token = "bad_token.token"
    with runner.isolated_filesystem():
        with open(bad_token, "w") as f:
            f.write('{"access_token": "123"}')

        responses.add(
            responses.GET,
            f"https://{sls_address}/apis/sls/v1/networks",
            body=requests.exceptions.HTTPError(
                "503 Server Error: Service Unavailable for url",
            ),
        )

        result = runner.invoke(
            cli,
            [
                "--cache",
                cache_minutes,
                "generate",
                "switch",
                "config",
                "--csm",
                csm,
                "--architecture",
                architecture,
                "--shcd",
                test_file,
                "--tabs",
                tabs,
                "--corners",
                corners,
                "--name",
                switch_name,
                "--auth-token",
                bad_token,
            ],
        )
        assert result.exit_code == 0
        print(result.output)
        assert (
            "Error connecting SLS api-gw-service-nmn.local, check that the token is valid, or generate a new one"
            in str(result.output)
        )


@responses.activate
def test_switch_config_sls_token_missing():
    """Test that the `canu generate switch config` command errors on no token file."""
    bad_token = "no_token.token"

    result = runner.invoke(
        cli,
        [
            "--cache",
            cache_minutes,
            "generate",
            "switch",
            "config",
            "--csm",
            csm,
            "--architecture",
            architecture,
            "--shcd",
            test_file,
            "--tabs",
            tabs,
            "--corners",
            corners,
            "--name",
            switch_name,
            "--auth-token",
            bad_token,
        ],
    )
    assert result.exit_code == 0
    assert "Invalid token file, generate another token or try again." in str(
        result.output,
    )


@responses.activate
def test_switch_config_sls_address_bad():
    """Test that the `canu generate switch config` command errors with bad SLS address."""
    bad_sls_address = "192.168.254.254"

    responses.add(
        responses.GET,
        f"https://{bad_sls_address}/apis/sls/v1/networks",
        body=requests.exceptions.ConnectionError(
            "Failed to establish a new connection: [Errno 51] Network is unreachable",
        ),
    )

    result = runner.invoke(
        cli,
        [
            "--cache",
            cache_minutes,
            "generate",
            "switch",
            "config",
            "--csm",
            csm,
            "--architecture",
            architecture,
            "--shcd",
            test_file,
            "--tabs",
            tabs,
            "--corners",
            corners,
            "--name",
            switch_name,
            "--sls-address",
            bad_sls_address,
        ],
    )
    assert result.exit_code == 0
    assert (
        "Error connecting to SLS 192.168.254.254, check the address or pass in a new address using --sls-address."
        in str(result.output)
    )


# TDS Tests


def test_switch_config_tds_spine_primary():
    """Test that the `canu generate switch config` command runs and returns valid TDS primary spine config."""
    with runner.isolated_filesystem():
        with open(sls_file, "w") as f:
            json.dump(sls_input, f)

        result = runner.invoke(
            cli,
            [
                "--cache",
                cache_minutes,
                "generate",
                "switch",
                "config",
                "--csm",
                csm,
                "--architecture",
                architecture_tds,
                "--shcd",
                test_file_tds,
                "--tabs",
                tabs_tds,
                "--corners",
                corners_tds,
                "--sls-file",
                sls_file,
                "--name",
                switch_name,
            ],
        )
        assert result.exit_code == 0
        assert "hostname sw-spine-001\n"
        assert banner_motd in str(result.output)
        print(result.output)
        assert (
            "no ip icmp redirect\n"
            + "vrf Customer\n"
            + "vrf keepalive\n"
            + "ntp server 192.168.4.4\n"
            + "ntp server 192.168.4.5\n"
            + "ntp server 192.168.4.6\n"
            + "ntp enable\n"
        ) in str(result.output)

        print(result.output)
        assert (
            "ssh server vrf Customer\n"
            + "ssh server vrf default\n"
            + "ssh server vrf keepalive\n"
            + "ssh server vrf mgmt\n"
            + "access-list ip mgmt\n"
            + "    10 comment ALLOW SSH, HTTPS, AND SNMP ON HMN SUBNET and CMN\n"
            + "    20 permit tcp 192.168.0.0/255.255.128.0 any eq ssh\n"
            + "    30 permit tcp 192.168.0.0/255.255.128.0 any eq https\n"
            + "    40 permit udp 192.168.0.0/255.255.128.0 any eq snmp\n"
            + "    50 permit udp 192.168.0.0/255.255.128.0 any eq snmp-trap\n"
            + "    60 permit tcp 192.168.12.0/255.255.255.0 any eq ssh\n"
            + "    70 permit tcp 192.168.12.0/255.255.255.0 any eq https\n"
            + "    80 permit udp 192.168.12.0/255.255.255.0 any eq snmp\n"
            + "    90 permit udp 192.168.12.0/255.255.255.0 any eq snmp-trap\n"
            + "    100 comment ALLOW SNMP FROM HMN METALLB SUBNET\n"
            + "    110 permit udp 10.94.100.0/255.255.255.0 any eq snmp\n"
            + "    120 permit udp 10.94.100.0/255.255.255.0 any eq snmp-trap\n"
            + "    130 comment BLOCK SSH, HTTPS, AND SNMP FROM EVERYWHERE ELSE\n"
            + "    140 deny tcp any any eq ssh\n"
            + "    150 deny tcp any any eq https\n"
            + "    160 deny udp any any eq snmp\n"
            + "    170 deny udp any any eq snmp-trap\n"
            + "    180 comment ALLOW ANYTHING ELSE\n"
            + "    190 permit any any any\n"
            + "access-list ip nmn-hmn\n"
            + "    10 deny any 192.168.3.0/255.255.128.0 192.168.0.0/255.255.128.0\n"
            + "    20 deny any 192.168.0.0/255.255.128.0 192.168.3.0/255.255.128.0\n"
            + "    30 deny any 192.168.3.0/255.255.128.0 192.168.200.0/255.255.128.0\n"
            + "    40 deny any 192.168.0.0/255.255.128.0 192.168.100.0/255.255.128.0\n"
            + "    50 deny any 192.168.100.0/255.255.128.0 192.168.0.0/255.255.128.0\n"
            + "    60 deny any 192.168.100.0/255.255.128.0 192.168.200.0/255.255.128.0\n"
            + "    70 deny any 192.168.200.0/255.255.128.0 192.168.3.0/255.255.128.0\n"
            + "    80 deny any 192.168.200.0/255.255.128.0 192.168.100.0/255.255.128.0\n"
            + "    90 deny any 10.92.100.0/255.255.255.0 192.168.0.0/255.255.128.0\n"
            + "    100 deny any 10.94.100.0/255.255.255.0 192.168.3.0/255.255.128.0\n"
            + "    110 deny any 192.168.0.0/255.255.128.0 10.92.100.0/255.255.255.0\n"
            + "    120 deny any 192.168.3.0/255.255.128.0 10.94.100.0/255.255.255.0\n"
            + "    130 permit any any any\n"
            + "access-list ip cmn-can\n"
            + "    10 deny any 192.168.12.0/255.255.255.0 192.168.11.0/255.255.255.0\n"
            + "    20 deny any 192.168.11.0/255.255.255.0 192.168.12.0/255.255.255.0\n"
            + "    30 deny any 192.168.12.0/255.255.255.0 192.168.200.0/255.255.255.0\n"
            + "    40 deny any 192.168.200.0/255.255.255.0 192.168.12.0/255.255.255.0\n"
            + "    50 permit any any any\n"
            + "apply access-list ip mgmt control-plane vrf default\n"
            + "apply access-list ip mgmt control-plane vrf Customer\n"
            + "\n"
            + "vlan 1\n"
            + "vlan 2\n"
            + "    name NMN\n"
            + "    apply access-list ip nmn-hmn in\n"
            + "    apply access-list ip nmn-hmn out\n"
            + "vlan 4\n"
            + "    name HMN\n"
            + "    apply access-list ip nmn-hmn in\n"
            + "    apply access-list ip nmn-hmn out\n"
            + "vlan 6\n"
            + "    name CMN\n"
            + "    apply access-list ip cmn-can in\n"
            + "    apply access-list ip cmn-can out\n"
            + "vlan 7\n"
            + "    name CAN\n"
            + "    apply access-list ip cmn-can in\n"
            + "    apply access-list ip cmn-can out\n"
            + "vlan 10\n"
            + "    name SUN\n"
            + "spanning-tree\n"
            + "spanning-tree forward-delay 4\n"
            + "spanning-tree priority 0\n"
            + "spanning-tree config-name MST0\n"
            + "spanning-tree config-revision 1\n"
            + "interface mgmt\n"
            + "    shutdown\n"
            + "    ip dhcp\n"
        ) in str(result.output)

        ncn_m = (
            "interface lag 1 multi-chassis\n"
            + "    no shutdown\n"
            + "    description ncn-m001:ocp:1<==sw-spine-001\n"
            + "    no routing\n"
            + "    vlan trunk native 1\n"
            + "    vlan trunk allowed 1-2,4,6-7\n"
            + "    lacp mode active\n"
            + "    lacp fallback\n"
            + "    spanning-tree port-type admin-edge\n"
            + "\n"
            + "interface 1/1/1\n"
            + "    no shutdown\n"
            + "    mtu 9198\n"
            + "    description ncn-m001:ocp:1<==sw-spine-001\n"
            + "    lag 1\n"
            + "\n"
            + "interface lag 2 multi-chassis\n"
            + "    no shutdown\n"
            + "    description ncn-m002:ocp:1<==sw-spine-001\n"
            + "    no routing\n"
            + "    vlan trunk native 1\n"
            + "    vlan trunk allowed 1-2,4,6-7\n"
            + "    lacp mode active\n"
            + "    lacp fallback\n"
            + "    spanning-tree port-type admin-edge\n"
            + "\n"
            + "interface 1/1/2\n"
            + "    no shutdown\n"
            + "    mtu 9198\n"
            + "    description ncn-m002:ocp:1<==sw-spine-001\n"
            + "    lag 2\n"
            + "\n"
            + "interface lag 3 multi-chassis\n"
            + "    no shutdown\n"
            + "    description ncn-m003:ocp:1<==sw-spine-001\n"
            + "    no routing\n"
            + "    vlan trunk native 1\n"
            + "    vlan trunk allowed 1-2,4,6-7\n"
            + "    lacp mode active\n"
            + "    lacp fallback\n"
            + "    spanning-tree port-type admin-edge\n"
            + "\n"
            + "interface 1/1/3\n"
            + "    no shutdown\n"
            + "    mtu 9198\n"
            + "    description ncn-m003:ocp:1<==sw-spine-001\n"
            + "    lag 3\n"
        )

        assert ncn_m in str(result.output)

        ncn_w = (
            "interface lag 4 multi-chassis\n"
            + "    no shutdown\n"
            + "    description ncn-w001:ocp:1<==sw-spine-001\n"
            + "    no routing\n"
            + "    vlan trunk native 1\n"
            + "    vlan trunk allowed 1-2,4,6-7\n"
            + "    lacp mode active\n"
            + "    lacp fallback\n"
            + "    spanning-tree port-type admin-edge\n"
            + "\n"
            + "interface 1/1/4\n"
            + "    no shutdown\n"
            + "    mtu 9198\n"
            + "    description ncn-w001:ocp:1<==sw-spine-001\n"
            + "    lag 4\n"
            + "\n"
            + "interface lag 5 multi-chassis\n"
            + "    no shutdown\n"
            + "    description ncn-w002:ocp:1<==sw-spine-001\n"
            + "    no routing\n"
            + "    vlan trunk native 1\n"
            + "    vlan trunk allowed 1-2,4,6-7\n"
            + "    lacp mode active\n"
            + "    lacp fallback\n"
            + "    spanning-tree port-type admin-edge\n"
            + "\n"
            + "interface 1/1/5\n"
            + "    no shutdown\n"
            + "    mtu 9198\n"
            + "    description ncn-w002:ocp:1<==sw-spine-001\n"
            + "    lag 5\n"
            + "\n"
            + "interface lag 6 multi-chassis\n"
            + "    no shutdown\n"
            + "    description ncn-w003:ocp:1<==sw-spine-001\n"
            + "    no routing\n"
            + "    vlan trunk native 1\n"
            + "    vlan trunk allowed 1-2,4,6-7\n"
            + "    lacp mode active\n"
            + "    lacp fallback\n"
            + "    spanning-tree port-type admin-edge\n"
            + "\n"
            + "interface 1/1/6\n"
            + "    no shutdown\n"
            + "    mtu 9198\n"
            + "    description ncn-w003:ocp:1<==sw-spine-001\n"
            + "    lag 6\n"
        )

        assert ncn_w in str(result.output)

        ncn_s = (
            "interface lag 7 multi-chassis\n"
            + "    no shutdown\n"
            + "    description ncn-s001:ocp:1<==sw-spine-001\n"
            + "    no routing\n"
            + "    vlan trunk native 1\n"
            + "    vlan trunk allowed 1-2,4,6-7\n"
            + "    lacp mode active\n"
            + "    lacp fallback\n"
            + "    spanning-tree port-type admin-edge\n"
            + "\n"
            + "interface 1/1/7\n"
            + "    no shutdown\n"
            + "    mtu 9198\n"
            + "    description ncn-s001:ocp:1<==sw-spine-001\n"
            + "    lag 7\n"
            + "\n"
            + "interface lag 8 multi-chassis\n"
            + "    no shutdown\n"
            + "    description ncn-s001:ocp:2<==sw-spine-001\n"
            + "    no routing\n"
            + "    vlan trunk native 1\n"
            + "    vlan trunk allowed 10\n"
            + "    lacp mode active\n"
            + "    lacp fallback\n"
            + "    spanning-tree port-type admin-edge\n"
            + "\n"
            + "interface 1/1/8\n"
            + "    no shutdown\n"
            + "    mtu 9198\n"
            + "    description ncn-s001:ocp:2<==sw-spine-001\n"
            + "    lag 8\n"
            + "\n"
            + "interface lag 9 multi-chassis\n"
            + "    no shutdown\n"
            + "    description ncn-s002:ocp:1<==sw-spine-001\n"
            + "    no routing\n"
            + "    vlan trunk native 1\n"
            + "    vlan trunk allowed 1-2,4,6-7\n"
            + "    lacp mode active\n"
            + "    lacp fallback\n"
            + "    spanning-tree port-type admin-edge\n"
            + "\n"
            + "interface 1/1/9\n"
            + "    no shutdown\n"
            + "    mtu 9198\n"
            + "    description ncn-s002:ocp:1<==sw-spine-001\n"
            + "    lag 9\n"
            + "\n"
            + "interface lag 10 multi-chassis\n"
            + "    no shutdown\n"
            + "    description ncn-s002:ocp:2<==sw-spine-001\n"
            + "    no routing\n"
            + "    vlan trunk native 1\n"
            + "    vlan trunk allowed 10\n"
            + "    lacp mode active\n"
            + "    lacp fallback\n"
            + "    spanning-tree port-type admin-edge\n"
            + "\n"
            + "interface 1/1/10\n"
            + "    no shutdown\n"
            + "    mtu 9198\n"
            + "    description ncn-s002:ocp:2<==sw-spine-001\n"
            + "    lag 10\n"
            + "\n"
            + "interface lag 11 multi-chassis\n"
            + "    no shutdown\n"
            + "    description ncn-s003:ocp:1<==sw-spine-001\n"
            + "    no routing\n"
            + "    vlan trunk native 1\n"
            + "    vlan trunk allowed 1-2,4,6-7\n"
            + "    lacp mode active\n"
            + "    lacp fallback\n"
            + "    spanning-tree port-type admin-edge\n"
            + "\n"
            + "interface 1/1/11\n"
            + "    no shutdown\n"
            + "    mtu 9198\n"
            + "    description ncn-s003:ocp:1<==sw-spine-001\n"
            + "    lag 11\n"
            + "\n"
            + "interface lag 12 multi-chassis\n"
            + "    no shutdown\n"
            + "    description ncn-s003:ocp:2<==sw-spine-001\n"
            + "    no routing\n"
            + "    vlan trunk native 1\n"
            + "    vlan trunk allowed 10\n"
            + "    lacp mode active\n"
            + "    lacp fallback\n"
            + "    spanning-tree port-type admin-edge\n"
            + "\n"
            + "interface 1/1/12\n"
            + "    no shutdown\n"
            + "    mtu 9198\n"
            + "    description ncn-s003:ocp:2<==sw-spine-001\n"
            + "    lag 12\n"
        )

        assert ncn_s in str(result.output)

        uan = (
            "interface 1/1/13\n"
            + "    no shutdown\n"
            + "    mtu 9198\n"
            + "    description uan001:ocp:1<==sw-spine-001\n"
            + "    no routing\n"
            + "    vlan access 2\n"
            + "    spanning-tree bpdu-guard\n"
            + "    spanning-tree port-type admin-edge\n"
            + "\n"
            + "interface lag 14 multi-chassis\n"
            + "    no shutdown\n"
            + "    description uan001:ocp:2<==sw-spine-001\n"
            + "    no routing\n"
            + "    vlan trunk native 1\n"
            + "    vlan trunk allowed 7\n"
            + "    lacp mode active\n"
            + "    lacp fallback\n"
            + "    spanning-tree port-type admin-edge\n"
            + "\n"
            + "interface 1/1/14\n"
            + "    no shutdown\n"
            + "    mtu 9198\n"
            + "    description uan001:ocp:2<==sw-spine-001\n"
            + "    lag 14\n"
        )
        assert uan in str(result.output)

        sw_spine_to_leaf_bmc = (
            "interface lag 151 multi-chassis\n"
            + "    no shutdown\n"
            + "    description sw-leaf-bmc-001:48<==sw-spine-001\n"
            + "    no routing\n"
            + "    vlan trunk native 1\n"
            + "    vlan trunk allowed 1-2,4,6\n"
            + "    lacp mode active\n"
            + "\n"
            + "interface 1/1/51\n"
            + "    no shutdown\n"
            + "    mtu 9198\n"
            + "    description sw-leaf-bmc-001:48<==sw-spine-001\n"
            + "    lag 151\n"
        )
        assert sw_spine_to_leaf_bmc in str(result.output)

        spine_to_cdu = (
            "interface 1/1/49\n"
            + "    no shutdown\n"
            + "    mtu 9198\n"
            + "    description sw-cdu-002:50<==sw-spine-001\n"
            + "    lag 201\n"
            + "\n"
            + "interface lag 201 multi-chassis\n"
            + "    no shutdown\n"
            + "    description sw-cdu-001:50<==sw-spine-001\n"
            + "    no routing\n"
            + "    vlan trunk native 1\n"
            + "    vlan trunk allowed 1-2,4,6\n"
            + "    lacp mode active\n"
            + "    spanning-tree root-guard\n"
            + "\n"
            + "interface 1/1/50\n"
            + "    no shutdown\n"
            + "    mtu 9198\n"
            + "    description sw-cdu-001:50<==sw-spine-001\n"
            + "    lag 201\n"
        )
        assert spine_to_cdu in str(result.output)
        print(result.output)
        assert (
            "interface lag 256\n"
            + "    no shutdown\n"
            + "    description ISL link\n"
            + "    no routing\n"
            + "    vlan trunk native 1 tag\n"
            + "    vlan trunk allowed all\n"
            + "    lacp mode active\n"
            + "interface 1/1/54\n"
            + "    no shutdown\n"
            + "    vrf attach keepalive\n"
            + "    description VSX keepalive\n"
            + "    ip address 192.168.255.0/31\n"
            + "interface 1/1/55\n"
            + "    no shutdown\n"
            + "    mtu 9198\n"
            + "    description vsx isl\n"
            + "    lag 256\n"
            + "interface 1/1/56\n"
            + "    no shutdown\n"
            + "    mtu 9198\n"
            + "    description vsx isl\n"
            + "    lag 256\n"
            + "vsx\n"
            + "    system-mac 02:00:00:00:01:00\n"
            + "    inter-switch-link lag 256\n"
            + "    role primary\n"
            + "    keepalive peer 192.168.255.1 source 192.168.255.0 vrf keepalive\n"
            + "    linkup-delay-timer 600\n"
            + "    vsx-sync vsx-global\n"
            + "\n"
            + "interface loopback 0\n"
            + "    ip address 10.2.0.2/32\n"
            + "    ip ospf 1 area 0.0.0.0\n"
            + "interface vlan 1\n"
            + "    ip mtu 9198\n"
            + "    ip address 192.168.1.2/16\n"
            + "    active-gateway ip mac 12:00:00:00:6b:00\n"
            + "    active-gateway ip 192.168.1.1\n"
            + "    ip helper-address 10.92.100.222\n"
            + "    ip ospf 1 area 0.0.0.0\n"
            + "    ip ospf passive\n"
            + "interface vlan 2\n"
            + "    description NMN\n"
            + "    ip mtu 9198\n"
            + "    ip address 192.168.3.2/17\n"
            + "    active-gateway ip mac 12:00:00:00:6b:00\n"
            + "    active-gateway ip 192.168.3.1\n"
            + "    ip helper-address 10.92.100.222\n"
            + "    ip ospf 1 area 0.0.0.0\n"
            + "interface vlan 4\n"
            + "    description HMN\n"
            + "    ip mtu 9198\n"
            + "    ip address 192.168.0.2/17\n"
            + "    active-gateway ip mac 12:00:00:00:6b:00\n"
            + "    active-gateway ip 192.168.0.1\n"
            + "    ip helper-address 10.94.100.222\n"
            + "    ip ospf 1 area 0.0.0.0\n"
            + "    ip ospf passive\n"
            + "interface vlan 6\n"
            + "    vrf attach Customer\n"
            + "    description CMN\n"
            + "    ip mtu 9198\n"
            + "    ip address 192.168.12.2/24\n"
            + "    active-gateway ip mac 12:00:00:00:6b:00\n"
            + "    active-gateway ip 192.168.12.1\n"
            + "    ip ospf 2 area 0.0.0.0\n"
            + "interface vlan 7\n"
            + "    vrf attach Customer\n"
            + "    description CAN\n"
            + "    ip mtu 9198\n"
            + "    ip address 192.168.11.2/24\n"
            + "    active-gateway ip mac 12:00:00:00:6b:00\n"
            + "    active-gateway ip 192.168.11.1\n"
            + "    ip ospf 2 area 0.0.0.0\n"
            + "ip dns server-address 10.92.100.225\n"
        ) in str(result.output)
        print(result.output)
        assert (
            "ip prefix-list pl-cmn seq 10 permit 192.168.12.0/24 ge 24\n"
            + "ip prefix-list pl-can seq 20 permit 192.168.11.0/24 ge 24\n"
            + "ip prefix-list pl-hmn seq 30 permit 10.94.100.0/24 ge 24\n"
            + "ip prefix-list pl-nmn seq 40 permit 10.92.100.0/24 ge 24\n"
            + "ip prefix-list tftp seq 10 permit 10.92.100.60/32 ge 32 le 32\n"
            + "ip prefix-list tftp seq 20 permit 10.94.100.60/32 ge 32 le 32\n"
        ) in str(result.output)
        print(result.output)
        assert (
            "route-map ncn-w001 permit seq 10\n"
            + "     match ip address prefix-list tftp\n"
            + "     match ip next-hop 192.168.4.4\n"
            + "     set local-preference 1000\n"
            + "route-map ncn-w001 permit seq 20\n"
            + "     match ip address prefix-list tftp\n"
            + "     match ip next-hop 192.168.4.5\n"
            + "     set local-preference 1100\n"
            + "route-map ncn-w001 permit seq 30\n"
            + "     match ip address prefix-list tftp\n"
            + "     match ip next-hop 192.168.4.6\n"
            + "     set local-preference 1200\n"
            + "route-map ncn-w001 permit seq 40\n"
            + "     match ip address prefix-list pl-hmn\n"
            + "     set ip next-hop 192.168.0.4\n"
            + "route-map ncn-w001 permit seq 50\n"
            + "     match ip address prefix-list pl-nmn\n"
            + "     set ip next-hop 192.168.4.4\n"
            + "\n"
            + "route-map ncn-w001-Customer permit seq 10\n"
            + "     match ip address prefix-list pl-can\n"
            + "     set ip next-hop 192.168.11.4\n"
            + "route-map ncn-w001-Customer permit seq 20\n"
            + "     match ip address prefix-list pl-cmn\n"
            + "\n"
            + "\n"
            + "route-map ncn-w002 permit seq 10\n"
            + "     match ip address prefix-list tftp\n"
            + "     match ip next-hop 192.168.4.4\n"
            + "     set local-preference 1000\n"
            + "route-map ncn-w002 permit seq 20\n"
            + "     match ip address prefix-list tftp\n"
            + "     match ip next-hop 192.168.4.5\n"
            + "     set local-preference 1100\n"
            + "route-map ncn-w002 permit seq 30\n"
            + "     match ip address prefix-list tftp\n"
            + "     match ip next-hop 192.168.4.6\n"
            + "     set local-preference 1200\n"
            + "route-map ncn-w002 permit seq 40\n"
            + "     match ip address prefix-list pl-hmn\n"
            + "     set ip next-hop 192.168.0.5\n"
            + "route-map ncn-w002 permit seq 50\n"
            + "     match ip address prefix-list pl-nmn\n"
            + "     set ip next-hop 192.168.4.5\n"
            + "\n"
            + "route-map ncn-w002-Customer permit seq 10\n"
            + "     match ip address prefix-list pl-can\n"
            + "     set ip next-hop 192.168.11.5\n"
            + "route-map ncn-w002-Customer permit seq 20\n"
            + "     match ip address prefix-list pl-cmn\n"
            + "\n"
            + "\n"
            + "route-map ncn-w003 permit seq 10\n"
            + "     match ip address prefix-list tftp\n"
            + "     match ip next-hop 192.168.4.4\n"
            + "     set local-preference 1000\n"
            + "route-map ncn-w003 permit seq 20\n"
            + "     match ip address prefix-list tftp\n"
            + "     match ip next-hop 192.168.4.5\n"
            + "     set local-preference 1100\n"
            + "route-map ncn-w003 permit seq 30\n"
            + "     match ip address prefix-list tftp\n"
            + "     match ip next-hop 192.168.4.6\n"
            + "     set local-preference 1200\n"
            + "route-map ncn-w003 permit seq 40\n"
            + "     match ip address prefix-list pl-hmn\n"
            + "     set ip next-hop 192.168.0.6\n"
            + "route-map ncn-w003 permit seq 50\n"
            + "     match ip address prefix-list pl-nmn\n"
            + "     set ip next-hop 192.168.4.6\n"
<<<<<<< HEAD
            + "route-map cmn permit seq 10\n"
=======
            + "\n"
            + "route-map ncn-w003-Customer permit seq 10\n"
            + "     match ip address prefix-list pl-can\n"
            + "     set ip next-hop 192.168.11.6\n"
            + "route-map ncn-w003-Customer permit seq 20\n"
>>>>>>> d65440f1
            + "     match ip address prefix-list pl-cmn\n"
        ) in str(result.output)

        print(result.output)
        assert (
            "router ospf 2 vrf Customer\n"
            + "    router-id 10.2.0.2\n"
            + "    default-information originate\n"
            + "    area 0.0.0.0\n"
            + "router ospf 1\n"
            + "    router-id 10.2.0.2\n"
            + "    redistribute bgp\n"
            + "    area 0.0.0.0\n"
            + "\n"
            + "router bgp 65533\n"
            + "    bgp router-id 10.2.0.2\n"
            + "    maximum-paths 8\n"
            + "    timers bgp 1 3\n"
            + "    distance bgp 20 70\n"
            + "    neighbor 192.168.3.3 remote-as 65533\n"
            + "    neighbor 192.168.4.4 remote-as 65531\n"
            + "    neighbor 192.168.4.4 passive\n"
            + "    neighbor 192.168.4.5 remote-as 65531\n"
            + "    neighbor 192.168.4.5 passive\n"
            + "    neighbor 192.168.4.6 remote-as 65531\n"
            + "    neighbor 192.168.4.6 passive\n"
            + "    address-family ipv4 unicast\n"
            + "        neighbor 192.168.3.3 activate\n"
            + "        neighbor 192.168.4.4 activate\n"
            + "        neighbor 192.168.4.4 route-map ncn-w001 in\n"
            + "        neighbor 192.168.4.5 activate\n"
            + "        neighbor 192.168.4.5 route-map ncn-w002 in\n"
            + "        neighbor 192.168.4.6 activate\n"
            + "        neighbor 192.168.4.6 route-map ncn-w003 in\n"
            + "    exit-address-family\n"
            + "    vrf Customer\n"
            + "        bgp router-id 10.2.0.2\n"
            + "        maximum-paths 8\n"
            + "        timers bgp 1 3\n"
            + "        distance bgp 20 70\n"
            + "        neighbor 192.168.12.3 remote-as 65533\n"
            + "        neighbor 192.168.12.4 remote-as 65532\n"
            + "        neighbor 192.168.12.4 passive\n"
            + "        neighbor 192.168.12.5 remote-as 65532\n"
            + "        neighbor 192.168.12.5 passive\n"
            + "        neighbor 192.168.12.6 remote-as 65532\n"
            + "        neighbor 192.168.12.6 passive\n"
            + "        address-family ipv4 unicast\n"
            + "            neighbor 192.168.12.3 activate\n"
            + "            neighbor 192.168.12.4 activate\n"
<<<<<<< HEAD
            + "            neighbor 192.168.12.4 route-map cmn in\n"
            + "            neighbor 192.168.12.5 activate\n"
            + "            neighbor 192.168.12.5 route-map cmn in\n"
            + "            neighbor 192.168.12.6 activate\n"
            + "            neighbor 192.168.12.6 route-map cmn in\n"
=======
            + "            neighbor 192.168.12.4 route-map ncn-w001-Customer in\n"
            + "            neighbor 192.168.12.5 activate\n"
            + "            neighbor 192.168.12.5 route-map ncn-w002-Customer in\n"
            + "            neighbor 192.168.12.6 activate\n"
            + "            neighbor 192.168.12.6 route-map ncn-w003-Customer in\n"
>>>>>>> d65440f1
            + "        exit-address-family\n"
            + "https-server vrf Customer\n"
            + "https-server vrf default\n"
            + "https-server vrf mgmt\n"
        ) in str(result.output)


def test_switch_config_tds_spine_secondary():
    """Test that the `canu generate switch config` command runs and returns valid TDS secondary spine config."""
    spine_secondary = "sw-spine-002"

    with runner.isolated_filesystem():
        with open(sls_file, "w") as f:
            json.dump(sls_input, f)

        result = runner.invoke(
            cli,
            [
                "--cache",
                cache_minutes,
                "generate",
                "switch",
                "config",
                "--csm",
                csm,
                "--architecture",
                architecture_tds,
                "--shcd",
                test_file_tds,
                "--tabs",
                tabs_tds,
                "--corners",
                corners_tds,
                "--sls-file",
                sls_file,
                "--name",
                spine_secondary,
            ],
        )
        assert result.exit_code == 0
        assert "hostname sw-spine-002\n"
        assert banner_motd in str(result.output)
        print(result.output)
        assert (
            "no ip icmp redirect\n"
            + "vrf Customer\n"
            + "vrf keepalive\n"
            + "ntp server 192.168.4.4\n"
            + "ntp server 192.168.4.5\n"
            + "ntp server 192.168.4.6\n"
            + "ntp enable\n"
        ) in str(result.output)

        print(result.output)
        assert (
            "ssh server vrf Customer\n"
            + "ssh server vrf default\n"
            + "ssh server vrf keepalive\n"
            + "ssh server vrf mgmt\n"
            + "access-list ip mgmt\n"
            + "    10 comment ALLOW SSH, HTTPS, AND SNMP ON HMN SUBNET and CMN\n"
            + "    20 permit tcp 192.168.0.0/255.255.128.0 any eq ssh\n"
            + "    30 permit tcp 192.168.0.0/255.255.128.0 any eq https\n"
            + "    40 permit udp 192.168.0.0/255.255.128.0 any eq snmp\n"
            + "    50 permit udp 192.168.0.0/255.255.128.0 any eq snmp-trap\n"
            + "    60 permit tcp 192.168.12.0/255.255.255.0 any eq ssh\n"
            + "    70 permit tcp 192.168.12.0/255.255.255.0 any eq https\n"
            + "    80 permit udp 192.168.12.0/255.255.255.0 any eq snmp\n"
            + "    90 permit udp 192.168.12.0/255.255.255.0 any eq snmp-trap\n"
            + "    100 comment ALLOW SNMP FROM HMN METALLB SUBNET\n"
            + "    110 permit udp 10.94.100.0/255.255.255.0 any eq snmp\n"
            + "    120 permit udp 10.94.100.0/255.255.255.0 any eq snmp-trap\n"
            + "    130 comment BLOCK SSH, HTTPS, AND SNMP FROM EVERYWHERE ELSE\n"
            + "    140 deny tcp any any eq ssh\n"
            + "    150 deny tcp any any eq https\n"
            + "    160 deny udp any any eq snmp\n"
            + "    170 deny udp any any eq snmp-trap\n"
            + "    180 comment ALLOW ANYTHING ELSE\n"
            + "    190 permit any any any\n"
            + "access-list ip nmn-hmn\n"
            + "    10 deny any 192.168.3.0/255.255.128.0 192.168.0.0/255.255.128.0\n"
            + "    20 deny any 192.168.0.0/255.255.128.0 192.168.3.0/255.255.128.0\n"
            + "    30 deny any 192.168.3.0/255.255.128.0 192.168.200.0/255.255.128.0\n"
            + "    40 deny any 192.168.0.0/255.255.128.0 192.168.100.0/255.255.128.0\n"
            + "    50 deny any 192.168.100.0/255.255.128.0 192.168.0.0/255.255.128.0\n"
            + "    60 deny any 192.168.100.0/255.255.128.0 192.168.200.0/255.255.128.0\n"
            + "    70 deny any 192.168.200.0/255.255.128.0 192.168.3.0/255.255.128.0\n"
            + "    80 deny any 192.168.200.0/255.255.128.0 192.168.100.0/255.255.128.0\n"
            + "    90 deny any 10.92.100.0/255.255.255.0 192.168.0.0/255.255.128.0\n"
            + "    100 deny any 10.94.100.0/255.255.255.0 192.168.3.0/255.255.128.0\n"
            + "    110 deny any 192.168.0.0/255.255.128.0 10.92.100.0/255.255.255.0\n"
            + "    120 deny any 192.168.3.0/255.255.128.0 10.94.100.0/255.255.255.0\n"
            + "    130 permit any any any\n"
            + "access-list ip cmn-can\n"
            + "    10 deny any 192.168.12.0/255.255.255.0 192.168.11.0/255.255.255.0\n"
            + "    20 deny any 192.168.11.0/255.255.255.0 192.168.12.0/255.255.255.0\n"
            + "    30 deny any 192.168.12.0/255.255.255.0 192.168.200.0/255.255.255.0\n"
            + "    40 deny any 192.168.200.0/255.255.255.0 192.168.12.0/255.255.255.0\n"
            + "    50 permit any any any\n"
            + "apply access-list ip mgmt control-plane vrf default\n"
            + "apply access-list ip mgmt control-plane vrf Customer\n"
            + "\n"
            + "vlan 1\n"
            + "vlan 2\n"
            + "    name NMN\n"
            + "    apply access-list ip nmn-hmn in\n"
            + "    apply access-list ip nmn-hmn out\n"
            + "vlan 4\n"
            + "    name HMN\n"
            + "    apply access-list ip nmn-hmn in\n"
            + "    apply access-list ip nmn-hmn out\n"
            + "vlan 6\n"
            + "    name CMN\n"
            + "    apply access-list ip cmn-can in\n"
            + "    apply access-list ip cmn-can out\n"
            + "vlan 7\n"
            + "    name CAN\n"
            + "    apply access-list ip cmn-can in\n"
            + "    apply access-list ip cmn-can out\n"
            + "vlan 10\n"
            + "    name SUN\n"
            + "spanning-tree\n"
            + "spanning-tree forward-delay 4\n"
            + "spanning-tree priority 0\n"
            + "spanning-tree config-name MST0\n"
            + "spanning-tree config-revision 1\n"
            + "interface mgmt\n"
            + "    shutdown\n"
            + "    ip dhcp\n"
        ) in str(result.output)

        ncn_m = (
            "interface lag 1 multi-chassis\n"
            + "    no shutdown\n"
            + "    description ncn-m001:pcie-slot1:1<==sw-spine-002\n"
            + "    no routing\n"
            + "    vlan trunk native 1\n"
            + "    vlan trunk allowed 1-2,4,6-7\n"
            + "    lacp mode active\n"
            + "    lacp fallback\n"
            + "    spanning-tree port-type admin-edge\n"
            + "\n"
            + "interface 1/1/1\n"
            + "    no shutdown\n"
            + "    mtu 9198\n"
            + "    description ncn-m001:pcie-slot1:1<==sw-spine-002\n"
            + "    lag 1\n"
            + "\n"
            + "interface lag 2 multi-chassis\n"
            + "    no shutdown\n"
            + "    description ncn-m002:pcie-slot1:1<==sw-spine-002\n"
            + "    no routing\n"
            + "    vlan trunk native 1\n"
            + "    vlan trunk allowed 1-2,4,6-7\n"
            + "    lacp mode active\n"
            + "    lacp fallback\n"
            + "    spanning-tree port-type admin-edge\n"
            + "\n"
            + "interface 1/1/2\n"
            + "    no shutdown\n"
            + "    mtu 9198\n"
            + "    description ncn-m002:pcie-slot1:1<==sw-spine-002\n"
            + "    lag 2\n"
            + "\n"
            + "interface lag 3 multi-chassis\n"
            + "    no shutdown\n"
            + "    description ncn-m003:pcie-slot1:1<==sw-spine-002\n"
            + "    no routing\n"
            + "    vlan trunk native 1\n"
            + "    vlan trunk allowed 1-2,4,6-7\n"
            + "    lacp mode active\n"
            + "    lacp fallback\n"
            + "    spanning-tree port-type admin-edge\n"
            + "\n"
            + "interface 1/1/3\n"
            + "    no shutdown\n"
            + "    mtu 9198\n"
            + "    description ncn-m003:pcie-slot1:1<==sw-spine-002\n"
            + "    lag 3\n"
        )

        assert ncn_m in str(result.output)

        ncn_w = (
            "interface lag 4 multi-chassis\n"
            + "    no shutdown\n"
            + "    description ncn-w001:ocp:2<==sw-spine-002\n"
            + "    no routing\n"
            + "    vlan trunk native 1\n"
            + "    vlan trunk allowed 1-2,4,6-7\n"
            + "    lacp mode active\n"
            + "    lacp fallback\n"
            + "    spanning-tree port-type admin-edge\n"
            + "\n"
            + "interface 1/1/4\n"
            + "    no shutdown\n"
            + "    mtu 9198\n"
            + "    description ncn-w001:ocp:2<==sw-spine-002\n"
            + "    lag 4\n"
            + "\n"
            + "interface lag 5 multi-chassis\n"
            + "    no shutdown\n"
            + "    description ncn-w002:ocp:2<==sw-spine-002\n"
            + "    no routing\n"
            + "    vlan trunk native 1\n"
            + "    vlan trunk allowed 1-2,4,6-7\n"
            + "    lacp mode active\n"
            + "    lacp fallback\n"
            + "    spanning-tree port-type admin-edge\n"
            + "\n"
            + "interface 1/1/5\n"
            + "    no shutdown\n"
            + "    mtu 9198\n"
            + "    description ncn-w002:ocp:2<==sw-spine-002\n"
            + "    lag 5\n"
            + "\n"
            + "interface lag 6 multi-chassis\n"
            + "    no shutdown\n"
            + "    description ncn-w003:ocp:2<==sw-spine-002\n"
            + "    no routing\n"
            + "    vlan trunk native 1\n"
            + "    vlan trunk allowed 1-2,4,6-7\n"
            + "    lacp mode active\n"
            + "    lacp fallback\n"
            + "    spanning-tree port-type admin-edge\n"
            + "\n"
            + "interface 1/1/6\n"
            + "    no shutdown\n"
            + "    mtu 9198\n"
            + "    description ncn-w003:ocp:2<==sw-spine-002\n"
            + "    lag 6\n"
        )

        assert ncn_w in str(result.output)

        ncn_s = (
            "interface lag 7 multi-chassis\n"
            + "    no shutdown\n"
            + "    description ncn-s001:pcie-slot1:1<==sw-spine-002\n"
            + "    no routing\n"
            + "    vlan trunk native 1\n"
            + "    vlan trunk allowed 1-2,4,6-7\n"
            + "    lacp mode active\n"
            + "    lacp fallback\n"
            + "    spanning-tree port-type admin-edge\n"
            + "\n"
            + "interface 1/1/7\n"
            + "    no shutdown\n"
            + "    mtu 9198\n"
            + "    description ncn-s001:pcie-slot1:1<==sw-spine-002\n"
            + "    lag 7\n"
            + "\n"
            + "interface lag 8 multi-chassis\n"
            + "    no shutdown\n"
            + "    description ncn-s001:pcie-slot1:2<==sw-spine-002\n"
            + "    no routing\n"
            + "    vlan trunk native 1\n"
            + "    vlan trunk allowed 10\n"
            + "    lacp mode active\n"
            + "    lacp fallback\n"
            + "    spanning-tree port-type admin-edge\n"
            + "\n"
            + "interface 1/1/8\n"
            + "    no shutdown\n"
            + "    mtu 9198\n"
            + "    description ncn-s001:pcie-slot1:2<==sw-spine-002\n"
            + "    lag 8\n"
            + "\n"
            + "interface lag 9 multi-chassis\n"
            + "    no shutdown\n"
            + "    description ncn-s002:pcie-slot1:1<==sw-spine-002\n"
            + "    no routing\n"
            + "    vlan trunk native 1\n"
            + "    vlan trunk allowed 1-2,4,6-7\n"
            + "    lacp mode active\n"
            + "    lacp fallback\n"
            + "    spanning-tree port-type admin-edge\n"
            + "\n"
            + "interface 1/1/9\n"
            + "    no shutdown\n"
            + "    mtu 9198\n"
            + "    description ncn-s002:pcie-slot1:1<==sw-spine-002\n"
            + "    lag 9\n"
            + "\n"
            + "interface lag 10 multi-chassis\n"
            + "    no shutdown\n"
            + "    description ncn-s002:pcie-slot1:2<==sw-spine-002\n"
            + "    no routing\n"
            + "    vlan trunk native 1\n"
            + "    vlan trunk allowed 10\n"
            + "    lacp mode active\n"
            + "    lacp fallback\n"
            + "    spanning-tree port-type admin-edge\n"
            + "\n"
            + "interface 1/1/10\n"
            + "    no shutdown\n"
            + "    mtu 9198\n"
            + "    description ncn-s002:pcie-slot1:2<==sw-spine-002\n"
            + "    lag 10\n"
            + "\n"
            + "interface lag 11 multi-chassis\n"
            + "    no shutdown\n"
            + "    description ncn-s003:pcie-slot1:1<==sw-spine-002\n"
            + "    no routing\n"
            + "    vlan trunk native 1\n"
            + "    vlan trunk allowed 1-2,4,6-7\n"
            + "    lacp mode active\n"
            + "    lacp fallback\n"
            + "    spanning-tree port-type admin-edge\n"
            + "\n"
            + "interface 1/1/11\n"
            + "    no shutdown\n"
            + "    mtu 9198\n"
            + "    description ncn-s003:pcie-slot1:1<==sw-spine-002\n"
            + "    lag 11\n"
            + "\n"
            + "interface lag 12 multi-chassis\n"
            + "    no shutdown\n"
            + "    description ncn-s003:pcie-slot1:2<==sw-spine-002\n"
            + "    no routing\n"
            + "    vlan trunk native 1\n"
            + "    vlan trunk allowed 10\n"
            + "    lacp mode active\n"
            + "    lacp fallback\n"
            + "    spanning-tree port-type admin-edge\n"
            + "\n"
            + "interface 1/1/12\n"
            + "    no shutdown\n"
            + "    mtu 9198\n"
            + "    description ncn-s003:pcie-slot1:2<==sw-spine-002\n"
            + "    lag 12\n"
        )

        assert ncn_s in str(result.output)

        uan = (
            "interface 1/1/13\n"
            + "    mtu 9198\n"
            + "    description uan001:pcie-slot1:1<==sw-spine-002\n"
            + "    no routing\n"
            + "    vlan access 2\n"
            + "    spanning-tree bpdu-guard\n"
            + "    spanning-tree port-type admin-edge\n"
            + "\n"
            + "interface lag 14 multi-chassis\n"
            + "    no shutdown\n"
            + "    description uan001:pcie-slot1:2<==sw-spine-002\n"
            + "    no routing\n"
            + "    vlan trunk native 1\n"
            + "    vlan trunk allowed 7\n"
            + "    lacp mode active\n"
            + "    lacp fallback\n"
            + "    spanning-tree port-type admin-edge\n"
            + "\n"
            + "interface 1/1/14\n"
            + "    no shutdown\n"
            + "    mtu 9198\n"
            + "    description uan001:pcie-slot1:2<==sw-spine-002\n"
            + "    lag 14\n"
        )
        assert uan in str(result.output)
        sw_spine_to_leaf_bmc = (
            "interface lag 151 multi-chassis\n"
            + "    no shutdown\n"
            + "    description sw-leaf-bmc-001:47<==sw-spine-002\n"
            + "    no routing\n"
            + "    vlan trunk native 1\n"
            + "    vlan trunk allowed 1-2,4,6\n"
            + "    lacp mode active\n"
            + "\n"
            + "interface 1/1/51\n"
            + "    no shutdown\n"
            + "    mtu 9198\n"
            + "    description sw-leaf-bmc-001:47<==sw-spine-002\n"
            + "    lag 151\n"
        )
        assert sw_spine_to_leaf_bmc in str(result.output)

        spine_to_cdu = (
            "interface 1/1/49\n"
            + "    no shutdown\n"
            + "    mtu 9198\n"
            + "    description sw-cdu-002:49<==sw-spine-002\n"
            + "    lag 201\n"
            + "\n"
            + "interface lag 201 multi-chassis\n"
            + "    no shutdown\n"
            + "    description sw-cdu-001:49<==sw-spine-002\n"
            + "    no routing\n"
            + "    vlan trunk native 1\n"
            + "    vlan trunk allowed 1-2,4,6\n"
            + "    lacp mode active\n"
            + "    spanning-tree root-guard\n"
            + "\n"
            + "interface 1/1/50\n"
            + "    no shutdown\n"
            + "    mtu 9198\n"
            + "    description sw-cdu-001:49<==sw-spine-002\n"
            + "    lag 201\n"
        )
        assert spine_to_cdu in str(result.output)

        print(result.output)
        assert (
            "interface lag 256\n"
            + "    no shutdown\n"
            + "    description ISL link\n"
            + "    no routing\n"
            + "    vlan trunk native 1 tag\n"
            + "    vlan trunk allowed all\n"
            + "    lacp mode active\n"
            + "interface 1/1/54\n"
            + "    no shutdown\n"
            + "    vrf attach keepalive\n"
            + "    description VSX keepalive\n"
            + "    ip address 192.168.255.1/31\n"
            + "interface 1/1/55\n"
            + "    no shutdown\n"
            + "    mtu 9198\n"
            + "    description vsx isl\n"
            + "    lag 256\n"
            + "interface 1/1/56\n"
            + "    no shutdown\n"
            + "    mtu 9198\n"
            + "    description vsx isl\n"
            + "    lag 256\n"
            + "vsx\n"
            + "    system-mac 02:00:00:00:01:00\n"
            + "    inter-switch-link lag 256\n"
            + "    role secondary\n"
            + "    keepalive peer 192.168.255.0 source 192.168.255.1 vrf keepalive\n"
            + "    linkup-delay-timer 600\n"
            + "    vsx-sync vsx-global\n"
            + "\n"
            + "interface loopback 0\n"
            + "    ip address 10.2.0.3/32\n"
            + "    ip ospf 1 area 0.0.0.0\n"
            + "interface vlan 1\n"
            + "    ip mtu 9198\n"
            + "    ip address 192.168.1.3/16\n"
            + "    active-gateway ip mac 12:00:00:00:6b:00\n"
            + "    active-gateway ip 192.168.1.1\n"
            + "    ip helper-address 10.92.100.222\n"
            + "    ip ospf 1 area 0.0.0.0\n"
            + "    ip ospf passive\n"
            + "interface vlan 2\n"
            + "    description NMN\n"
            + "    ip mtu 9198\n"
            + "    ip address 192.168.3.3/17\n"
            + "    active-gateway ip mac 12:00:00:00:6b:00\n"
            + "    active-gateway ip 192.168.3.1\n"
            + "    ip helper-address 10.92.100.222\n"
            + "    ip ospf 1 area 0.0.0.0\n"
            + "interface vlan 4\n"
            + "    description HMN\n"
            + "    ip mtu 9198\n"
            + "    ip address 192.168.0.3/17\n"
            + "    active-gateway ip mac 12:00:00:00:6b:00\n"
            + "    active-gateway ip 192.168.0.1\n"
            + "    ip helper-address 10.94.100.222\n"
            + "    ip ospf 1 area 0.0.0.0\n"
            + "    ip ospf passive\n"
            + "interface vlan 6\n"
            + "    vrf attach Customer\n"
            + "    description CMN\n"
            + "    ip mtu 9198\n"
            + "    ip address 192.168.12.3/24\n"
            + "    active-gateway ip mac 12:00:00:00:6b:00\n"
            + "    active-gateway ip 192.168.12.1\n"
            + "    ip ospf 2 area 0.0.0.0\n"
            + "interface vlan 7\n"
            + "    vrf attach Customer\n"
            + "    description CAN\n"
            + "    ip mtu 9198\n"
            + "    ip address 192.168.11.3/24\n"
            + "    active-gateway ip mac 12:00:00:00:6b:00\n"
            + "    active-gateway ip 192.168.11.1\n"
            + "    ip ospf 2 area 0.0.0.0\n"
            + "ip dns server-address 10.92.100.225\n"
        ) in str(result.output)
        print(result.output)
        assert (
            "ip prefix-list pl-cmn seq 10 permit 192.168.12.0/24 ge 24\n"
            + "ip prefix-list pl-can seq 20 permit 192.168.11.0/24 ge 24\n"
            + "ip prefix-list pl-hmn seq 30 permit 10.94.100.0/24 ge 24\n"
            + "ip prefix-list pl-nmn seq 40 permit 10.92.100.0/24 ge 24\n"
            + "ip prefix-list tftp seq 10 permit 10.92.100.60/32 ge 32 le 32\n"
            + "ip prefix-list tftp seq 20 permit 10.94.100.60/32 ge 32 le 32\n"
        ) in str(result.output)
        print(result.output)
        assert (
            "route-map ncn-w001 permit seq 10\n"
            + "     match ip address prefix-list tftp\n"
            + "     match ip next-hop 192.168.4.4\n"
            + "     set local-preference 1000\n"
            + "route-map ncn-w001 permit seq 20\n"
            + "     match ip address prefix-list tftp\n"
            + "     match ip next-hop 192.168.4.5\n"
            + "     set local-preference 1100\n"
            + "route-map ncn-w001 permit seq 30\n"
            + "     match ip address prefix-list tftp\n"
            + "     match ip next-hop 192.168.4.6\n"
            + "     set local-preference 1200\n"
            + "route-map ncn-w001 permit seq 40\n"
            + "     match ip address prefix-list pl-hmn\n"
            + "     set ip next-hop 192.168.0.4\n"
            + "route-map ncn-w001 permit seq 50\n"
            + "     match ip address prefix-list pl-nmn\n"
            + "     set ip next-hop 192.168.4.4\n"
            + "\n"
            + "route-map ncn-w001-Customer permit seq 10\n"
            + "     match ip address prefix-list pl-can\n"
            + "     set ip next-hop 192.168.11.4\n"
            + "route-map ncn-w001-Customer permit seq 20\n"
            + "     match ip address prefix-list pl-cmn\n"
            + "\n"
            + "\n"
            + "route-map ncn-w002 permit seq 10\n"
            + "     match ip address prefix-list tftp\n"
            + "     match ip next-hop 192.168.4.4\n"
            + "     set local-preference 1000\n"
            + "route-map ncn-w002 permit seq 20\n"
            + "     match ip address prefix-list tftp\n"
            + "     match ip next-hop 192.168.4.5\n"
            + "     set local-preference 1100\n"
            + "route-map ncn-w002 permit seq 30\n"
            + "     match ip address prefix-list tftp\n"
            + "     match ip next-hop 192.168.4.6\n"
            + "     set local-preference 1200\n"
            + "route-map ncn-w002 permit seq 40\n"
            + "     match ip address prefix-list pl-hmn\n"
            + "     set ip next-hop 192.168.0.5\n"
            + "route-map ncn-w002 permit seq 50\n"
            + "     match ip address prefix-list pl-nmn\n"
            + "     set ip next-hop 192.168.4.5\n"
            + "\n"
            + "route-map ncn-w002-Customer permit seq 10\n"
            + "     match ip address prefix-list pl-can\n"
            + "     set ip next-hop 192.168.11.5\n"
            + "route-map ncn-w002-Customer permit seq 20\n"
            + "     match ip address prefix-list pl-cmn\n"
            + "\n"
            + "\n"
            + "route-map ncn-w003 permit seq 10\n"
            + "     match ip address prefix-list tftp\n"
            + "     match ip next-hop 192.168.4.4\n"
            + "     set local-preference 1000\n"
            + "route-map ncn-w003 permit seq 20\n"
            + "     match ip address prefix-list tftp\n"
            + "     match ip next-hop 192.168.4.5\n"
            + "     set local-preference 1100\n"
            + "route-map ncn-w003 permit seq 30\n"
            + "     match ip address prefix-list tftp\n"
            + "     match ip next-hop 192.168.4.6\n"
            + "     set local-preference 1200\n"
            + "route-map ncn-w003 permit seq 40\n"
            + "     match ip address prefix-list pl-hmn\n"
            + "     set ip next-hop 192.168.0.6\n"
            + "route-map ncn-w003 permit seq 50\n"
            + "     match ip address prefix-list pl-nmn\n"
            + "     set ip next-hop 192.168.4.6\n"
<<<<<<< HEAD
            + "route-map cmn permit seq 10\n"
=======
            + "\n"
            + "route-map ncn-w003-Customer permit seq 10\n"
            + "     match ip address prefix-list pl-can\n"
            + "     set ip next-hop 192.168.11.6\n"
            + "route-map ncn-w003-Customer permit seq 20\n"
>>>>>>> d65440f1
            + "     match ip address prefix-list pl-cmn\n"
        ) in str(result.output)

        print(result.output)
        assert (
            "router ospf 2 vrf Customer\n"
            + "    router-id 10.2.0.3\n"
            + "    default-information originate\n"
            + "    area 0.0.0.0\n"
            + "router ospf 1\n"
            + "    router-id 10.2.0.3\n"
            + "    redistribute bgp\n"
            + "    area 0.0.0.0\n"
            + "\n"
            + "router bgp 65533\n"
            + "    bgp router-id 10.2.0.3\n"
            + "    maximum-paths 8\n"
            + "    timers bgp 1 3\n"
            + "    distance bgp 20 70\n"
            + "    neighbor 192.168.3.2 remote-as 65533\n"
            + "    neighbor 192.168.4.4 remote-as 65531\n"
            + "    neighbor 192.168.4.4 passive\n"
            + "    neighbor 192.168.4.5 remote-as 65531\n"
            + "    neighbor 192.168.4.5 passive\n"
            + "    neighbor 192.168.4.6 remote-as 65531\n"
            + "    neighbor 192.168.4.6 passive\n"
            + "    address-family ipv4 unicast\n"
            + "        neighbor 192.168.3.2 activate\n"
            + "        neighbor 192.168.4.4 activate\n"
            + "        neighbor 192.168.4.4 route-map ncn-w001 in\n"
            + "        neighbor 192.168.4.5 activate\n"
            + "        neighbor 192.168.4.5 route-map ncn-w002 in\n"
            + "        neighbor 192.168.4.6 activate\n"
            + "        neighbor 192.168.4.6 route-map ncn-w003 in\n"
            + "    exit-address-family\n"
            + "    vrf Customer\n"
            + "        bgp router-id 10.2.0.3\n"
            + "        maximum-paths 8\n"
            + "        timers bgp 1 3\n"
            + "        distance bgp 20 70\n"
            + "        neighbor 192.168.12.2 remote-as 65533\n"
            + "        neighbor 192.168.12.4 remote-as 65532\n"
            + "        neighbor 192.168.12.4 passive\n"
            + "        neighbor 192.168.12.5 remote-as 65532\n"
            + "        neighbor 192.168.12.5 passive\n"
            + "        neighbor 192.168.12.6 remote-as 65532\n"
            + "        neighbor 192.168.12.6 passive\n"
            + "        address-family ipv4 unicast\n"
            + "            neighbor 192.168.12.2 activate\n"
            + "            neighbor 192.168.12.4 activate\n"
<<<<<<< HEAD
            + "            neighbor 192.168.12.4 route-map cmn in\n"
            + "            neighbor 192.168.12.5 activate\n"
            + "            neighbor 192.168.12.5 route-map cmn in\n"
            + "            neighbor 192.168.12.6 activate\n"
            + "            neighbor 192.168.12.6 route-map cmn in\n"
=======
            + "            neighbor 192.168.12.4 route-map ncn-w001-Customer in\n"
            + "            neighbor 192.168.12.5 activate\n"
            + "            neighbor 192.168.12.5 route-map ncn-w002-Customer in\n"
            + "            neighbor 192.168.12.6 activate\n"
            + "            neighbor 192.168.12.6 route-map ncn-w003-Customer in\n"
>>>>>>> d65440f1
            + "        exit-address-family\n"
            + "https-server vrf Customer\n"
            + "https-server vrf default\n"
            + "https-server vrf mgmt\n"
        ) in str(result.output)


def test_switch_config_tds_leaf_bmc():
    """Test that the `canu generate switch config` command runs and returns valid tds leaf-bmc config."""
    leaf_bmc_tds = "sw-leaf-bmc-001"

    with runner.isolated_filesystem():
        with open(sls_file, "w") as f:
            json.dump(sls_input, f)

        result = runner.invoke(
            cli,
            [
                "--cache",
                cache_minutes,
                "generate",
                "switch",
                "config",
                "--csm",
                csm,
                "--architecture",
                architecture_tds,
                "--shcd",
                test_file_tds,
                "--tabs",
                tabs_tds,
                "--corners",
                corners_tds,
                "--sls-file",
                sls_file,
                "--name",
                leaf_bmc_tds,
            ],
        )
        assert result.exit_code == 0
        assert "hostname sw-leaf-bmc-001\n"
        assert banner_motd in str(result.output)
        print(result.output)
        assert (
            "no ip icmp redirect\n"
            + "vrf Customer\n"
            + "ntp server 192.168.4.4\n"
            + "ntp server 192.168.4.5\n"
            + "ntp server 192.168.4.6\n"
            + "ntp enable\n"
        ) in str(result.output)

        assert "ssh server vrf default\n"
        assert banner_motd in str(result.output)
        print(result.output)
        assert (
            "ssh server vrf mgmt\n"
            + "ssh server vrf Customer\n"
            + "access-list ip mgmt\n"
            + "    10 comment ALLOW SSH, HTTPS, AND SNMP ON HMN SUBNET and CMN\n"
            + "    20 permit tcp 192.168.0.0/255.255.128.0 any eq ssh\n"
            + "    30 permit tcp 192.168.0.0/255.255.128.0 any eq https\n"
            + "    40 permit udp 192.168.0.0/255.255.128.0 any eq snmp\n"
            + "    50 permit udp 192.168.0.0/255.255.128.0 any eq snmp-trap\n"
            + "    60 permit tcp 192.168.12.0/255.255.255.0 any eq ssh\n"
            + "    70 permit tcp 192.168.12.0/255.255.255.0 any eq https\n"
            + "    80 permit udp 192.168.12.0/255.255.255.0 any eq snmp\n"
            + "    90 permit udp 192.168.12.0/255.255.255.0 any eq snmp-trap\n"
            + "    100 comment ALLOW SNMP FROM HMN METALLB SUBNET\n"
            + "    110 permit udp 10.94.100.0/255.255.255.0 any eq snmp\n"
            + "    120 permit udp 10.94.100.0/255.255.255.0 any eq snmp-trap\n"
            + "    130 comment BLOCK SSH, HTTPS, AND SNMP FROM EVERYWHERE ELSE\n"
            + "    140 deny tcp any any eq ssh\n"
            + "    150 deny tcp any any eq https\n"
            + "    160 deny udp any any eq snmp\n"
            + "    170 deny udp any any eq snmp-trap\n"
            + "    180 comment ALLOW ANYTHING ELSE\n"
            + "    190 permit any any any\n"
            + "access-list ip nmn-hmn\n"
            + "    10 deny any 192.168.3.0/255.255.128.0 192.168.0.0/255.255.128.0\n"
            + "    20 deny any 192.168.0.0/255.255.128.0 192.168.3.0/255.255.128.0\n"
            + "    30 deny any 192.168.3.0/255.255.128.0 192.168.200.0/255.255.128.0\n"
            + "    40 deny any 192.168.0.0/255.255.128.0 192.168.100.0/255.255.128.0\n"
            + "    50 deny any 192.168.100.0/255.255.128.0 192.168.0.0/255.255.128.0\n"
            + "    60 deny any 192.168.100.0/255.255.128.0 192.168.200.0/255.255.128.0\n"
            + "    70 deny any 192.168.200.0/255.255.128.0 192.168.3.0/255.255.128.0\n"
            + "    80 deny any 192.168.200.0/255.255.128.0 192.168.100.0/255.255.128.0\n"
            + "    90 deny any 10.92.100.0/255.255.255.0 192.168.0.0/255.255.128.0\n"
            + "    100 deny any 10.94.100.0/255.255.255.0 192.168.3.0/255.255.128.0\n"
            + "    110 deny any 192.168.0.0/255.255.128.0 10.92.100.0/255.255.255.0\n"
            + "    120 deny any 192.168.3.0/255.255.128.0 10.94.100.0/255.255.255.0\n"
            + "    130 permit any any any\n"
            + "access-list ip cmn-can\n"
            + "    10 deny any 192.168.12.0/255.255.255.0 192.168.11.0/255.255.255.0\n"
            + "    20 deny any 192.168.11.0/255.255.255.0 192.168.12.0/255.255.255.0\n"
            + "    30 deny any 192.168.12.0/255.255.255.0 192.168.200.0/255.255.255.0\n"
            + "    40 deny any 192.168.200.0/255.255.255.0 192.168.12.0/255.255.255.0\n"
            + "    50 permit any any any\n"
            + "apply access-list ip mgmt control-plane vrf default\n"
            + "apply access-list ip mgmt control-plane vrf Customer\n"
            + "\n"
            + "vlan 1\n"
            + "vlan 2\n"
            + "    name NMN\n"
            + "    apply access-list ip nmn-hmn in\n"
            + "    apply access-list ip nmn-hmn out\n"
            + "vlan 4\n"
            + "    name HMN\n"
            + "    apply access-list ip nmn-hmn in\n"
            + "    apply access-list ip nmn-hmn out\n"
            + "vlan 6\n"
            + "    name CMN\n"
            + "    apply access-list ip cmn-can in\n"
            + "    apply access-list ip cmn-can out\n"
            + "\n"
            + "spanning-tree\n"
            + "spanning-tree forward-delay 4\n"
            + "spanning-tree config-name MST0\n"
            + "spanning-tree config-revision 1\n"
            + "interface mgmt\n"
            + "    shutdown\n"
            + "    ip dhcp\n"
        ) in str(result.output)
        leaf_bmc_to_leaf = (
            "interface lag 101\n"
            + "    no shutdown\n"
            + "    description leaf_bmc_to_spine_lag\n"
            + "    no routing\n"
            + "    vlan trunk native 1\n"
            + "    vlan trunk allowed 1-2,4,6\n"
            + "    lacp mode active\n"
            + "interface 1/1/47\n"
            + "    no shutdown\n"
            + "    mtu 9198\n"
            + "    description sw-spine-002:51<==sw-leaf-bmc-001\n"
            + "    lag 101\n"
            + "interface 1/1/48\n"
            + "    no shutdown\n"
            + "    mtu 9198\n"
            + "    description sw-spine-001:51<==sw-leaf-bmc-001\n"
            + "    lag 101\n"
        )
        assert leaf_bmc_to_leaf in str(result.output)

        bmc = (
            "interface 1/1/1\n"
            + "    no shutdown\n"
            + "    mtu 9198\n"
            + "    description ncn-m001:bmc:1<==sw-leaf-bmc-001\n"
            + "    no routing\n"
            + "    vlan access 4\n"
            + "    spanning-tree bpdu-guard\n"
            + "    spanning-tree port-type admin-edge\n"
            + "interface 1/1/2\n"
            + "    no shutdown\n"
            + "    mtu 9198\n"
            + "    description ncn-m002:bmc:1<==sw-leaf-bmc-001\n"
            + "    no routing\n"
            + "    vlan access 4\n"
            + "    spanning-tree bpdu-guard\n"
            + "    spanning-tree port-type admin-edge\n"
            + "interface 1/1/3\n"
            + "    no shutdown\n"
            + "    mtu 9198\n"
            + "    description ncn-m003:bmc:1<==sw-leaf-bmc-001\n"
            + "    no routing\n"
            + "    vlan access 4\n"
            + "    spanning-tree bpdu-guard\n"
            + "    spanning-tree port-type admin-edge\n"
            + "interface 1/1/4\n"
            + "    no shutdown\n"
            + "    mtu 9198\n"
            + "    description ncn-w001:bmc:1<==sw-leaf-bmc-001\n"
            + "    no routing\n"
            + "    vlan access 4\n"
            + "    spanning-tree bpdu-guard\n"
            + "    spanning-tree port-type admin-edge\n"
            + "interface 1/1/5\n"
            + "    no shutdown\n"
            + "    mtu 9198\n"
            + "    description ncn-w002:bmc:1<==sw-leaf-bmc-001\n"
            + "    no routing\n"
            + "    vlan access 4\n"
            + "    spanning-tree bpdu-guard\n"
            + "    spanning-tree port-type admin-edge\n"
            + "interface 1/1/6\n"
            + "    no shutdown\n"
            + "    mtu 9198\n"
            + "    description ncn-w003:bmc:1<==sw-leaf-bmc-001\n"
            + "    no routing\n"
            + "    vlan access 4\n"
            + "    spanning-tree bpdu-guard\n"
            + "    spanning-tree port-type admin-edge\n"
            + "interface 1/1/7\n"
            + "    no shutdown\n"
            + "    mtu 9198\n"
            + "    description ncn-s001:bmc:1<==sw-leaf-bmc-001\n"
            + "    no routing\n"
            + "    vlan access 4\n"
            + "    spanning-tree bpdu-guard\n"
            + "    spanning-tree port-type admin-edge\n"
            + "interface 1/1/8\n"
            + "    no shutdown\n"
            + "    mtu 9198\n"
            + "    description ncn-s002:bmc:1<==sw-leaf-bmc-001\n"
            + "    no routing\n"
            + "    vlan access 4\n"
            + "    spanning-tree bpdu-guard\n"
            + "    spanning-tree port-type admin-edge\n"
            + "interface 1/1/9\n"
            + "    no shutdown\n"
            + "    mtu 9198\n"
            + "    description ncn-s003:bmc:1<==sw-leaf-bmc-001\n"
            + "    no routing\n"
            + "    vlan access 4\n"
            + "    spanning-tree bpdu-guard\n"
            + "    spanning-tree port-type admin-edge\n"
            + "interface 1/1/10\n"
            + "    no shutdown\n"
            + "    mtu 9198\n"
            + "    description uan001:bmc:1<==sw-leaf-bmc-001\n"
            + "    no routing\n"
            + "    vlan access 4\n"
            + "    spanning-tree bpdu-guard\n"
            + "    spanning-tree port-type admin-edge\n"
            + "interface 1/1/11\n"
            + "    no shutdown\n"
            + "    mtu 9198\n"
            + "    description cn001:bmc:1<==sw-leaf-bmc-001\n"
            + "    no routing\n"
            + "    vlan access 4\n"
            + "    spanning-tree bpdu-guard\n"
            + "    spanning-tree port-type admin-edge\n"
            + "interface 1/1/12\n"
            + "    no shutdown\n"
            + "    mtu 9198\n"
            + "    description cn002:bmc:1<==sw-leaf-bmc-001\n"
            + "    no routing\n"
            + "    vlan access 4\n"
            + "    spanning-tree bpdu-guard\n"
            + "    spanning-tree port-type admin-edge\n"
            + "interface 1/1/13\n"
            + "    no shutdown\n"
            + "    mtu 9198\n"
            + "    description cn003:bmc:1<==sw-leaf-bmc-001\n"
            + "    no routing\n"
            + "    vlan access 4\n"
            + "    spanning-tree bpdu-guard\n"
            + "    spanning-tree port-type admin-edge\n"
            + "interface 1/1/14\n"
            + "    no shutdown\n"
            + "    mtu 9198\n"
            + "    description cn004:bmc:1<==sw-leaf-bmc-001\n"
            + "    no routing\n"
            + "    vlan access 4\n"
            + "    spanning-tree bpdu-guard\n"
            + "    spanning-tree port-type admin-edge\n"
        )
        assert bmc in str(result.output)

        print(result.output)
        assert (
            "interface loopback 0\n"
            + "    ip address 10.2.0.12/32\n"
            + "    ip ospf 1 area 0.0.0.0\n"
            + "interface vlan 1\n"
            + "    ip mtu 9198\n"
            + "    ip address 192.168.1.12/16\n"
            + "    ip ospf 1 area 0.0.0.0\n"
            + "    ip ospf passive\n"
            + "interface vlan 2\n"
            + "    description NMN\n"
            + "    ip mtu 9198\n"
            + "    ip address 192.168.3.12/17\n"
            + "    ip ospf 1 area 0.0.0.0\n"
            + "interface vlan 4\n"
            + "    description HMN\n"
            + "    ip mtu 9198\n"
            + "    ip address 192.168.0.12/17\n"
            + "    ip ospf 1 area 0.0.0.0\n"
            + "    ip ospf passive\n"
            + "interface vlan 6\n"
            + "    vrf attach Customer\n"
            + "    description CMN\n"
            + "    ip mtu 9198\n"
            + "    ip address 192.168.12.12/24\n"
            + "    ip ospf 2 area 0.0.0.0\n"
            + "snmp-server vrf default\n"
            + "ip dns server-address 10.92.100.225\n"
            + "router ospf 2 vrf Customer\n"
            + "    router-id 10.2.0.12\n"
            + "    area 0.0.0.0\n"
            + "router ospf 1\n"
            + "    router-id 10.2.0.12\n"
            + "    area 0.0.0.0\n"
            + "https-server vrf Customer\n"
            + "https-server vrf default\n"
            + "https-server vrf mgmt\n"
        ) in str(result.output)


sls_input = {
    "Networks": {
        "CAN": {
            "Name": "CAN",
            "ExtraProperties": {
                "CIDR": "192.168.11.0/24",
                "Subnets": [
                    {
                        "Name": "bootstrap_dhcp",
                        "CIDR": "192.168.11.0/24",
                        "IPReservations": [
                            {"Name": "can-switch-1", "IPAddress": "192.168.11.2"},
                            {"Name": "can-switch-2", "IPAddress": "192.168.11.3"},
                        ],
                        "VlanID": 7,
                        "Gateway": "192.168.11.1",
                    },
                    {
                        "FullName": "CAN Bootstrap DHCP Subnet",
                        "CIDR": "192.168.11.0/24",
                        "IPReservations": [
                            {"Name": "ncn-w001", "IPAddress": "192.168.11.4"},
                            {"Name": "ncn-w002", "IPAddress": "192.168.11.5"},
                            {"Name": "ncn-w003", "IPAddress": "192.168.11.6"},
                        ],
                        "Name": "bootstrap_dhcp",
                        "VlanID": 7,
                        "Gateway": "192.168.11.1",
                    },
                ],
            },
        },
        "CHN": {
            "Name": "CHN",
            "ExtraProperties": {
                "CIDR": "192.168.200.0/24",
                "MyASN": 65530,
                "PeerASN": 65533,
                "Subnets": [
                    {
                        "Name": "bootstrap_dhcp",
                        "CIDR": "192.168.200.0/24",
                        "IPReservations": [
                            {"Name": "chn-switch-1", "IPAddress": "192.168.200.2"},
                            {"Name": "chn-switch-2", "IPAddress": "192.168.200.3"},
                        ],
                        "VlanID": 5,
                        "Gateway": "192.168.200.1",
                    },
                    {
                        "FullName": "CHN Bootstrap DHCP Subnet",
                        "CIDR": "192.168.200.0/24",
                        "IPReservations": [
                            {"Name": "ncn-w001", "IPAddress": "192.168.200.4"},
                            {"Name": "ncn-w002", "IPAddress": "192.168.200.5"},
                            {"Name": "ncn-w003", "IPAddress": "192.168.200.6"},
                        ],
                        "Name": "bootstrap_dhcp",
                        "VlanID": 5,
                        "Gateway": "192.168.200.1",
                    },
                ],
            },
        },
        "CMN": {
            "Name": "CMN",
            "ExtraProperties": {
                "CIDR": "192.168.12.0/24",
                "MyASN": 65532,
                "PeerASN": 65533,
                "Subnets": [
                    {
                        "Name": "network_hardware",
                        "CIDR": "192.168.12.0/24",
                        "IPReservations": [
                            {"Name": "sw-spine-001", "IPAddress": "192.168.12.2"},
                            {"Name": "sw-spine-002", "IPAddress": "192.168.12.3"},
                            {"Name": "sw-leaf-001", "IPAddress": "192.168.12.4"},
                            {"Name": "sw-leaf-002", "IPAddress": "192.168.12.5"},
                            {"Name": "sw-leaf-003", "IPAddress": "192.168.12.6"},
                            {"Name": "sw-leaf-004", "IPAddress": "192.168.12.7"},
                            {"Name": "sw-leaf-bmc-001", "IPAddress": "192.168.12.12"},
                            {"Name": "sw-leaf-bmc-002", "IPAddress": "192.168.12.13"},
                            {"Name": "sw-leaf-bmc-003", "IPAddress": "192.168.12.14"},
                            {"Name": "sw-leaf-bmc-004", "IPAddress": "192.168.12.15"},
                            {"Name": "sw-cdu-001", "IPAddress": "192.168.12.16"},
                            {"Name": "sw-cdu-002", "IPAddress": "192.168.12.17"},
                        ],
                        "VlanID": 6,
                        "Gateway": "192.168.12.1",
                    },
                    {
                        "FullName": "CMN Bootstrap DHCP Subnet",
                        "CIDR": "192.168.12.0/24",
                        "IPReservations": [
                            {"Name": "ncn-w001", "IPAddress": "192.168.12.4"},
                            {"Name": "ncn-w002", "IPAddress": "192.168.12.5"},
                            {"Name": "ncn-w003", "IPAddress": "192.168.12.6"},
                        ],
                        "Name": "bootstrap_dhcp",
                        "VlanID": 6,
                        "Gateway": "192.168.12.1",
                    },
                ],
            },
        },
        "HMN": {
            "Name": "HMN",
            "ExtraProperties": {
                "CIDR": "192.168.0.0/17",
                "Subnets": [
                    {
                        "Name": "network_hardware",
                        "CIDR": "192.168.0.0/17",
                        "IPReservations": [
                            {"Name": "sw-spine-001", "IPAddress": "192.168.0.2"},
                            {"Name": "sw-spine-002", "IPAddress": "192.168.0.3"},
                            {"Name": "sw-leaf-001", "IPAddress": "192.168.0.4"},
                            {"Name": "sw-leaf-002", "IPAddress": "192.168.0.5"},
                            {"Name": "sw-leaf-003", "IPAddress": "192.168.0.6"},
                            {"Name": "sw-leaf-004", "IPAddress": "192.168.0.7"},
                            {"Name": "sw-leaf-bmc-001", "IPAddress": "192.168.0.12"},
                            {"Name": "sw-leaf-bmc-002", "IPAddress": "192.168.0.13"},
                            {"Name": "sw-leaf-bmc-003", "IPAddress": "192.168.0.14"},
                            {"Name": "sw-leaf-bmc-004", "IPAddress": "192.168.0.15"},
                            {"Name": "sw-cdu-001", "IPAddress": "192.168.0.16"},
                            {"Name": "sw-cdu-002", "IPAddress": "192.168.0.17"},
                        ],
                        "VlanID": 4,
                        "Gateway": "192.168.0.1",
                    },
                    {
                        "FullName": "HMN Bootstrap DHCP Subnet",
                        "CIDR": "192.168.0.0/17",
                        "IPReservations": [
                            {"Name": "ncn-w001", "IPAddress": "192.168.0.4"},
                            {"Name": "ncn-w002", "IPAddress": "192.168.0.5"},
                            {"Name": "ncn-w003", "IPAddress": "192.168.0.6"},
                        ],
                        "Name": "bootstrap_dhcp",
                        "VlanID": 4,
                        "Gateway": "192.168.0.1",
                    },
                ],
            },
        },
        "MTL": {
            "Name": "MTL",
            "ExtraProperties": {
                "CIDR": "192.168.1.0/16",
                "Subnets": [
                    {
                        "Name": "network_hardware",
                        "CIDR": "192.168.1.0/16",
                        "IPReservations": [
                            {"Name": "sw-spine-001", "IPAddress": "192.168.1.2"},
                            {"Name": "sw-spine-002", "IPAddress": "192.168.1.3"},
                            {"Name": "sw-leaf-001", "IPAddress": "192.168.1.4"},
                            {"Name": "sw-leaf-002", "IPAddress": "192.168.1.5"},
                            {"Name": "sw-leaf-003", "IPAddress": "192.168.1.6"},
                            {"Name": "sw-leaf-004", "IPAddress": "192.168.1.7"},
                            {"Name": "sw-leaf-bmc-001", "IPAddress": "192.168.1.12"},
                            {"Name": "sw-leaf-bmc-002", "IPAddress": "192.168.1.13"},
                            {"Name": "sw-leaf-bmc-003", "IPAddress": "192.168.1.14"},
                            {"Name": "sw-leaf-bmc-004", "IPAddress": "192.168.1.15"},
                            {"Name": "sw-cdu-001", "IPAddress": "192.168.1.16"},
                            {"Name": "sw-cdu-002", "IPAddress": "192.168.1.17"},
                        ],
                        "VlanID": 0,
                        "Gateway": "192.168.1.1",
                    },
                ],
            },
        },
        "NMN": {
            "Name": "NMN",
            "FullName": "Node Management Network",
            "ExtraProperties": {
                "CIDR": "192.168.3.0/17",
                "MyASN": 65531,
                "PeerASN": 65533,
                "Subnets": [
                    {
                        "FullName": "NMN Management Network Infrastructure",
                        "CIDR": "192.168.3.0/17",
                        "IPReservations": [
                            {"Name": "sw-spine-001", "IPAddress": "192.168.3.2"},
                            {"Name": "sw-spine-002", "IPAddress": "192.168.3.3"},
                            {"Name": "sw-leaf-001", "IPAddress": "192.168.3.4"},
                            {"Name": "sw-leaf-002", "IPAddress": "192.168.3.5"},
                            {"Name": "sw-leaf-003", "IPAddress": "192.168.3.6"},
                            {"Name": "sw-leaf-004", "IPAddress": "192.168.3.7"},
                            {"Name": "sw-leaf-bmc-001", "IPAddress": "192.168.3.12"},
                            {"Name": "sw-leaf-bmc-002", "IPAddress": "192.168.3.13"},
                            {"Name": "sw-leaf-bmc-003", "IPAddress": "192.168.3.14"},
                            {"Name": "sw-leaf-bmc-004", "IPAddress": "192.168.3.15"},
                            {"Name": "sw-cdu-001", "IPAddress": "192.168.3.16"},
                            {"Name": "sw-cdu-002", "IPAddress": "192.168.3.17"},
                        ],
                        "Name": "network_hardware",
                        "VlanID": 2,
                        "Gateway": "192.168.3.1",
                    },
                    {
                        "FullName": "NMN Bootstrap DHCP Subnet",
                        "CIDR": "192.168.4.0/17",
                        "IPReservations": [
                            {"Name": "ncn-w001", "IPAddress": "192.168.4.4"},
                            {"Name": "ncn-w002", "IPAddress": "192.168.4.5"},
                            {"Name": "ncn-w003", "IPAddress": "192.168.4.6"},
                        ],
                        "Name": "bootstrap_dhcp",
                        "VlanID": 2,
                        "Gateway": "192.168.3.1",
                    },
                ],
            },
        },
        "NMN_MTN": {
            "Name": "NMN_MTN",
            "ExtraProperties": {
                "CIDR": "192.168.100.0/17",
                "Subnets": [
                    {
                        "FullName": "",
                        "CIDR": "192.168.100.0/22",
                        "Name": "cabinet_3002",
                        "VlanID": 2000,
                        "Gateway": "192.168.100.1",
                        "DHCPStart": "192.168.100.10",
                        "DHCPEnd": "192.168.3.254",
                    },
                ],
            },
        },
        "HMN_MTN": {
            "Name": "HMN_MTN",
            "ExtraProperties": {
                "CIDR": "192.168.200.0/17",
                "Subnets": [
                    {
                        "FullName": "",
                        "CIDR": "192.168.104.0/22",
                        "Name": "cabinet_3002",
                        "VlanID": 3000,
                        "Gateway": "192.168.104.1",
                        "DHCPStart": "192.168.104.10",
                        "DHCPEnd": "192.168.104.254",
                    },
                ],
            },
        },
        "HMNLB": {
            "Name": "HMNLB",
            "ExtraProperties": {
                "CIDR": "10.94.100.0/24",
                "Subnets": [
                    {
                        "FullName": "NMN MetalLB",
                        "CIDR": "10.94.100.0/24",
                        "IPReservations": [
                            {"Name": "cray-tftp", "IPAddress": "10.94.100.60"},
                            {"Name": "unbound", "IPAddress": "10.94.100.225"},
                        ],
                        "Name": "hmn_metallb_address_pool",
                        "Gateway": "10.94.100.1",
                    },
                ],
            },
        },
        "NMNLB": {
            "Name": "NMNLB",
            "ExtraProperties": {
                "CIDR": "10.92.100.0/24",
                "Subnets": [
                    {
                        "FullName": "HMN MetalLB",
                        "CIDR": "10.92.100.0/24",
                        "IPReservations": [
                            {"Name": "cray-tftp", "IPAddress": "10.92.100.60"},
                            {"Name": "unbound", "IPAddress": "10.92.100.225"},
                        ],
                        "Name": "nmn_metallb_address_pool",
                        "Gateway": "10.92.100.1",
                    },
                ],
            },
        },
    },
}
sls_networks = [
    network[x] for network in [sls_input.get("Networks", {})] for x in network
]<|MERGE_RESOLUTION|>--- conflicted
+++ resolved
@@ -417,15 +417,11 @@
             + "route-map ncn-w003 permit seq 50\n"
             + "     match ip address prefix-list pl-nmn\n"
             + "     set ip next-hop 192.168.4.6\n"
-<<<<<<< HEAD
-            + "route-map cmn permit seq 10\n"
-=======
             + "\n"
             + "route-map ncn-w003-Customer permit seq 10\n"
             + "     match ip address prefix-list pl-can\n"
             + "     set ip next-hop 192.168.11.6\n"
             + "route-map ncn-w003-Customer permit seq 20\n"
->>>>>>> d65440f1
             + "     match ip address prefix-list pl-cmn\n"
         ) in str(result.output)
         print(result.output)
@@ -475,19 +471,11 @@
             + "        address-family ipv4 unicast\n"
             + "            neighbor 192.168.12.3 activate\n"
             + "            neighbor 192.168.12.4 activate\n"
-<<<<<<< HEAD
-            + "            neighbor 192.168.12.4 route-map cmn in\n"
-            + "            neighbor 192.168.12.5 activate\n"
-            + "            neighbor 192.168.12.5 route-map cmn in\n"
-            + "            neighbor 192.168.12.6 activate\n"
-            + "            neighbor 192.168.12.6 route-map cmn in\n"
-=======
             + "            neighbor 192.168.12.4 route-map ncn-w001-Customer in\n"
             + "            neighbor 192.168.12.5 activate\n"
             + "            neighbor 192.168.12.5 route-map ncn-w002-Customer in\n"
             + "            neighbor 192.168.12.6 activate\n"
             + "            neighbor 192.168.12.6 route-map ncn-w003-Customer in\n"
->>>>>>> d65440f1
             + "        exit-address-family\n"
             + "https-server vrf Customer\n"
             + "https-server vrf default\n"
@@ -908,19 +896,11 @@
             + "      address-family ipv4 unicast\n"
             + "        neighbor 192.168.12.3 activate\n"
             + "        neighbor 192.168.12.4 activate\n"
-<<<<<<< HEAD
-            + "        neighbor 192.168.12.4 route-map cmn in\n"
-            + "        neighbor 192.168.12.5 activate\n"
-            + "        neighbor 192.168.12.5 route-map cmn in\n"
-            + "        neighbor 192.168.12.6 activate\n"
-            + "        neighbor 192.168.12.6 route-map cmn in\n"
-=======
             + "        neighbor 192.168.12.4 route-map ncn-w001-Customer in\n"
             + "        neighbor 192.168.12.5 activate\n"
             + "        neighbor 192.168.12.5 route-map ncn-w002-Customer in\n"
             + "        neighbor 192.168.12.6 activate\n"
             + "        neighbor 192.168.12.6 route-map ncn-w003-Customer in\n"
->>>>>>> d65440f1
             + "      exit-address-family\n"
             + "https-server vrf Customer\n"
             + "https-server vrf default\n"
@@ -1338,19 +1318,11 @@
             + "      address-family ipv4 unicast\n"
             + "        neighbor 192.168.12.2 activate\n"
             + "        neighbor 192.168.12.4 activate\n"
-<<<<<<< HEAD
-            + "        neighbor 192.168.12.4 route-map cmn in\n"
-            + "        neighbor 192.168.12.5 activate\n"
-            + "        neighbor 192.168.12.5 route-map cmn in\n"
-            + "        neighbor 192.168.12.6 activate\n"
-            + "        neighbor 192.168.12.6 route-map cmn in\n"
-=======
             + "        neighbor 192.168.12.4 route-map ncn-w001-Customer in\n"
             + "        neighbor 192.168.12.5 activate\n"
             + "        neighbor 192.168.12.5 route-map ncn-w002-Customer in\n"
             + "        neighbor 192.168.12.6 activate\n"
             + "        neighbor 192.168.12.6 route-map ncn-w003-Customer in\n"
->>>>>>> d65440f1
             + "      exit-address-family\n"
             + "https-server vrf Customer\n"
             + "https-server vrf default\n"
@@ -1709,15 +1681,11 @@
             + "route-map ncn-w003 permit seq 50\n"
             + "     match ip address prefix-list pl-nmn\n"
             + "     set ip next-hop 192.168.4.6\n"
-<<<<<<< HEAD
-            + "route-map cmn permit seq 10\n"
-=======
             + "\n"
             + "route-map ncn-w003-Customer permit seq 10\n"
             + "     match ip address prefix-list pl-can\n"
             + "     set ip next-hop 192.168.11.6\n"
             + "route-map ncn-w003-Customer permit seq 20\n"
->>>>>>> d65440f1
             + "     match ip address prefix-list pl-cmn\n"
         ) in str(result.output)
 
@@ -1768,19 +1736,11 @@
             + "        address-family ipv4 unicast\n"
             + "            neighbor 192.168.12.2 activate\n"
             + "            neighbor 192.168.12.4 activate\n"
-<<<<<<< HEAD
-            + "            neighbor 192.168.12.4 route-map cmn in\n"
-            + "            neighbor 192.168.12.5 activate\n"
-            + "            neighbor 192.168.12.5 route-map cmn in\n"
-            + "            neighbor 192.168.12.6 activate\n"
-            + "            neighbor 192.168.12.6 route-map cmn in\n"
-=======
             + "            neighbor 192.168.12.4 route-map ncn-w001-Customer in\n"
             + "            neighbor 192.168.12.5 activate\n"
             + "            neighbor 192.168.12.5 route-map ncn-w002-Customer in\n"
             + "            neighbor 192.168.12.6 activate\n"
             + "            neighbor 192.168.12.6 route-map ncn-w003-Customer in\n"
->>>>>>> d65440f1
             + "        exit-address-family\n"
             + "https-server vrf Customer\n"
             + "https-server vrf default\n"
@@ -4651,15 +4611,11 @@
             + "route-map ncn-w003 permit seq 50\n"
             + "     match ip address prefix-list pl-nmn\n"
             + "     set ip next-hop 192.168.4.6\n"
-<<<<<<< HEAD
-            + "route-map cmn permit seq 10\n"
-=======
             + "\n"
             + "route-map ncn-w003-Customer permit seq 10\n"
             + "     match ip address prefix-list pl-can\n"
             + "     set ip next-hop 192.168.11.6\n"
             + "route-map ncn-w003-Customer permit seq 20\n"
->>>>>>> d65440f1
             + "     match ip address prefix-list pl-cmn\n"
         ) in str(result.output)
 
@@ -4710,19 +4666,11 @@
             + "        address-family ipv4 unicast\n"
             + "            neighbor 192.168.12.3 activate\n"
             + "            neighbor 192.168.12.4 activate\n"
-<<<<<<< HEAD
-            + "            neighbor 192.168.12.4 route-map cmn in\n"
-            + "            neighbor 192.168.12.5 activate\n"
-            + "            neighbor 192.168.12.5 route-map cmn in\n"
-            + "            neighbor 192.168.12.6 activate\n"
-            + "            neighbor 192.168.12.6 route-map cmn in\n"
-=======
             + "            neighbor 192.168.12.4 route-map ncn-w001-Customer in\n"
             + "            neighbor 192.168.12.5 activate\n"
             + "            neighbor 192.168.12.5 route-map ncn-w002-Customer in\n"
             + "            neighbor 192.168.12.6 activate\n"
             + "            neighbor 192.168.12.6 route-map ncn-w003-Customer in\n"
->>>>>>> d65440f1
             + "        exit-address-family\n"
             + "https-server vrf Customer\n"
             + "https-server vrf default\n"
@@ -5284,15 +5232,11 @@
             + "route-map ncn-w003 permit seq 50\n"
             + "     match ip address prefix-list pl-nmn\n"
             + "     set ip next-hop 192.168.4.6\n"
-<<<<<<< HEAD
-            + "route-map cmn permit seq 10\n"
-=======
             + "\n"
             + "route-map ncn-w003-Customer permit seq 10\n"
             + "     match ip address prefix-list pl-can\n"
             + "     set ip next-hop 192.168.11.6\n"
             + "route-map ncn-w003-Customer permit seq 20\n"
->>>>>>> d65440f1
             + "     match ip address prefix-list pl-cmn\n"
         ) in str(result.output)
 
@@ -5343,19 +5287,11 @@
             + "        address-family ipv4 unicast\n"
             + "            neighbor 192.168.12.2 activate\n"
             + "            neighbor 192.168.12.4 activate\n"
-<<<<<<< HEAD
-            + "            neighbor 192.168.12.4 route-map cmn in\n"
-            + "            neighbor 192.168.12.5 activate\n"
-            + "            neighbor 192.168.12.5 route-map cmn in\n"
-            + "            neighbor 192.168.12.6 activate\n"
-            + "            neighbor 192.168.12.6 route-map cmn in\n"
-=======
             + "            neighbor 192.168.12.4 route-map ncn-w001-Customer in\n"
             + "            neighbor 192.168.12.5 activate\n"
             + "            neighbor 192.168.12.5 route-map ncn-w002-Customer in\n"
             + "            neighbor 192.168.12.6 activate\n"
             + "            neighbor 192.168.12.6 route-map ncn-w003-Customer in\n"
->>>>>>> d65440f1
             + "        exit-address-family\n"
             + "https-server vrf Customer\n"
             + "https-server vrf default\n"
