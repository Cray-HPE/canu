--- conflicted
+++ resolved
@@ -2121,11 +2121,7 @@
             + "    spanning-tree port-type admin-edge\n"
             + "    no shutdown\n"
             + "    vlan trunk native 1\n"
-<<<<<<< HEAD
-            + "    vlan trunk allowed 7,6\n"
-=======
             + "    vlan trunk allowed 6\n"
->>>>>>> 090e3594
             + "\n"
             + "interface 1/1/8\n"
             + "    no shutdown\n"
@@ -2538,11 +2534,7 @@
             + "    spanning-tree port-type admin-edge\n"
             + "    no shutdown\n"
             + "    vlan trunk native 1\n"
-<<<<<<< HEAD
-            + "    vlan trunk allowed 7,6\n"
-=======
             + "    vlan trunk allowed 6\n"
->>>>>>> 090e3594
             + "\n"
             + "interface 1/1/8\n"
             + "    no shutdown\n"
@@ -4338,11 +4330,7 @@
             + "    spanning-tree port-type admin-edge\n"
             + "    no shutdown\n"
             + "    vlan trunk native 1\n"
-<<<<<<< HEAD
-            + "    vlan trunk allowed 7,6\n"
-=======
             + "    vlan trunk allowed 6\n"
->>>>>>> 090e3594
             + "\n"
             + "interface 1/1/14\n"
             + "    no shutdown\n"
@@ -4956,11 +4944,7 @@
             + "    spanning-tree port-type admin-edge\n"
             + "    no shutdown\n"
             + "    vlan trunk native 1\n"
-<<<<<<< HEAD
-            + "    vlan trunk allowed 7,6\n"
-=======
             + "    vlan trunk allowed 6\n"
->>>>>>> 090e3594
             + "\n"
             + "interface 1/1/14\n"
             + "    no shutdown\n"
