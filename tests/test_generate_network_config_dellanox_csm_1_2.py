# MIT License
#
# (C) Copyright [2022] Hewlett Packard Enterprise Development LP
#
# Permission is hereby granted, free of charge, to any person obtaining a
# copy of this software and associated documentation files (the "Software"),
# to deal in the Software without restriction, including without limitation
# the rights to use, copy, modify, merge, publish, distribute, sublicense,
# and/or sell copies of the Software, and to permit persons to whom the
# Software is furnished to do so, subject to the following conditions:
#
# The above copyright notice and this permission notice shall be included
# in all copies or substantial portions of the Software.
#
# THE SOFTWARE IS PROVIDED "AS IS", WITHOUT WARRANTY OF ANY KIND, EXPRESS OR
# IMPLIED, INCLUDING BUT NOT LIMITED TO THE WARRANTIES OF MERCHANTABILITY,
# FITNESS FOR A PARTICULAR PURPOSE AND NONINFRINGEMENT. IN NO EVENT SHALL
# THE AUTHORS OR COPYRIGHT HOLDERS BE LIABLE FOR ANY CLAIM, DAMAGES OR
# OTHER LIABILITY, WHETHER IN AN ACTION OF CONTRACT, TORT OR OTHERWISE,
# ARISING FROM, OUT OF OR IN CONNECTION WITH THE SOFTWARE OR THE USE OR
# OTHER DEALINGS IN THE SOFTWARE.
"""Test CANU generate network config."""
import json
from os import path
from pathlib import Path

from click import testing
import requests
import responses

from canu.cli import cli
from .test_generate_switch_config_dellanox_csm_1_2 import sls_input, sls_networks

test_file_directory = Path(__file__).resolve().parent

test_file_name = "Architecture_Golden_Config_Dellanox.xlsx"
test_file = path.join(test_file_directory, "data", test_file_name)
custom_file_name = "dellanox_custom.yaml"
custom_file = path.join(test_file_directory, "data", custom_file_name)
architecture = "v1"
tabs = "SWITCH_TO_SWITCH,NON_COMPUTE_NODES,HARDWARE_MANAGEMENT,COMPUTE_NODES"
corners = "J14,T30,J14,T34,J14,T28,J14,T27"
sls_file = "sls_file.json"
csm = "1.2"
folder_name = "test_config"
cache_minutes = 0
sls_address = "api-gw-service-nmn.local"
runner = testing.CliRunner()


def test_network_config():
    """Test that the `canu generate network config` command runs and generates config."""
    with runner.isolated_filesystem():
        with open(sls_file, "w") as f:
            json.dump(sls_input, f)

        result = runner.invoke(
            cli,
            [
                "--cache",
                cache_minutes,
                "generate",
                "network",
                "config",
                "--csm",
                csm,
                "--architecture",
                architecture,
                "--shcd",
                test_file,
                "--tabs",
                tabs,
                "--corners",
                corners,
                "--sls-file",
                sls_file,
                "--folder",
                folder_name,
            ],
        )
        assert result.exit_code == 0
        assert "sw-spine-001 Config Generated" in str(result.output)
        assert "sw-spine-002 Config Generated" in str(result.output)
        assert "sw-cdu-001 Config Generated" in str(result.output)
        assert "sw-cdu-002 Config Generated" in str(result.output)
        assert "sw-leaf-bmc-001 Config Generated" in str(result.output)


def test_network_config_custom():
    """Test that the `canu generate network config` command runs and generates config."""
    with runner.isolated_filesystem():
        with open(sls_file, "w") as f:
            json.dump(sls_input, f)

        result = runner.invoke(
            cli,
            [
                "--cache",
                cache_minutes,
                "generate",
                "network",
                "config",
                "--csm",
                csm,
                "--architecture",
                architecture,
                "--shcd",
                test_file,
                "--tabs",
                tabs,
                "--corners",
                corners,
                "--sls-file",
                sls_file,
                "--folder",
                folder_name,
                "--custom-config",
                custom_file,
            ],
        )
        assert result.exit_code == 0
<<<<<<< HEAD
        assert "sw-spine-001 Custom Config Generated" in str(result.output)
        assert "sw-spine-002 Custom Config Generated" in str(result.output)
        assert "sw-cdu-001 Config Generated" in str(result.output)
        assert "sw-cdu-002 Config Generated" in str(result.output)
        assert "sw-leaf-bmc-001 Custom Config Generated" in str(result.output)
=======
        assert (
            "sw-spine-001 Customized Configurations have been detected in the generated switch configurations"
            in str(result.output)
        )
        assert (
            "sw-spine-002 Customized Configurations have been detected in the generated switch configurations"
            in str(result.output)
        )
        assert "sw-cdu-001 Config Generated" in str(result.output)
        assert "sw-cdu-002 Config Generated" in str(result.output)
        assert (
            "sw-leaf-bmc-001 Customized Configurations have been detected in the generated switch configurations"
            in str(result.output)
        )
>>>>>>> 90cb40ef


def test_network_config_folder_prompt():
    """Test that the `canu generate network config` command prompts for missing folder name and runs and generates config."""
    with runner.isolated_filesystem():
        with open(sls_file, "w") as f:
            json.dump(sls_input, f)

        result = runner.invoke(
            cli,
            [
                "--cache",
                cache_minutes,
                "generate",
                "network",
                "config",
                "--csm",
                csm,
                "--architecture",
                architecture,
                "--shcd",
                test_file,
                "--tabs",
                tabs,
                "--corners",
                corners,
                "--sls-file",
                sls_file,
            ],
            input="test_folder\n",
        )
        assert result.exit_code == 0
        assert "sw-spine-001 Config Generated" in str(result.output)
        assert "sw-spine-002 Config Generated" in str(result.output)
        assert "sw-cdu-001 Config Generated" in str(result.output)
        assert "sw-cdu-002 Config Generated" in str(result.output)
        assert "sw-leaf-bmc-001 Config Generated" in str(result.output)


def test_network_config_csi_file_missing():
    """Test that the `canu generate network config` command errors on sls_file.json file missing."""
    bad_sls_file = "/bad_folder"
    with runner.isolated_filesystem():
        result = runner.invoke(
            cli,
            [
                "--cache",
                cache_minutes,
                "generate",
                "network",
                "config",
                "--csm",
                csm,
                "--architecture",
                architecture,
                "--shcd",
                test_file,
                "--tabs",
                tabs,
                "--corners",
                corners,
                "--sls-file",
                bad_sls_file,
                "--folder",
                folder_name,
            ],
        )
        assert result.exit_code == 2
        assert "No such file or directory" in str(result.output)


def test_network_config_missing_file():
    """Test that the `canu generate network config` command fails on missing file."""
    with runner.isolated_filesystem():
        with open(sls_file, "w") as f:
            json.dump(sls_input, f)

        result = runner.invoke(
            cli,
            [
                "--cache",
                cache_minutes,
                "generate",
                "network",
                "config",
                "--csm",
                csm,
                "--architecture",
                architecture,
                "--tabs",
                tabs,
                "--corners",
                corners,
                "--sls-file",
                sls_file,
                "--folder",
                folder_name,
            ],
        )
        assert result.exit_code == 2
        assert (
            "Error: Missing one of the required mutually exclusive options from 'Network input source' option group:\n"
            "  '--ccj'\n"
            "  '--shcd'\n"
        ) in str(result.output)


def test_network_config_bad_file():
    """Test that the `canu generate network config` command fails on bad file."""
    bad_file = "does_not_exist.xlsx"
    with runner.isolated_filesystem():

        result = runner.invoke(
            cli,
            [
                "--cache",
                cache_minutes,
                "generate",
                "network",
                "config",
                "--csm",
                csm,
                "--architecture",
                architecture,
                "--shcd",
                bad_file,
                "--tabs",
                tabs,
                "--corners",
                corners,
                "--sls-file",
                sls_file,
                "--folder",
                folder_name,
            ],
        )
        assert result.exit_code == 2
        assert "Error: Invalid value for '--shcd':" in str(result.output)


def test_network_config_missing_tabs():
    """Test that the `canu generate network config` command prompts for missing tabs."""
    with runner.isolated_filesystem():
        with open(sls_file, "w") as f:
            json.dump(sls_input, f)

        result = runner.invoke(
            cli,
            [
                "--cache",
                cache_minutes,
                "generate",
                "network",
                "config",
                "--csm",
                csm,
                "--architecture",
                architecture,
                "--shcd",
                test_file,
                "--corners",
                corners,
                "--sls-file",
                sls_file,
                "--folder",
                folder_name,
            ],
            input="SWITCH_TO_SWITCH,NON_COMPUTE_NODES,HARDWARE_MANAGEMENT,COMPUTE_NODES\n",
        )
        assert result.exit_code == 0
        assert "sw-spine-001 Config Generated" in str(result.output)
        assert "sw-spine-002 Config Generated" in str(result.output)
        assert "sw-cdu-001 Config Generated" in str(result.output)
        assert "sw-cdu-002 Config Generated" in str(result.output)
        assert "sw-leaf-bmc-001 Config Generated" in str(result.output)


def test_network_config_bad_tab():
    """Test that the `canu generate network config` command fails on bad tab name."""
    bad_tab = "BAD_TAB_NAME"
    bad_tab_corners = "I14,S48"
    with runner.isolated_filesystem():
        with open(sls_file, "w") as f:
            json.dump(sls_input, f)

        result = runner.invoke(
            cli,
            [
                "--cache",
                cache_minutes,
                "generate",
                "network",
                "config",
                "--csm",
                csm,
                "--architecture",
                architecture,
                "--shcd",
                test_file,
                "--tabs",
                bad_tab,
                "--corners",
                bad_tab_corners,
                "--sls-file",
                sls_file,
                "--folder",
                folder_name,
            ],
        )
        assert result.exit_code == 1
        assert f"Tab BAD_TAB_NAME not found in {test_file}" in str(result.output)


def test_network_config_corner_prompt():
    """Test that the `canu generate network config` command prompts for corner input and runs."""
    with runner.isolated_filesystem():
        with open(sls_file, "w") as f:
            json.dump(sls_input, f)

        result = runner.invoke(
            cli,
            [
                "--cache",
                cache_minutes,
                "generate",
                "network",
                "config",
                "--csm",
                csm,
                "--architecture",
                architecture,
                "--shcd",
                test_file,
                "--tabs",
                tabs,
                "--sls-file",
                sls_file,
                "--folder",
                folder_name,
            ],
            input="J14\nT42\nJ14\nT48\nJ14\nT24\nJ14\nT23",
        )
        assert result.exit_code == 0
        assert "sw-spine-001 Config Generated" in str(result.output)
        assert "sw-spine-002 Config Generated" in str(result.output)
        assert "sw-cdu-001 Config Generated" in str(result.output)
        assert "sw-cdu-002 Config Generated" in str(result.output)
        assert "sw-leaf-bmc-001 Config Generated" in str(result.output)


def test_network_config_not_enough_corners():
    """Test that the `canu generate network config` command fails on not enough corners."""
    not_enough_corners = "H16"
    with runner.isolated_filesystem():
        with open(sls_file, "w") as f:
            json.dump(sls_input, f)

        result = runner.invoke(
            cli,
            [
                "--cache",
                cache_minutes,
                "generate",
                "network",
                "config",
                "--csm",
                csm,
                "--architecture",
                architecture,
                "--shcd",
                test_file,
                "--tabs",
                tabs,
                "--corners",
                not_enough_corners,
                "--sls-file",
                sls_file,
                "--folder",
                folder_name,
            ],
        )
        assert result.exit_code == 0
        assert "There were 1 corners entered, but there should be 8." in str(
            result.output,
        )


@responses.activate
def test_network_config_sls():
    """Test that the `canu generate network config` command runs with SLS."""
    with runner.isolated_filesystem():
        responses.add(
            responses.GET,
            f"https://{sls_address}/apis/sls/v1/networks",
            json=sls_networks,
        )

        result = runner.invoke(
            cli,
            [
                "--cache",
                cache_minutes,
                "generate",
                "network",
                "config",
                "--csm",
                csm,
                "--architecture",
                architecture,
                "--shcd",
                test_file,
                "--tabs",
                tabs,
                "--corners",
                corners,
                "--folder",
                folder_name,
            ],
        )
        assert result.exit_code == 0
        assert "sw-spine-001 Config Generated" in str(result.output)
        assert "sw-spine-002 Config Generated" in str(result.output)
        assert "sw-cdu-001 Config Generated" in str(result.output)
        assert "sw-cdu-002 Config Generated" in str(result.output)
        assert "sw-leaf-bmc-001 Config Generated" in str(result.output)


@responses.activate
def test_network_config_sls_token_bad():
    """Test that the `canu generate network config` command errors on bad token file."""
    bad_token = "bad_token.token"
    with runner.isolated_filesystem():
        with open(bad_token, "w") as f:
            f.write('{"access_token": "123"}')

        responses.add(
            responses.GET,
            f"https://{sls_address}/apis/sls/v1/networks",
            body=requests.exceptions.HTTPError(
                "503 Server Error: Service Unavailable for url",
            ),
        )

        result = runner.invoke(
            cli,
            [
                "--cache",
                cache_minutes,
                "generate",
                "network",
                "config",
                "--csm",
                csm,
                "--architecture",
                architecture,
                "--shcd",
                test_file,
                "--tabs",
                tabs,
                "--corners",
                corners,
                "--folder",
                folder_name,
                "--auth-token",
                bad_token,
            ],
        )
        assert result.exit_code == 0
        assert (
            "Error connecting SLS api-gw-service-nmn.local, check that the token is valid, or generate a new one"
            in str(result.output)
        )


@responses.activate
def test_network_config_sls_token_missing():
    """Test that the `canu generate network config` command errors on no token file."""
    bad_token = "no_token.token"

    result = runner.invoke(
        cli,
        [
            "--cache",
            cache_minutes,
            "generate",
            "network",
            "config",
            "--csm",
            csm,
            "--architecture",
            architecture,
            "--shcd",
            test_file,
            "--tabs",
            tabs,
            "--corners",
            corners,
            "--folder",
            folder_name,
            "--auth-token",
            bad_token,
        ],
    )
    assert result.exit_code == 0
    assert "Invalid token file, generate another token or try again." in str(
        result.output,
    )


@responses.activate
def test_network_config_sls_address_bad():
    """Test that the `canu generate network config` command errors with bad SLS address."""
    bad_sls_address = "192.168.254.254"

    responses.add(
        responses.GET,
        f"https://{bad_sls_address}/apis/sls/v1/networks",
        body=requests.exceptions.ConnectionError(
            "Failed to establish a new connection: [Errno 51] Network is unreachable",
        ),
    )

    result = runner.invoke(
        cli,
        [
            "--cache",
            cache_minutes,
            "generate",
            "network",
            "config",
            "--csm",
            csm,
            "--architecture",
            architecture,
            "--shcd",
            test_file,
            "--tabs",
            tabs,
            "--corners",
            corners,
            "--folder",
            folder_name,
            "--sls-address",
            bad_sls_address,
        ],
    )
    assert result.exit_code == 0
    assert (
        "Error connecting to SLS 192.168.254.254, check the address or pass in a new address using --sls-address."
        in str(result.output)
    )<|MERGE_RESOLUTION|>--- conflicted
+++ resolved
@@ -119,13 +119,6 @@
             ],
         )
         assert result.exit_code == 0
-<<<<<<< HEAD
-        assert "sw-spine-001 Custom Config Generated" in str(result.output)
-        assert "sw-spine-002 Custom Config Generated" in str(result.output)
-        assert "sw-cdu-001 Config Generated" in str(result.output)
-        assert "sw-cdu-002 Config Generated" in str(result.output)
-        assert "sw-leaf-bmc-001 Custom Config Generated" in str(result.output)
-=======
         assert (
             "sw-spine-001 Customized Configurations have been detected in the generated switch configurations"
             in str(result.output)
@@ -140,7 +133,6 @@
             "sw-leaf-bmc-001 Customized Configurations have been detected in the generated switch configurations"
             in str(result.output)
         )
->>>>>>> 90cb40ef
 
 
 def test_network_config_folder_prompt():
