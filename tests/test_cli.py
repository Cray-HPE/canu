# MIT License
#
# (C) Copyright [2021] Hewlett Packard Enterprise Development LP
#
# Permission is hereby granted, free of charge, to any person obtaining a
# copy of this software and associated documentation files (the "Software"),
# to deal in the Software without restriction, including without limitation
# the rights to use, copy, modify, merge, publish, distribute, sublicense,
# and/or sell copies of the Software, and to permit persons to whom the
# Software is furnished to do so, subject to the following conditions:
#
# The above copyright notice and this permission notice shall be included
# in all copies or substantial portions of the Software.
#
# THE SOFTWARE IS PROVIDED "AS IS", WITHOUT WARRANTY OF ANY KIND, EXPRESS OR
# IMPLIED, INCLUDING BUT NOT LIMITED TO THE WARRANTIES OF MERCHANTABILITY,
# FITNESS FOR A PARTICULAR PURPOSE AND NONINFRINGEMENT. IN NO EVENT SHALL
# THE AUTHORS OR COPYRIGHT HOLDERS BE LIABLE FOR ANY CLAIM, DAMAGES OR
# OTHER LIABILITY, WHETHER IN AN ACTION OF CONTRACT, TORT OR OTHERWISE,
# ARISING FROM, OUT OF OR IN CONNECTION WITH THE SOFTWARE OR THE USE OR
# OTHER DEALINGS IN THE SOFTWARE.
"""Test CANU cli."""
from os import urandom

from click import testing
import requests
import responses

from canu.cli import cli
from canu.utils.cache import remove_switch_from_cache


fileout = "fileout.txt"
sls_address = "api-gw-service-nmn.local"
runner = testing.CliRunner()


def test_cli():
    """Run canu with no errors."""
    result = runner.invoke(cli)
    assert result.exit_code == 0


def test_cli_init_missing_out():
    """Error canu init on no --out flag."""
    result = runner.invoke(
        cli,
        [
            "init",
        ],
    )
    assert result.exit_code == 2
    assert "Error: Missing option '--out'." in str(result.output)


def test_cli_init_csi_good():
    """Run canu init CSI with no errors."""
    with runner.isolated_filesystem():
        with open("sls_file.json", "w") as f:
            f.write(
                '{"Networks": {"NMN": {"Name": "NMN", "ExtraProperties": { "Subnets": [{"IPReservations":',
            )
            f.write(
                '[{"IPAddress": "192.168.1.2","Name": "sw-spine-001"},{"IPAddress": "192.168.1.3","Name": "sw-spine-002"}]}]}}}}',
            )

        result = runner.invoke(
            cli,
            ["init", "--out", fileout, "--sls-file", "sls_file.json"],
        )
        assert result.exit_code == 0
        assert "2 IP addresses saved to fileout.txt" in str(result.output)
        remove_switch_from_cache("192.168.1.2")
        remove_switch_from_cache("192.168.1.3")


def test_cli_init_sls_file_missing():
    """Error canu init SLS on sls_file.json file missing."""
    bad_sls_file = "bad_sls_file.json"
    with runner.isolated_filesystem():
        result = runner.invoke(
            cli,
            [
                "init",
                "--out",
                fileout,
                "--sls-file",
                bad_sls_file,
            ],
        )
        assert result.exit_code == 2
<<<<<<< HEAD
        assert "Error: Invalid value for '--sls-file':" in str(
            result.output,
        )
=======
        assert "Error: Invalid value for '--sls-file':" in str(result.output)
>>>>>>> d3473170


def test_cli_init_sls_invalid_json():
    """Error canu init SLS on sls_file.json being invalid JSON."""
    bad_sls_file = "invalid_json_sls_file.json"
    with runner.isolated_filesystem():
        # Generate junk data in what should be a json file
        with open(bad_sls_file, "wb") as f:
            f.write(urandom(128))
        result = runner.invoke(
            cli,
            [
                "init",
                "--out",
                fileout,
                "--sls-file",
                bad_sls_file,
            ],
        )
        assert result.exit_code == 0
        assert "The file invalid_json_sls_file.json is not valid JSON" in str(
            result.output,
        )


@responses.activate
def test_cli_init_sls_good():
    """Run canu init SLS with no errors."""
    with runner.isolated_filesystem():
        responses.add(
            responses.GET,
            f"https://{sls_address}/apis/sls/v1/networks",
            json=[
                {
                    "Name": "NMN",
                    "ExtraProperties": {
                        "Subnets": [
                            {
                                "IPReservations": [
                                    {
                                        "IPAddress": "192.168.1.2",
                                        "Name": "sw-spine-001",
                                    },
                                    {
                                        "IPAddress": "192.168.1.3",
                                        "Name": "sw-spine-002",
                                    },
                                ],
                            },
                        ],
                    },
                },
            ],
        )
        responses.add(
            responses.GET,
            f"https://{sls_address}/apis/sls/v1/hardware",
            json=[
                {
                    "d0w1": {
                        "ExtraProperties": {
                            "Brand": "Aruba",
                            "Aliases": ["sw-spine-001"],
                        },
                    },
                    "d0w2": {
                        "ExtraProperties": {
                            "Brand": "Aruba",
                            "Aliases": ["sw-spine-002"],
                        },
                    },
                },
            ],
        )

        result = runner.invoke(
            cli,
            [
                "init",
                "--out",
                fileout,
            ],
        )
        assert result.exit_code == 0
        assert "2 IP addresses saved to fileout.txt" in str(result.output)
        remove_switch_from_cache("192.168.1.2")
        remove_switch_from_cache("192.168.1.3")


def test_cli_init_sls_token_flag_missing():
    """Error canu init SLS with token flag missing."""
    result = runner.invoke(
        cli,
        [
            "init",
            "--out",
            fileout,
            "--auth-token",
        ],
    )
    assert result.exit_code == 2
    assert "requires an argument" in str(result.output)


@responses.activate
def test_cli_init_sls_token_bad():
    """Error canu init SLS with bad token."""
    bad_token = "bad_token.token"
    with runner.isolated_filesystem():
        with open(bad_token, "w") as f:
            f.write('{"access_token": "123"}')

        responses.add(
            responses.GET,
            f"https://{sls_address}/apis/sls/v1/networks",
            body=requests.exceptions.HTTPError(
                "503 Server Error: Service Unavailable for url",
            ),
        )

        result = runner.invoke(
            cli,
            ["init", "--out", fileout, "--auth-token", bad_token],
        )
        assert result.exit_code == 0
        assert (
            "Error connecting SLS api-gw-service-nmn.local, check that the token is valid, or generate a new one"
            in str(result.output)
        )


@responses.activate
def test_cli_init_sls_token_missing():
    """Error canu init SLS with no token file."""
    bad_token = "no_token.token"

    result = runner.invoke(
        cli,
        ["init", "--out", fileout, "--auth-token", bad_token],
    )
    assert result.exit_code == 0
    assert "Invalid token file, generate another token or try again." in str(
        result.output,
    )


@responses.activate
def test_cli_init_sls_address_bad():
    """Error canu init SLS with bad SLS address."""
    bad_sls_address = "192.168.254.254"

    responses.add(
        responses.GET,
        f"https://{bad_sls_address}/apis/sls/v1/networks",
        body=requests.exceptions.ConnectionError(
            "Failed to establish a new connection: [Errno 51] Network is unreachable",
        ),
    )

    result = runner.invoke(
        cli,
        [
            "init",
            "--out",
            fileout,
            "--sls-address",
            bad_sls_address,
        ],
    )
    assert result.exit_code == 0
    assert (
        "Error connecting to SLS 192.168.254.254, check the address or pass in a new address using --sls-address."
        in str(result.output)
    )<|MERGE_RESOLUTION|>--- conflicted
+++ resolved
@@ -89,13 +89,7 @@
             ],
         )
         assert result.exit_code == 2
-<<<<<<< HEAD
-        assert "Error: Invalid value for '--sls-file':" in str(
-            result.output,
-        )
-=======
         assert "Error: Invalid value for '--sls-file':" in str(result.output)
->>>>>>> d3473170
 
 
 def test_cli_init_sls_invalid_json():
