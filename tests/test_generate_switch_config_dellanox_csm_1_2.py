--- conflicted
+++ resolved
@@ -264,10 +264,6 @@
             + "interface mlag-port-channel 9 switchport hybrid allowed-vlan add 4\n"
             + "interface mlag-port-channel 9 switchport hybrid allowed-vlan add 6\n"
             + "interface mlag-port-channel 9 switchport hybrid allowed-vlan add 7\n"
-<<<<<<< HEAD
-            + "interface mlag-port-channel 13 switchport hybrid allowed-vlan add 7\n"
-=======
->>>>>>> 090e3594
             + "interface mlag-port-channel 13 switchport hybrid allowed-vlan add 6\n"
             + "interface mlag-port-channel 151 switchport hybrid allowed-vlan add 6\n"
             + "interface mlag-port-channel 151 switchport hybrid allowed-vlan add 2\n"
@@ -712,10 +708,6 @@
             + "interface mlag-port-channel 9 switchport hybrid allowed-vlan add 4\n"
             + "interface mlag-port-channel 9 switchport hybrid allowed-vlan add 6\n"
             + "interface mlag-port-channel 9 switchport hybrid allowed-vlan add 7\n"
-<<<<<<< HEAD
-            + "interface mlag-port-channel 13 switchport hybrid allowed-vlan add 7\n"
-=======
->>>>>>> 090e3594
             + "interface mlag-port-channel 13 switchport hybrid allowed-vlan add 6\n"
             + "interface mlag-port-channel 151 switchport hybrid allowed-vlan add 6\n"
             + "interface mlag-port-channel 151 switchport hybrid allowed-vlan add 2\n"
@@ -1135,10 +1127,6 @@
             + "interface mlag-port-channel 9 switchport hybrid allowed-vlan add 4\n"
             + "interface mlag-port-channel 9 switchport hybrid allowed-vlan add 6\n"
             + "interface mlag-port-channel 9 switchport hybrid allowed-vlan add 7\n"
-<<<<<<< HEAD
-            + "interface mlag-port-channel 13 switchport hybrid allowed-vlan add 7\n"
-=======
->>>>>>> 090e3594
             + "interface mlag-port-channel 13 switchport hybrid allowed-vlan add 6\n"
             + "interface mlag-port-channel 151 switchport hybrid allowed-vlan add 6\n"
             + "interface mlag-port-channel 151 switchport hybrid allowed-vlan add 2\n"
