--- conflicted
+++ resolved
@@ -261,394 +261,6 @@
             + "interface mlag-port-channel 201 switchport hybrid allowed-vlan add 4\n"
         ) in str(result.output)
         print(result.output)
-<<<<<<< HEAD
-        assert (
-            "web vrf default enable force\n"
-            + "ip routing vrf default\n"
-            + "ip name-server vrf vrf-default 10.92.100.225\n"
-            + "interface loopback 0\n"
-            + "interface loopback 0 ip address 10.2.0.2/32 primary\n"
-            + "interface vlan 1\n"
-            + "interface vlan 2\n"
-            + "interface vlan 4\n"
-            + "interface vlan 7\n"
-            + "interface vlan 10\n"
-            + "interface vlan 4000\n"
-            + "interface vlan 1 ip address 192.168.1.2/16 primary\n"
-            + "interface vlan 2 ip address 192.168.3.2/17 primary\n"
-            + "interface vlan 4 ip address 192.168.0.2/17 primary\n"
-            + "interface vlan 7 ip address 192.168.11.2/24 primary\n"
-            + "interface vlan 4000 ip address 192.168.255.253/30 primary\n"
-            + "no interface vlan 1 ip icmp redirect\n"
-            + "interface vlan 1 mtu 9184\n"
-            + "no interface vlan 2 ip icmp redirect\n"
-            + "interface vlan 2 mtu 9184\n"
-            + "no interface vlan 4 ip icmp redirect\n"
-            + "interface vlan 4 mtu 9184\n"
-            + "no interface vlan 7 ip icmp redirect\n"
-            + "interface vlan 7 mtu 9184\n"
-            + "interface vlan 4000 mtu 9216\n"
-        ) in str(result.output)
-        print(result.output)
-        assert (
-            "ip load-sharing source-ip-port\n"
-            + "ip load-sharing type consistent\n"
-            + "spanning-tree mode mst\n"
-            + "spanning-tree priority 4096\n"
-            + "spanning-tree port type edge default\n"
-            + "spanning-tree mst name cray\n"
-            + "spanning-tree mst revision 2\n"
-            + "interface mlag-port-channel 151 spanning-tree port type network\n"
-            + "interface mlag-port-channel 151 spanning-tree guard root\n"
-            + "interface mlag-port-channel 201 spanning-tree port type network\n"
-            + "interface mlag-port-channel 201 spanning-tree guard root\n"
-        ) in str(result.output)
-        print(result.output)
-        assert (
-            "ipv4 access-list nmn-hmn\n"
-            + "ipv4 access-list nmn-hmn bind-point rif\n"
-            + "ipv4 access-list nmn-hmn seq-number 10 deny ip 192.168.3.0 mask 255.255.128.0 192.168.0.0 mask 255.255.128.0\n"
-            + "ipv4 access-list nmn-hmn seq-number 20 deny ip 192.168.0.0 mask 255.255.128.0 192.168.3.0 mask 255.255.128.0\n"
-            + "ipv4 access-list nmn-hmn seq-number 30 deny ip 192.168.3.0 mask 255.255.128.0 192.168.200.0 mask 255.255.128.0\n"
-            + "ipv4 access-list nmn-hmn seq-number 40 deny ip 192.168.0.0 mask 255.255.128.0 192.168.100.0 mask 255.255.128.0\n"
-            + "ipv4 access-list nmn-hmn seq-number 50 deny ip 192.168.100.0 mask 255.255.128.0 192.168.0.0 mask 255.255.128.0\n"
-            + "ipv4 access-list nmn-hmn seq-number 60 deny ip 192.168.100.0 mask 255.255.128.0 192.168.200.0 mask 255.255.128.0\n"
-            + "ipv4 access-list nmn-hmn seq-number 70 deny ip 192.168.200.0 mask 255.255.128.0 192.168.3.0 mask 255.255.128.0\n"
-            + "ipv4 access-list nmn-hmn seq-number 80 deny ip 192.168.200.0 mask 255.255.128.0 192.168.100.0 mask 255.255.128.0\n"
-            + "ipv4 access-list nmn-hmn seq-number 90 permit ip any any\n"
-            + "interface vlan 2 ipv4 port access-group nmn-hmn\n"
-            + "interface vlan 4 ipv4 port access-group nmn-hmn\n"
-        ) in str(result.output)
-        print(result.output)
-        assert (
-            "protocol ospf\n"
-            + "router ospf 1 vrf default\n"
-            + "router ospf 1 vrf default router-id 10.2.0.2\n"
-            + "interface loopback 0 ip ospf area 0.0.0.0\n"
-            + "interface vlan 2 ip ospf area 0.0.0.0\n"
-            + "interface vlan 4 ip ospf area 0.0.0.0\n"
-            + "router ospf 1 vrf default redistribute bgp\n"
-        ) in str(result.output)
-        print(result.output)
-        assert (
-            "ip dhcp relay instance 2 vrf default\n"
-            + "ip dhcp relay instance 4 vrf default\n"
-            + "ip dhcp relay instance 2 address 10.92.100.222\n"
-            + "ip dhcp relay instance 4 address 10.94.100.222\n"
-            + "interface vlan 1 ip dhcp relay instance 2 downstream\n"
-            + "interface vlan 2 ip dhcp relay instance 2 downstream\n"
-            + "interface vlan 4 ip dhcp relay instance 4 downstream\n"
-            + "interface vlan 7 ip dhcp relay instance 2 downstream\n"
-        ) in str(result.output)
-        print(result.output)
-        assert (
-            "protocol magp\n"
-            + "interface vlan 1 magp 1\n"
-            + "interface vlan 2 magp 2\n"
-            + "interface vlan 4 magp 3\n"
-            + "interface vlan 7 magp 4\n"
-            + "interface vlan 1 magp 1 ip virtual-router address 192.168.1.1\n"
-            + "interface vlan 2 magp 2 ip virtual-router address 192.168.3.1\n"
-            + "interface vlan 4 magp 3 ip virtual-router address 192.168.0.1\n"
-            + "interface vlan 7 magp 4 ip virtual-router address 192.168.11.1\n"
-            + "interface vlan 1 magp 1 ip virtual-router mac-address 00:00:5E:00:01:01\n"
-            + "interface vlan 2 magp 2 ip virtual-router mac-address 00:00:5E:00:01:02\n"
-            + "interface vlan 4 magp 3 ip virtual-router mac-address 00:00:5E:00:01:03\n"
-            + "interface vlan 7 magp 4 ip virtual-router mac-address 00:00:5E:00:01:04\n"
-            + "mlag-vip mlag-domain ip 192.168.255.242 /29 force\n"
-            + "no mlag shutdown\n"
-            + "mlag system-mac 00:00:5E:00:01:01\n"
-            + "interface port-channel 256 ipl 1\n"
-            + "interface vlan 4000 ipl 1 peer-address 192.168.255.254\n"
-            + "no interface mgmt0 dhcp\n"
-            + "interface mgmt0 ip address 192.168.255.241 /29\n"
-            + "ip prefix-list pl-can\n"
-            + "ip prefix-list pl-can seq 10 permit 192.168.11.0 /24 ge 24\n"
-            + "ip prefix-list pl-hmn\n"
-            + "ip prefix-list pl-hmn seq 20 permit 10.94.100.0 /24 ge 24\n"
-            + "ip prefix-list pl-nmn\n"
-            + "ip prefix-list pl-nmn seq 30 permit 10.92.100.0 /24 ge 24\n"
-            + "route-map ncn-w001 permit 10 match ip address pl-can\n"
-            + "route-map ncn-w001 permit 10 set ip next-hop 192.168.11.4\n"
-            + "route-map ncn-w001 permit 20 match ip address pl-hmn\n"
-            + "route-map ncn-w001 permit 20 set ip next-hop 192.168.0.4\n"
-            + "route-map ncn-w001 permit 30 match ip address pl-nmn\n"
-            + "route-map ncn-w001 permit 30 set ip next-hop 192.168.4.4\n"
-            + "route-map ncn-w002 permit 10 match ip address pl-can\n"
-            + "route-map ncn-w002 permit 10 set ip next-hop 192.168.11.5\n"
-            + "route-map ncn-w002 permit 20 match ip address pl-hmn\n"
-            + "route-map ncn-w002 permit 20 set ip next-hop 192.168.0.5\n"
-            + "route-map ncn-w002 permit 30 match ip address pl-nmn\n"
-            + "route-map ncn-w002 permit 30 set ip next-hop 192.168.4.5\n"
-            + "route-map ncn-w003 permit 10 match ip address pl-can\n"
-            + "route-map ncn-w003 permit 10 set ip next-hop 192.168.11.6\n"
-            + "route-map ncn-w003 permit 20 match ip address pl-hmn\n"
-            + "route-map ncn-w003 permit 20 set ip next-hop 192.168.0.6\n"
-            + "route-map ncn-w003 permit 30 match ip address pl-nmn\n"
-            + "route-map ncn-w003 permit 30 set ip next-hop 192.168.4.6\n"
-            + "router bgp 65533 vrf default\n"
-            + "router bgp 65533 vrf default router-id 10.2.0.2 force\n"
-            + "router bgp 65533 vrf default distance 20 70 20\n"
-            + "router bgp 65533 vrf default maximum-paths ibgp 32\n"
-            + "router bgp 65533 vrf default neighbor 192.168.4.4 remote-as 65533\n"
-            + "router bgp 65533 vrf default neighbor 192.168.4.4 route-map ncn-w001\n"
-            + "router bgp 65533 vrf default neighbor 192.168.4.5 remote-as 65533\n"
-            + "router bgp 65533 vrf default neighbor 192.168.4.5 route-map ncn-w002\n"
-            + "router bgp 65533 vrf default neighbor 192.168.4.6 remote-as 65533\n"
-            + "router bgp 65533 vrf default neighbor 192.168.4.6 route-map ncn-w003\n"
-            + "router bgp 65533 vrf default neighbor 192.168.4.4 timers 1 3\n"
-            + "router bgp 65533 vrf default neighbor 192.168.4.5 timers 1 3\n"
-            + "router bgp 65533 vrf default neighbor 192.168.4.6 timers 1 3\n"
-            + "router bgp 65533 vrf default neighbor 192.168.4.4 transport connection-mode passive\n"
-            + "router bgp 65533 vrf default neighbor 192.168.4.5 transport connection-mode passive\n"
-            + "router bgp 65533 vrf default neighbor 192.168.4.6 transport connection-mode passive\n"
-            + "no ntp server 192.168.4.4 disable\n"
-            + "ntp server 192.168.4.4 keyID 0\n"
-            + "no ntp server 192.168.4.4 trusted-enable\n"
-            + "ntp server 192.168.4.4 version 4\n"
-            + "no ntp server 192.168.4.5 disable\n"
-            + "ntp server 192.168.4.5 keyID 0\n"
-            + "no ntp server 192.168.4.5 trusted-enable\n"
-            + "ntp server 192.168.4.5 version 4\n"
-            + "no ntp server 192.168.4.6 disable\n"
-            + "ntp server 192.168.4.6 keyID 0\n"
-            + "no ntp server 192.168.4.6 trusted-enable\n"
-            + "ntp server 192.168.4.6 version 4\n"
-        ) in str(result.output)
-        print(result.output)
-
-
-def test_switch_config_spine_primary_preserve():
-    """Test that the `canu generate switch config` command returns the config while preserving LAG #s."""
-    with runner.isolated_filesystem():
-        with open(sls_file, "w") as f:
-            json.dump(sls_input, f)
-
-        result = runner.invoke(
-            cli,
-            [
-                "--cache",
-                cache_minutes,
-                "generate",
-                "switch",
-                "config",
-                "--csm",
-                csm,
-                "--architecture",
-                architecture,
-                "--shcd",
-                test_file,
-                "--tabs",
-                tabs,
-                "--corners",
-                corners,
-                "--sls-file",
-                sls_file,
-                "--name",
-                switch_name,
-                "--preserve",
-                switch_backups_folder,
-            ],
-        )
-        assert result.exit_code == 0
-        print(result.output)
-        assert (
-            "hostname sw-spine-001\n"
-            + "no cli default prefix-modes enable\n"
-            + "protocol mlag\n"
-            + "protocol bgp\n"
-            + "lacp\n"
-            + "interface mlag-port-channel 1\n"
-            + "interface mlag-port-channel 2\n"
-            + "interface mlag-port-channel 3\n"
-            + "interface mlag-port-channel 4\n"
-            + "interface mlag-port-channel 5\n"
-            + "interface mlag-port-channel 6\n"
-            + "interface mlag-port-channel 7\n"
-            + "interface mlag-port-channel 8\n"
-            + "interface mlag-port-channel 9\n"
-            + "interface mlag-port-channel 10\n"
-            + "interface mlag-port-channel 15\n"
-            + "interface mlag-port-channel 20\n"
-            + "interface ethernet 1/1 mtu 9216 force\n"
-            + "interface ethernet 1/2 mtu 9216 force\n"
-            + "interface ethernet 1/3 mtu 9216 force\n"
-            + "interface ethernet 1/4 mtu 9216 force\n"
-            + "interface ethernet 1/5 mtu 9216 force\n"
-            + "interface ethernet 1/6 mtu 9216 force\n"
-            + "interface ethernet 1/7 mtu 9216 force\n"
-            + "interface ethernet 1/8 mtu 9216 force\n"
-            + "interface ethernet 1/9 mtu 9216 force\n"
-            + "interface ethernet 1/13 mtu 9216 force\n"
-            + "interface ethernet 1/26 mtu 9216 force\n"
-            + "interface ethernet 1/29 mtu 9216 force\n"
-            + "interface ethernet 1/30 mtu 9216 force\n"
-            + "interface ethernet 1/31 speed 40G force\n"
-            + "interface ethernet 1/32 speed 40G force\n"
-            + "interface ethernet 1/1 speed 40G force\n"
-            + "interface ethernet 1/2 speed 40G force\n"
-            + "interface ethernet 1/3 speed 40G force\n"
-            + "interface ethernet 1/4 speed 40G force\n"
-            + "interface ethernet 1/5 speed 40G force\n"
-            + "interface ethernet 1/6 speed 40G force\n"
-            + "interface ethernet 1/7 speed 40G force\n"
-            + "interface ethernet 1/8 speed 40G force\n"
-            + "interface ethernet 1/9 speed 40G force\n"
-            + "interface ethernet 1/13 speed 40G force\n"
-            + "interface ethernet 1/26 speed 10G force\n"
-            + "interface ethernet 1/29 speed 40G force\n"
-            + "interface ethernet 1/30 speed 40G force\n"
-            + "interface mlag-port-channel 1 mtu 9216 force\n"
-            + "interface mlag-port-channel 2 mtu 9216 force\n"
-            + "interface mlag-port-channel 3 mtu 9216 force\n"
-            + "interface mlag-port-channel 4 mtu 9216 force\n"
-            + "interface mlag-port-channel 5 mtu 9216 force\n"
-            + "interface mlag-port-channel 6 mtu 9216 force\n"
-            + "interface mlag-port-channel 7 mtu 9216 force\n"
-            + "interface mlag-port-channel 8 mtu 9216 force\n"
-            + "interface mlag-port-channel 9 mtu 9216 force\n"
-            + "interface mlag-port-channel 10 mtu 9216 force\n"
-            + "interface mlag-port-channel 15 mtu 9216 force\n"
-            + "interface mlag-port-channel 20 mtu 9216 force\n"
-            + "interface ethernet 1/1 mlag-channel-group 9 mode active\n"
-            + "interface ethernet 1/2 mlag-channel-group 8 mode active\n"
-            + "interface ethernet 1/3 mlag-channel-group 7 mode active\n"
-            + "interface ethernet 1/4 mlag-channel-group 6 mode active\n"
-            + "interface ethernet 1/5 mlag-channel-group 5 mode active\n"
-            + "interface ethernet 1/6 mlag-channel-group 4 mode active\n"
-            + "interface ethernet 1/7 mlag-channel-group 3 mode active\n"
-            + "interface ethernet 1/8 mlag-channel-group 2 mode active\n"
-            + "interface ethernet 1/9 mlag-channel-group 1 mode active\n"
-            + "interface ethernet 1/13 mlag-channel-group 10 mode active\n"
-            + "interface ethernet 1/26 mlag-channel-group 15 mode active\n"
-            + "interface ethernet 1/29 mlag-channel-group 20 mode active\n"
-            + "interface ethernet 1/30 mlag-channel-group 20 mode active\n"
-            + "interface mlag-port-channel 1 switchport mode hybrid\n"
-            + "interface mlag-port-channel 2 switchport mode hybrid\n"
-            + "interface mlag-port-channel 3 switchport mode hybrid\n"
-            + "interface mlag-port-channel 4 switchport mode hybrid\n"
-            + "interface mlag-port-channel 5 switchport mode hybrid\n"
-            + "interface mlag-port-channel 6 switchport mode hybrid\n"
-            + "interface mlag-port-channel 7 switchport mode hybrid\n"
-            + "interface mlag-port-channel 8 switchport mode hybrid\n"
-            + "interface mlag-port-channel 9 switchport mode hybrid\n"
-            + "interface mlag-port-channel 10 switchport mode hybrid\n"
-            + "interface mlag-port-channel 15 switchport mode hybrid\n"
-            + "interface mlag-port-channel 20 switchport mode hybrid\n"
-            + 'interface ethernet 1/1 description "sw-spine-001:1==>ncn-m001:pcie-slot1:1"\n'
-            + 'interface ethernet 1/2 description "sw-spine-001:2==>ncn-m002:pcie-slot1:1"\n'
-            + 'interface ethernet 1/3 description "sw-spine-001:3==>ncn-m003:pcie-slot1:1"\n'
-            + 'interface ethernet 1/4 description "sw-spine-001:4==>ncn-w001:pcie-slot1:1"\n'
-            + 'interface ethernet 1/5 description "sw-spine-001:5==>ncn-w002:pcie-slot1:1"\n'
-            + 'interface ethernet 1/6 description "sw-spine-001:6==>ncn-w003:pcie-slot1:1"\n'
-            + 'interface ethernet 1/7 description "sw-spine-001:7==>ncn-s001:pcie-slot1:1"\n'
-            + 'interface ethernet 1/8 description "sw-spine-001:8==>ncn-s002:pcie-slot1:1"\n'
-            + 'interface ethernet 1/9 description "sw-spine-001:9==>ncn-s003:pcie-slot1:1"\n'
-            + 'interface ethernet 1/13 description "sw-spine-001:13==>uan001:pcie-slot1:1"\n'
-            + 'interface ethernet 1/26 description "sw-spine-001:26==>sw-leaf-bmc-001:51"\n'
-            + 'interface ethernet 1/29 description "sw-spine-001:29==>sw-cdu-001:27"\n'
-            + 'interface ethernet 1/30 description "sw-spine-001:30==>sw-cdu-002:27"\n'
-            + 'interface ethernet 1/31 description "mlag-isl"\n'
-            + 'interface ethernet 1/32 description "mlag-isl"\n'
-            + 'interface mlag-port-channel 1 description "sw-spine-001:9==>ncn-s003:pcie-slot1:1"\n'
-            + 'interface mlag-port-channel 2 description "sw-spine-001:8==>ncn-s002:pcie-slot1:1"\n'
-            + 'interface mlag-port-channel 3 description "sw-spine-001:7==>ncn-s001:pcie-slot1:1"\n'
-            + 'interface mlag-port-channel 4 description "sw-spine-001:6==>ncn-w003:pcie-slot1:1"\n'
-            + 'interface mlag-port-channel 5 description "sw-spine-001:5==>ncn-w002:pcie-slot1:1"\n'
-            + 'interface mlag-port-channel 6 description "sw-spine-001:4==>ncn-w001:pcie-slot1:1"\n'
-            + 'interface mlag-port-channel 7 description "sw-spine-001:3==>ncn-m003:pcie-slot1:1"\n'
-            + 'interface mlag-port-channel 8 description "sw-spine-001:2==>ncn-m002:pcie-slot1:1"\n'
-            + 'interface mlag-port-channel 9 description "sw-spine-001:1==>ncn-m001:pcie-slot1:1"\n'
-            + 'interface mlag-port-channel 10 description "sw-spine-001:13==>uan001:pcie-slot1:1"\n'
-            + 'interface mlag-port-channel 15 description "sw-spine-001:26==>sw-leaf-bmc-001:51"\n'
-            + 'interface mlag-port-channel 20 description "sw-spine-001:29==>sw-cdu-001:27"\n'
-            + 'interface mlag-port-channel 20 description "sw-spine-001:30==>sw-cdu-002:27"\n'
-        ) in str(result.output)
-        print(result.output)
-        assert (
-            "interface port-channel 99\n"
-            + "interface ethernet 1/31 channel-group 99 mode active\n"
-            + "interface ethernet 1/32 channel-group 99 mode active\n"
-            + 'interface port-channel 99 description "mlag-isl"\n'
-            + "interface port-channel 99 dcb priority-flow-control mode on force\n"
-        ) in str(result.output)
-        print(result.output)
-        assert (
-            "interface mlag-port-channel 1 no shutdown\n"
-            + "interface mlag-port-channel 2 no shutdown\n"
-            + "interface mlag-port-channel 3 no shutdown\n"
-            + "interface mlag-port-channel 4 no shutdown\n"
-            + "interface mlag-port-channel 5 no shutdown\n"
-            + "interface mlag-port-channel 6 no shutdown\n"
-            + "interface mlag-port-channel 7 no shutdown\n"
-            + "interface mlag-port-channel 8 no shutdown\n"
-            + "interface mlag-port-channel 9 no shutdown\n"
-            + "interface mlag-port-channel 10 no shutdown\n"
-            + "interface mlag-port-channel 15 no shutdown\n"
-            + "interface mlag-port-channel 20 no shutdown\n"
-        ) in str(result.output)
-        print(result.output)
-        assert (
-            "interface mlag-port-channel 1 lacp-individual enable force\n"
-            + "interface mlag-port-channel 2 lacp-individual enable force\n"
-            + "interface mlag-port-channel 3 lacp-individual enable force\n"
-            + "interface mlag-port-channel 4 lacp-individual enable force\n"
-            + "interface mlag-port-channel 5 lacp-individual enable force\n"
-            + "interface mlag-port-channel 6 lacp-individual enable force\n"
-            + "interface mlag-port-channel 7 lacp-individual enable force\n"
-            + "interface mlag-port-channel 8 lacp-individual enable force\n"
-            + "interface mlag-port-channel 9 lacp-individual enable force\n"
-        ) in str(result.output)
-        print(result.output)
-        assert (
-            "vlan 2\n"
-            + "vlan 4\n"
-            + "vlan 7\n"
-            + "vlan 4000\n"
-            + 'vlan 2 name "RVR_NMN"\n'
-            + 'vlan 4 name "RVR_HMN"\n'
-            + 'vlan 7 name "CAN"\n'
-            + 'vlan 4000 name "MLAG"\n'
-        ) in str(result.output)
-        print(result.output)
-        assert (
-            "interface mlag-port-channel 9 switchport hybrid allowed-vlan add 2\n"
-            + "interface mlag-port-channel 9 switchport hybrid allowed-vlan add 4\n"
-            + "interface mlag-port-channel 9 switchport hybrid allowed-vlan add 7\n"
-            + "interface mlag-port-channel 8 switchport hybrid allowed-vlan add 2\n"
-            + "interface mlag-port-channel 8 switchport hybrid allowed-vlan add 4\n"
-            + "interface mlag-port-channel 8 switchport hybrid allowed-vlan add 7\n"
-            + "interface mlag-port-channel 7 switchport hybrid allowed-vlan add 2\n"
-            + "interface mlag-port-channel 7 switchport hybrid allowed-vlan add 4\n"
-            + "interface mlag-port-channel 7 switchport hybrid allowed-vlan add 7\n"
-            + "interface mlag-port-channel 6 switchport hybrid allowed-vlan add 2\n"
-            + "interface mlag-port-channel 6 switchport hybrid allowed-vlan add 4\n"
-            + "interface mlag-port-channel 6 switchport hybrid allowed-vlan add 7\n"
-            + "interface mlag-port-channel 5 switchport hybrid allowed-vlan add 2\n"
-            + "interface mlag-port-channel 5 switchport hybrid allowed-vlan add 4\n"
-            + "interface mlag-port-channel 5 switchport hybrid allowed-vlan add 7\n"
-            + "interface mlag-port-channel 4 switchport hybrid allowed-vlan add 2\n"
-            + "interface mlag-port-channel 4 switchport hybrid allowed-vlan add 4\n"
-            + "interface mlag-port-channel 4 switchport hybrid allowed-vlan add 7\n"
-            + "interface mlag-port-channel 3 switchport hybrid allowed-vlan add 2\n"
-            + "interface mlag-port-channel 3 switchport hybrid allowed-vlan add 4\n"
-            + "interface mlag-port-channel 3 switchport hybrid allowed-vlan add 7\n"
-            + "interface mlag-port-channel 2 switchport hybrid allowed-vlan add 2\n"
-            + "interface mlag-port-channel 2 switchport hybrid allowed-vlan add 4\n"
-            + "interface mlag-port-channel 2 switchport hybrid allowed-vlan add 7\n"
-            + "interface mlag-port-channel 1 switchport hybrid allowed-vlan add 2\n"
-            + "interface mlag-port-channel 1 switchport hybrid allowed-vlan add 4\n"
-            + "interface mlag-port-channel 1 switchport hybrid allowed-vlan add 7\n"
-            + "interface mlag-port-channel 10 switchport hybrid allowed-vlan add 2\n"
-            + "interface mlag-port-channel 10 switchport hybrid allowed-vlan add 4\n"
-            + "interface mlag-port-channel 15 switchport hybrid allowed-vlan add 2\n"
-            + "interface mlag-port-channel 15 switchport hybrid allowed-vlan add 4\n"
-            + "interface mlag-port-channel 20 switchport hybrid allowed-vlan add 2\n"
-            + "interface mlag-port-channel 20 switchport hybrid allowed-vlan add 4\n"
-        ) in str(result.output)
-        print(result.output)
-=======
->>>>>>> 63fc7f2b
         assert (
             "web vrf default enable\n"
             + "ip routing vrf default\n"
@@ -749,11 +361,7 @@
             + "mlag-vip mlag-domain ip 192.168.255.242 /29 force\n"
             + "no mlag shutdown\n"
             + "mlag system-mac 00:00:5E:00:01:01\n"
-<<<<<<< HEAD
-            + "interface port-channel 99 ipl 1\n"
-=======
             + "interface port-channel 256 ipl 1\n"
->>>>>>> 63fc7f2b
             + "interface vlan 4000 ipl 1 peer-address 192.168.255.254\n"
             + "no interface mgmt0 dhcp\n"
             + "interface mgmt0 ip address 192.168.255.241 /29\n"
@@ -943,19 +551,11 @@
         ) in str(result.output)
         print(result.output)
         assert (
-<<<<<<< HEAD
-            "interface port-channel 256\n"
-            + "interface ethernet 1/31 channel-group 256 mode active\n"
-            + "interface ethernet 1/32 channel-group 256 mode active\n"
-            + 'interface port-channel 256 description "mlag-isl"\n'
-            + "interface port-channel 256 dcb priority-flow-control mode on force\n"
-=======
             "interface port-channel 99\n"
             + "interface ethernet 1/31 channel-group 99 mode active\n"
             + "interface ethernet 1/32 channel-group 99 mode active\n"
             + 'interface port-channel 99 description "mlag-isl"\n'
             + "interface port-channel 99 dcb priority-flow-control mode on force\n"
->>>>>>> 63fc7f2b
         ) in str(result.output)
         print(result.output)
         assert (
@@ -1132,13 +732,8 @@
             + "mlag-vip mlag-domain ip 192.168.255.242 /29 force\n"
             + "no mlag shutdown\n"
             + "mlag system-mac 00:00:5E:00:01:01\n"
-<<<<<<< HEAD
-            + "interface port-channel 256 ipl 1\n"
-            + "interface vlan 4000 ipl 1 peer-address 192.168.255.253\n"
-=======
             + "interface port-channel 99 ipl 1\n"
             + "interface vlan 4000 ipl 1 peer-address 192.168.255.254\n"
->>>>>>> 63fc7f2b
             + "no interface mgmt0 dhcp\n"
             + "interface mgmt0 ip address 192.168.255.241 /29\n"
             + "ip prefix-list pl-can\n"
@@ -1236,50 +831,6 @@
             ],
         )
         assert result.exit_code == 0
-<<<<<<< HEAD
-        print(result.output)
-        assert (
-            "ip name-server 10.92.100.225\n"
-            + "hostname sw-leaf-bmc-001\n"
-            + "rest api restconf\n"
-        ) in str(result.output)
-        print(result.output)
-        assert (
-            "interface vlan1\n"
-            + "  description MTL\n"
-            + "  no shutdown\n"
-            + "  mtu 9216\n"
-            + "  ip address 192.168.1.12/16\n"
-            + "interface vlan2\n"
-            + "  description RIVER_NMN\n"
-            + "  no shutdown\n"
-            + "  mtu 9216\n"
-            + "  ip address 192.168.3.12/17\n"
-            + "  ip access-group nmn-hmn in\n"
-            + "  ip access-group nmn-hmn out\n"
-            + "  ip ospf 1 area 0.0.0.0\n"
-            + "interface vlan4\n"
-            + "  description RIVER_HMN\n"
-            + "  no shutdown\n"
-            + "  mtu 9216\n"
-            + "  ip address 192.168.0.12/17\n"
-            + "  ip access-group nmn-hmn in\n"
-            + "  ip access-group nmn-hmn out\n"
-            + "  ip ospf 1 area 0.0.0.0\n"
-        ) in str(result.output)
-        print(result.output)
-        assert (
-            "interface port-channel101\n"
-            + "  description sw-leaf-bmc-001:51==>sw-spine-001:26\n"
-            + "  no shutdown\n"
-            + "  switchport mode trunk\n"
-            + "  switchport access vlan 1\n"
-            + "  switchport trunk allowed vlan 2,4\n"
-            + "  mtu 9216\n"
-        ) in str(result.output)
-        print(result.output)
-        assert (
-=======
         assert (
             "hostname sw-spine-002\n"
             + "no cli default prefix-modes enable\n"
@@ -1680,7 +1231,6 @@
         ) in str(result.output)
         print(result.output)
         assert (
->>>>>>> 63fc7f2b
             "interface loopback0\n"
             + "  no shutdown\n"
             + "  mtu 9216\n"
@@ -1860,10 +1410,7 @@
                 switch_backups_folder,
             ],
         )
-<<<<<<< HEAD
-=======
-        print(result.output)
->>>>>>> 63fc7f2b
+        print(result.output)
         assert result.exit_code == 0
         print(result.output)
         assert (
@@ -1935,8 +1482,6 @@
             + "interface ethernet1/1/1\n"
             + "  description sw-leaf-bmc-001:1==>ncn-m001:bmc:1\n"
             + "  no shutdown\n"
-<<<<<<< HEAD
-=======
             + "  switchport access vlan 4\n"
             + "  mtu 9216\n"
             + "  flowcontrol receive off\n"
@@ -2018,7 +1563,6 @@
             + "interface ethernet1/1/10\n"
             + "  description sw-leaf-bmc-001:10==>uan001:bmc:1\n"
             + "  no shutdown\n"
->>>>>>> 63fc7f2b
             + "  switchport access vlan 4\n"
             + "  mtu 9216\n"
             + "  flowcontrol receive off\n"
@@ -2440,10 +1984,6 @@
             + "  flowcontrol transmit off\n"
         ) in str(result.output)
         print(result.output)
-<<<<<<< HEAD
-
-=======
->>>>>>> 63fc7f2b
         assert (
             "ip access-list nmn-hmn\n"
             + "  seq 10 deny ip 192.168.3.0/17 192.168.0.0/17\n"
@@ -2617,11 +2157,7 @@
             + "  switchport access vlan 1\n"
             + "  switchport trunk allowed vlan 2,4\n"
             + "  mtu 9216\n"
-<<<<<<< HEAD
-            + "  vlt-port-channel 255\n"
-=======
             + "  vlt-port-channel 100\n"
->>>>>>> 63fc7f2b
             + "interface loopback0\n"
             + "  no shutdown\n"
             + "  mtu 9216\n"
@@ -2635,11 +2171,6 @@
             + "interface ethernet1/1/2\n"
             + "  description sw-cdu-001:2==>cmm-x3002-000:1\n"
             + "  no shutdown\n"
-<<<<<<< HEAD
-            + "  channel-group 2\n"
-            + "  no switchport\n"
-            + "  mtu 9216\n"
-=======
             + "  channel-group 20\n"
             + "  no switchport\n"
             + "  mtu 9216\n"
@@ -2809,7 +2340,6 @@
             + "interface ethernet1/1/39\n"
             + "  shutdown\n"
             + "  switchport access vlan 1\n"
->>>>>>> 63fc7f2b
             + "  flowcontrol receive on\n"
             + "interface ethernet1/1/40\n"
             + "  shutdown\n"
@@ -2863,287 +2393,6 @@
             + "  shutdown\n"
             + "  switchport access vlan 1\n"
             + "  flowcontrol receive on\n"
-<<<<<<< HEAD
-            + "  flowcontrol transmit on\n"
-            + "interface ethernet1/1/1\n"
-            + "  description sw-cdu-001:1==>cec-x3002-000:1\n"
-            + "  no shutdown\n"
-            + "  switchport access vlan 3000\n"
-            + "  mtu 9216\n"
-            + "  flowcontrol receive off\n"
-            + "  flowcontrol transmit off\n"
-            + "  spanning-tree bpduguard enable\n"
-            + "  spanning-tree port type edge\n"
-            + "interface ethernet1/1/27\n"
-            + "  no shutdown\n"
-            + "  channel-group 255 mode active\n"
-            + "  no switchport\n"
-            + "  speed 40000\n"
-            + "  mtu 9216\n"
-            + "  flowcontrol receive off\n"
-            + "  flowcontrol transmit off\n"
-            + "interface ethernet1/1/28\n"
-            + "  no shutdown\n"
-            + "  channel-group 255 mode active\n"
-            + "  no switchport\n"
-            + "  speed 40000\n"
-            + "  mtu 9216\n"
-            + "  flowcontrol receive off\n"
-            + "  flowcontrol transmit off\n"
-            + "interface ethernet1/1/25\n"
-            + "  no shutdown\n"
-            + "  no switchport\n"
-            + "  flowcontrol receive off\n"
-            + "  flowcontrol transmit off\n"
-            + "interface ethernet1/1/26\n"
-            + "  no shutdown\n"
-            + "  no switchport\n"
-            + "  flowcontrol receive off\n"
-            + "  flowcontrol transmit off\n"
-        ) in str(result.output)
-        print(result.output)
-        assert (
-            "ip access-list nmn-hmn\n"
-            + "  seq 10 deny ip 192.168.3.0/17 192.168.0.0/17\n"
-            + "  seq 20 deny ip 192.168.0.0/17 192.168.3.0/17\n"
-            + "  seq 30 deny ip 192.168.3.0/17 192.168.200.0/17\n"
-            + "  seq 40 deny ip 192.168.0.0/17 192.168.100.0/17\n"
-            + "  seq 50 deny ip 192.168.100.0/17 192.168.0.0/17\n"
-            + "  seq 60 deny ip 192.168.100.0/17 192.168.200.0/17\n"
-            + "  seq 70 deny ip 192.168.200.0/17 192.168.3.0/17\n"
-            + "  seq 80 deny ip 192.168.200.0/17 192.168.100.0/17\n"
-            + "  seq 90 permit ip any any\n"
-        ) in str(result.output)
-        print(result.output)
-        assert (
-            "router ospf 1\n"
-            + "  router-id 10.2.0.16\n"
-            + "spanning-tree mode mst\n"
-            + "spanning-tree mst configuration\n"
-            + "  name cray\n"
-            + "  revision 2\n"
-            + "vlt-domain 1\n"
-            + "  backup destination 192.168.255.243\n"
-            + "  discovery-interface ethernet1/1/25,1/1/26\n"
-            + "  peer-routing\n"
-            + "  primary-priority 4096\n"
-            + "  vlt-mac 00:11:22:aa:bb:cc\n"
-            + "ntp server 192.168.4.4\n"
-            + "ntp server 192.168.4.5\n"
-            + "ntp server 192.168.4.6\n"
-        ) in str(result.output)
-        print(result.output)
-
-
-def test_switch_config_cdu_primary_preserve():
-    """Test that the `canu generate switch config` command returns the config while preserving LAG #s."""
-    cdu_primary = "sw-cdu-001"
-
-    with runner.isolated_filesystem():
-        with open(sls_file, "w") as f:
-            json.dump(sls_input, f)
-
-        result = runner.invoke(
-            cli,
-            [
-                "--cache",
-                cache_minutes,
-                "generate",
-                "switch",
-                "config",
-                "--csm",
-                csm,
-                "--architecture",
-                architecture,
-                "--shcd",
-                test_file,
-                "--tabs",
-                tabs,
-                "--corners",
-                corners,
-                "--sls-file",
-                sls_file,
-                "--name",
-                cdu_primary,
-                "--preserve",
-                switch_backups_folder,
-            ],
-        )
-        assert result.exit_code == 0
-        assert (
-            "ip name-server 10.92.100.225\n"
-            + "hostname sw-cdu-001\n"
-            + "rest api restconf\n"
-        ) in str(result.output)
-        print(result.output)
-        assert (
-            "interface vlan3000\n"
-            + "  mode L3\n"
-            + "  description cabinet_3002\n"
-            + "  no shutdown\n"
-            + "  mtu 9216\n"
-            + "  ip address 192.168.104.2/22\n"
-            + "  ip ospf 1 area 0.0.0.0\n"
-            + "  ip ospf passive\n"
-            + "  ip helper-address 10.94.100.222\n"
-            + "  vrrp-group 30\n"
-            + "    virtual-address 192.168.104.1\n"
-            + "    priority 110\n"
-            + "interface vlan2000\n"
-            + "  mode L3\n"
-            + "  description cabinet_3002\n"
-            + "  no shutdown\n"
-            + "  mtu 9216\n"
-            + "  ip address 192.168.100.2/22\n"
-            + "  ip ospf 1 area 0.0.0.0\n"
-            + "  ip ospf passive\n"
-            + "  ip helper-address 10.92.100.222\n"
-            + "  vrrp-group 20\n"
-            + "    virtual-address 192.168.100.1\n"
-            + "    priority 110\n"
-        ) in str(result.output)
-        print(result.output)
-        assert (
-            "interface vlan1\n"
-            + "  description MTL\n"
-            + "  no shutdown\n"
-            + "  mtu 9216\n"
-            + "  ip address 192.168.1.16/16\n"
-            + "interface vlan2\n"
-            + "  description RIVER_NMN\n"
-            + "  no shutdown\n"
-            + "  mtu 9216\n"
-            + "  ip address 192.168.3.16/17\n"
-            + "  ip access-group nmn-hmn in\n"
-            + "  ip access-group nmn-hmn out\n"
-            + "  ip ospf 1 area 0.0.0.0\n"
-            + "interface vlan4\n"
-            + "  description RIVER_HMN\n"
-            + "  no shutdown\n"
-            + "  mtu 9216\n"
-            + "  ip address 192.168.0.16/17\n"
-            + "  ip access-group nmn-hmn in\n"
-            + "  ip access-group nmn-hmn out\n"
-            + "  ip ospf 1 area 0.0.0.0\n"
-        ) in str(result.output)
-        print(result.output)
-        assert (
-            "interface port-channel20\n"
-            + "  description sw-cdu-001:2==>cmm-x3002-000:1\n"
-            + "  no shutdown\n"
-            + "  switchport mode trunk\n"
-            + "  switchport access vlan 2000\n"
-            + "  switchport trunk allowed vlan 3000\n"
-            + "  mtu 9216\n"
-            + "  vlt-port-channel 20\n"
-            + "  spanning-tree guard root\n"
-            + "interface port-channel30\n"
-            + "  description sw-cdu-001:3==>cmm-x3002-001:1\n"
-            + "  no shutdown\n"
-            + "  switchport mode trunk\n"
-            + "  switchport access vlan 2000\n"
-            + "  switchport trunk allowed vlan 3000\n"
-            + "  mtu 9216\n"
-            + "  vlt-port-channel 30\n"
-            + "  spanning-tree guard root\n"
-            + "interface port-channel40\n"
-            + "  description sw-cdu-001:4==>cmm-x3002-002:1\n"
-            + "  no shutdown\n"
-            + "  switchport mode trunk\n"
-            + "  switchport access vlan 2000\n"
-            + "  switchport trunk allowed vlan 3000\n"
-            + "  mtu 9216\n"
-            + "  vlt-port-channel 40\n"
-            + "  spanning-tree guard root\n"
-            + "interface port-channel50\n"
-            + "  description sw-cdu-001:5==>cmm-x3002-003:1\n"
-            + "  no shutdown\n"
-            + "  switchport mode trunk\n"
-            + "  switchport access vlan 2000\n"
-            + "  switchport trunk allowed vlan 3000\n"
-            + "  mtu 9216\n"
-            + "  vlt-port-channel 50\n"
-            + "  spanning-tree guard root\n"
-        ) in str(result.output)
-        print(result.output)
-        assert (
-            "interface port-channel100\n"
-            + "  description sw-cdu-001:27==>sw-spine-001:29\n"
-            + "  no shutdown\n"
-            + "  switchport mode trunk\n"
-            + "  switchport access vlan 1\n"
-            + "  switchport trunk allowed vlan 2,4\n"
-            + "  mtu 9216\n"
-            + "  vlt-port-channel 100\n"
-            + "interface loopback0\n"
-            + "  no shutdown\n"
-            + "  mtu 9216\n"
-            + "  ip address 10.2.0.16/32\n"
-            + "  ip ospf 1 area 0.0.0.0\n"
-            + "interface mgmt1/1/1\n"
-            + "  no shutdown\n"
-            + "  dhcp\n"
-            + "  ip address 192.168.255.242/29\n"
-            + "  ipv6 address autoconfig\n"
-            + "interface ethernet1/1/2\n"
-            + "  description sw-cdu-001:2==>cmm-x3002-000:1\n"
-            + "  no shutdown\n"
-            + "  channel-group 20\n"
-            + "  no switchport\n"
-            + "  mtu 9216\n"
-            + "  flowcontrol receive on\n"
-            + "  flowcontrol transmit on\n"
-            + "interface ethernet1/1/3\n"
-            + "  description sw-cdu-001:3==>cmm-x3002-001:1\n"
-            + "  no shutdown\n"
-            + "  channel-group 30\n"
-            + "  no switchport\n"
-            + "  mtu 9216\n"
-            + "  flowcontrol receive on\n"
-            + "  flowcontrol transmit on\n"
-            + "interface ethernet1/1/4\n"
-            + "  description sw-cdu-001:4==>cmm-x3002-002:1\n"
-            + "  no shutdown\n"
-            + "  channel-group 40\n"
-            + "  no switchport\n"
-            + "  mtu 9216\n"
-            + "  flowcontrol receive on\n"
-            + "  flowcontrol transmit on\n"
-            + "interface ethernet1/1/5\n"
-            + "  description sw-cdu-001:5==>cmm-x3002-003:1\n"
-            + "  no shutdown\n"
-            + "  channel-group 50\n"
-            + "  no switchport\n"
-            + "  mtu 9216\n"
-            + "  flowcontrol receive on\n"
-            + "  flowcontrol transmit on\n"
-            + "interface ethernet1/1/1\n"
-            + "  description sw-cdu-001:1==>cec-x3002-000:1\n"
-            + "  no shutdown\n"
-            + "  switchport access vlan 3000\n"
-            + "  mtu 9216\n"
-            + "  flowcontrol receive off\n"
-            + "  flowcontrol transmit off\n"
-            + "  spanning-tree bpduguard enable\n"
-            + "  spanning-tree port type edge\n"
-            + "interface ethernet1/1/27\n"
-            + "  no shutdown\n"
-            + "  channel-group 100 mode active\n"
-            + "  no switchport\n"
-            + "  speed 40000\n"
-            + "  mtu 9216\n"
-            + "  flowcontrol receive off\n"
-            + "  flowcontrol transmit off\n"
-            + "interface ethernet1/1/28\n"
-            + "  no shutdown\n"
-            + "  channel-group 100 mode active\n"
-            + "  no switchport\n"
-            + "  speed 40000\n"
-            + "  mtu 9216\n"
-            + "  flowcontrol receive off\n"
-            + "  flowcontrol transmit off\n"
-=======
->>>>>>> 63fc7f2b
             + "interface ethernet1/1/25\n"
             + "  no shutdown\n"
             + "  no switchport\n"
