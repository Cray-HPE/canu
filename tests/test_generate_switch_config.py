# MIT License
#
# (C) Copyright [2021] Hewlett Packard Enterprise Development LP
#
# Permission is hereby granted, free of charge, to any person obtaining a
# copy of this software and associated documentation files (the "Software"),
# to deal in the Software without restriction, including without limitation
# the rights to use, copy, modify, merge, publish, distribute, sublicense,
# and/or sell copies of the Software, and to permit persons to whom the
# Software is furnished to do so, subject to the following conditions:
#
# The above copyright notice and this permission notice shall be included
# in all copies or substantial portions of the Software.
#
# THE SOFTWARE IS PROVIDED "AS IS", WITHOUT WARRANTY OF ANY KIND, EXPRESS OR
# IMPLIED, INCLUDING BUT NOT LIMITED TO THE WARRANTIES OF MERCHANTABILITY,
# FITNESS FOR A PARTICULAR PURPOSE AND NONINFRINGEMENT. IN NO EVENT SHALL
# THE AUTHORS OR COPYRIGHT HOLDERS BE LIABLE FOR ANY CLAIM, DAMAGES OR
# OTHER LIABILITY, WHETHER IN AN ACTION OF CONTRACT, TORT OR OTHERWISE,
# ARISING FROM, OUT OF OR IN CONNECTION WITH THE SOFTWARE OR THE USE OR
# OTHER DEALINGS IN THE SOFTWARE.
"""Test CANU generate switch config commands."""
import json
from os import path
from pathlib import Path

from click import testing
import requests
import responses

from canu.cli import cli

test_file_directory = Path(__file__).resolve().parent

test_file_name = "Full_Architecture_Golden_Config_0.0.6.xlsx"
test_file = path.join(test_file_directory, "data", test_file_name)
override_file_name = "override.yaml"
override_file = path.join(test_file_directory, "data", override_file_name)
architecture = "full"
tabs = "INTER_SWITCH_LINKS,NON_COMPUTE_NODES,HARDWARE_MANAGEMENT,COMPUTE_NODES"
corners = "J14,T44,J14,T48,J14,T28,J14,T27"
sls_file = "sls_file.json"
shasta = "1.4"
switch_name = "sw-spine-001"
cache_minutes = 0
sls_address = "api-gw-service-nmn.local"

test_file_name_tds = "TDS_Architecture_Golden_Config_0.0.6.xlsx"
test_file_tds = path.join(test_file_directory, "data", test_file_name_tds)
architecture_tds = "TDS"
tabs_tds = "INTER_SWITCH_LINKS,NON_COMPUTE_NODES,HARDWARE_MANAGEMENT,COMPUTE_NODES"
corners_tds = "J14,T30,J14,T48,J14,T28,J14,T27"

runner = testing.CliRunner()


def test_switch_config_spine_primary():
    """Test that the `canu generate switch config` command runs and returns valid primary spine config."""
    with runner.isolated_filesystem():
        with open(sls_file, "w") as f:
            json.dump(sls_input, f)

        result = runner.invoke(
            cli,
            [
                "--cache",
                cache_minutes,
                "generate",
                "switch",
                "config",
                "--shasta",
                shasta,
                "--architecture",
                architecture,
                "--shcd",
                test_file,
                "--tabs",
                tabs,
                "--corners",
                corners,
                "--sls-file",
                sls_file,
                "--name",
                switch_name,
            ],
        )
        assert result.exit_code == 0
        assert (
            "hostname sw-spine-001\n"
            + "no ip icmp redirect\n"
            + "vrf CAN\n"
            + "vrf keepalive\n"
            + "ntp server 192.168.4.4\n"
            + "ntp server 192.168.4.5\n"
            + "ntp server 192.168.4.6\n"
            + "ntp enable\n"
        ) in str(result.output)
        assert (
            "ssh server vrf default\n"
            + "ssh server vrf keepalive\n"
            + "ssh server vrf mgmt\n"
            + "access-list ip nmn-hmn\n"
            + "    10 deny any 192.168.3.0/255.255.128.0 192.168.0.0/255.255.128.0\n"
            + "    20 deny any 192.168.0.0/255.255.128.0 192.168.3.0/255.255.128.0\n"
            + "    30 deny any 192.168.3.0/255.255.128.0 192.168.200.0/255.255.128.0\n"
            + "    40 deny any 192.168.0.0/255.255.128.0 192.168.100.0/255.255.128.0\n"
            + "    50 deny any 192.168.100.0/255.255.128.0 192.168.0.0/255.255.128.0\n"
            + "    60 deny any 192.168.100.0/255.255.128.0 192.168.200.0/255.255.128.0\n"
            + "    70 deny any 192.168.200.0/255.255.128.0 192.168.3.0/255.255.128.0\n"
            + "    80 deny any 192.168.200.0/255.255.128.0 192.168.100.0/255.255.128.0\n"
            + "    90 permit any any any\n"
            + "\n"
            + "vlan 1\n"
            + "vlan 2\n"
            + "    name NMN\n"
            + "    apply access-list ip nmn-hmn in\n"
            + "    apply access-list ip nmn-hmn out\n"
            + "vlan 4\n"
            + "    name HMN\n"
            + "    apply access-list ip nmn-hmn in\n"
            + "    apply access-list ip nmn-hmn out\n"
            + "vlan 7\n"
            + "    name CAN\n"
            + "vlan 10\n"
            + "    name SUN\n"
            + "spanning-tree\n"
            + "spanning-tree priority 0\n"
            + "spanning-tree config-name MST0\n"
            + "spanning-tree config-revision 1\n"
            + "interface mgmt\n"
            + "    shutdown\n"
            + "    ip dhcp\n"
        ) in str(result.output)

        sw_spine_to_leaf = (
            "interface lag 101 multi-chassis\n"
            + "    no shutdown\n"
            + "    description spine_to_leaf_lag\n"
            + "    no routing\n"
            + "    vlan trunk native 1\n"
            + "    vlan trunk allowed 1-2,4,7\n"
            + "    lacp mode active\n"
            + "    spanning-tree root-guard\n"
            + "\n"
            + "interface 1/1/1\n"
            + "    no shutdown\n"
            + "    mtu 9198\n"
            + "    description sw-spine-001:1==>sw-leaf-001:53\n"
            + "    lag 101\n"
            + "\n"
            + "interface 1/1/2\n"
            + "    no shutdown\n"
            + "    mtu 9198\n"
            + "    description sw-spine-001:2==>sw-leaf-002:53\n"
            + "    lag 101\n"
            + "\n"
            + "interface lag 103 multi-chassis\n"
            + "    no shutdown\n"
            + "    description spine_to_leaf_lag\n"
            + "    no routing\n"
            + "    vlan trunk native 1\n"
            + "    vlan trunk allowed 1-2,4,7\n"
            + "    lacp mode active\n"
            + "    spanning-tree root-guard\n"
            + "\n"
            + "interface 1/1/3\n"
            + "    no shutdown\n"
            + "    mtu 9198\n"
            + "    description sw-spine-001:3==>sw-leaf-003:53\n"
            + "    lag 103\n"
            + "\n"
            + "interface 1/1/4\n"
            + "    no shutdown\n"
            + "    mtu 9198\n"
            + "    description sw-spine-001:4==>sw-leaf-004:53\n"
            + "    lag 103\n"
        )
        assert sw_spine_to_leaf in str(result.output)

        spine_to_cdu = (
            "interface lag 201 multi-chassis\n"
            + "    no shutdown\n"
            + "    description sw-spine-001:5==>sw-cdu-001:50\n"
            + "    no routing\n"
            + "    vlan trunk native 1\n"
            + "    vlan trunk allowed 1-2,4\n"
            + "    lacp mode active\n"
            + "    spanning-tree root-guard\n"
            + "\n"
            + "interface 1/1/5\n"
            + "    no shutdown\n"
            + "    mtu 9198\n"
            + "    description sw-spine-001:5==>sw-cdu-001:50\n"
            + "    lag 201\n"
            + "\n"
            + "interface 1/1/6\n"
            + "    no shutdown\n"
            + "    mtu 9198\n"
            + "    description sw-spine-001:6==>sw-cdu-002:50\n"
            + "    lag 201\n"
        )
        assert spine_to_cdu in str(result.output)

        assert (
            "interface lag 256\n"
            + "    no shutdown\n"
            + "    description ISL link\n"
            + "    no routing\n"
            + "    vlan trunk native 1 tag\n"
            + "    vlan trunk allowed all\n"
            + "    lacp mode active\n"
            + "interface 1/1/30\n"
            + "    no shutdown\n"
            + "    vrf attach keepalive\n"
            + "    ip address 192.168.255.0/31\n"
            + "interface 1/1/31\n"
            + "    no shutdown\n"
            + "    mtu 9198\n"
            + "    description vsx isl\n"
            + "    lag 256\n"
            + "interface 1/1/32\n"
            + "    no shutdown\n"
            + "    mtu 9198\n"
            + "    description vsx isl\n"
            + "    lag 256\n"
            + "interface loopback 0\n"
            + "    ip address 10.2.0.2/32\n"
            + "    ip ospf 1 area 0.0.0.0\n"
            + "interface vlan 1\n"
            + "    ip mtu 9198\n"
            + "    ip address 192.168.1.2/16\n"
            + "    active-gateway ip mac 12:00:00:00:6b:00\n"
            + "    active-gateway ip 192.168.1.1\n"
            + "    ip helper-address 10.92.100.222\n"
            + "interface vlan 2\n"
            + "    ip mtu 9198\n"
            + "    ip address 192.168.3.2/17\n"
            + "    active-gateway ip mac 12:00:00:00:6b:00\n"
            + "    active-gateway ip 192.168.3.1\n"
            + "    ip helper-address 10.92.100.222\n"
            + "    ip ospf 1 area 0.0.0.0\n"
            + "interface vlan 4\n"
            + "    ip mtu 9198\n"
            + "    ip address 192.168.0.2/17\n"
            + "    active-gateway ip mac 12:00:00:00:6b:00\n"
            + "    active-gateway ip 192.168.0.1\n"
            + "    ip helper-address 10.92.100.222\n"
            + "    ip ospf 1 area 0.0.0.0\n"
            + "interface vlan 7\n"
            + "    ip mtu 9198\n"
            + "    ip address 192.168.11.2/24\n"
            + "    active-gateway ip mac 12:00:00:00:6b:00\n"
            + "    active-gateway ip 192.168.11.1\n"
            + "    ip helper-address 10.92.100.222\n"
            + "vsx\n"
            + "    system-mac 02:00:00:00:6b:00\n"
            + "    inter-switch-link lag 256\n"
            + "    role primary\n"
            + "    keepalive peer 192.168.255.1 source 192.168.255.0 vrf keepalive\n"
            + "    linkup-delay-timer 600\n"
            + "    vsx-sync vsx-global\n"
            + "router ospf 1\n"
            + "    router-id 10.2.0.2\n"
            + "    redistribute bgp\n"
            + "    area 0.0.0.0\n"
            + "router ospfv3 1\n"
            + "    router-id 10.2.0.2\n"
            + "    area 0.0.0.0\n"
            + "https-server vrf default\n"
            + "https-server vrf mgmt\n"
            + "https-server vrf CAN\n"
        ) in str(result.output)


def test_switch_config_spine_primary_override():
    """Test that the `canu generate switch config` command runs and returns valid primary spine config with overrides."""
    with runner.isolated_filesystem():
        with open(sls_file, "w") as f:
            json.dump(sls_input, f)

        result = runner.invoke(
            cli,
            [
                "--cache",
                cache_minutes,
                "generate",
                "switch",
                "config",
                "--shasta",
                shasta,
                "--architecture",
                architecture,
                "--shcd",
                test_file,
                "--tabs",
                tabs,
                "--corners",
                corners,
                "--sls-file",
                sls_file,
                "--name",
                switch_name,
                "--override",
                override_file,
            ],
        )
        assert result.exit_code == 0
        assert (
            "# OVERRIDE CONFIG\n"
            + "# The configuration below has been ignored and is not included in the GENERATED CONFIG\n"
            + "\n"
            + "#vsx\n"
            + "#  role primary\n"
            + "#https-server vrf CAN\n"
        ) in str(result.output)

        assert (
            "hostname sw-spine-001\n"
            + "no ip icmp redirect\n"
            + "vrf CAN\n"
            + "vrf keepalive\n"
            + "ntp server 192.168.4.4\n"
            + "ntp server 192.168.4.5\n"
            + "ntp server 192.168.4.6\n"
            + "ntp enable\n"
        ) in str(result.output)

        assert (
            "ssh server vrf default\n"
            + "ssh server vrf keepalive\n"
            + "ssh server vrf mgmt\n"
            + "access-list ip nmn-hmn\n"
            + "    10 deny any 192.168.3.0/255.255.128.0 192.168.0.0/255.255.128.0\n"
            + "    20 deny any 192.168.0.0/255.255.128.0 192.168.3.0/255.255.128.0\n"
            + "    30 deny any 192.168.3.0/255.255.128.0 192.168.200.0/255.255.128.0\n"
            + "    40 deny any 192.168.0.0/255.255.128.0 192.168.100.0/255.255.128.0\n"
            + "    50 deny any 192.168.100.0/255.255.128.0 192.168.0.0/255.255.128.0\n"
            + "    60 deny any 192.168.100.0/255.255.128.0 192.168.200.0/255.255.128.0\n"
            + "    70 deny any 192.168.200.0/255.255.128.0 192.168.3.0/255.255.128.0\n"
            + "    80 deny any 192.168.200.0/255.255.128.0 192.168.100.0/255.255.128.0\n"
            + "    90 permit any any any\n"
            + "vlan 1\n"
            + "vlan 2\n"
            + "    name NMN\n"
            + "    apply access-list ip nmn-hmn in\n"
            + "    apply access-list ip nmn-hmn out\n"
            + "vlan 4\n"
            + "    name HMN\n"
            + "    apply access-list ip nmn-hmn in\n"
            + "    apply access-list ip nmn-hmn out\n"
            + "vlan 7\n"
            + "    name CAN\n"
            + "vlan 10\n"
            + "    name SUN\n"
            + "spanning-tree\n"
            + "spanning-tree priority 0\n"
            + "spanning-tree config-name MST0\n"
            + "spanning-tree config-revision 1\n"
            + "interface mgmt\n"
            + "    shutdown\n"
            + "    ip dhcp\n"
        ) in str(result.output)

        sw_spine_to_leaf = (
            "interface lag 101 multi-chassis\n"
            + "    no shutdown\n"
            + "    description spine_to_leaf_lag\n"
            + "    no routing\n"
            + "    vlan trunk native 1\n"
            + "    vlan trunk allowed 1-2,4,7\n"
            + "    lacp mode active\n"
            + "    spanning-tree root-guard\n"
            + "interface 1/1/1\n"
            + "    no shutdown\n"
            + "    mtu 9198\n"
            + "    description sw-spine-001:1==>sw-leaf-001:53\n"
            + "    lag 101\n"
            + "interface 1/1/2\n"
            + "    no shutdown\n"
            + "    mtu 9198\n"
            + "    description sw-spine-001:2==>sw-leaf-002:53\n"
            + "    lag 101\n"
            + "interface lag 103 multi-chassis\n"
            + "    no shutdown\n"
            + "    description spine_to_leaf_lag\n"
            + "    no routing\n"
            + "    vlan trunk native 1\n"
            + "    vlan trunk allowed 1-2,4,7\n"
            + "    lacp mode active\n"
            + "    spanning-tree root-guard\n"
            + "interface 1/1/3\n"
            + "    no shutdown\n"
            + "    mtu 9198\n"
            + "    description sw-spine-001:3==>sw-leaf-003:53\n"
            + "    lag 103\n"
            + "interface 1/1/4\n"
            + "    no shutdown\n"
            + "    mtu 9198\n"
            + "    description sw-spine-001:4==>sw-leaf-004:53\n"
            + "    lag 103\n"
        )

        assert sw_spine_to_leaf in str(result.output)
        spine_to_cdu = (
            "interface lag 201 multi-chassis\n"
            + "    no shutdown\n"
            + "    description sw-spine-001:5==>sw-cdu-001:50\n"
            + "    no routing\n"
            + "    vlan trunk native 1\n"
            + "    vlan trunk allowed 1-2,4\n"
            + "    lacp mode active\n"
            + "    spanning-tree root-guard\n"
            + "interface 1/1/5\n"
            + "    no shutdown\n"
            + "    mtu 9198\n"
            + "    description sw-spine-001:5==>sw-cdu-001:50\n"
            + "    lag 201\n"
            + "interface 1/1/6\n"
            + "    no shutdown\n"
            + "    mtu 9198\n"
            + "    description sw-spine-001:6==>sw-cdu-002:50\n"
            + "    lag 201\n"
        )
        assert spine_to_cdu in str(result.output)

        assert (
            "interface lag 256\n"
            + "    no shutdown\n"
            + "    description ISL link\n"
            + "    no routing\n"
            + "    vlan trunk native 1 tag\n"
            + "    vlan trunk allowed all\n"
            + "    lacp mode active\n"
            + "interface 1/1/30\n"
            + "    no shutdown\n"
            + "    vrf attach keepalive\n"
            + "    ip address 192.168.255.0/31\n"
            + "interface 1/1/31\n"
            + "    no shutdown\n"
            + "    mtu 9198\n"
            + "    description vsx isl\n"
            + "    lag 256\n"
            + "interface 1/1/32\n"
            + "    no shutdown\n"
            + "    mtu 9198\n"
            + "    description vsx isl\n"
            + "    lag 256\n"
            + "interface loopback 0\n"
            + "    ip address 10.2.0.2/32\n"
            + "    ip ospf 1 area 0.0.0.0\n"
            + "interface vlan 1\n"
            + "    ip mtu 9198\n"
            + "    ip address 192.168.1.2/16\n"
            + "    active-gateway ip mac 12:00:00:00:6b:00\n"
            + "    active-gateway ip 192.168.1.1\n"
            + "    ip helper-address 10.92.100.222\n"
            + "interface vlan 2\n"
            + "    ip mtu 9198\n"
            + "    ip address 192.168.3.2/17\n"
            + "    active-gateway ip mac 12:00:00:00:6b:00\n"
            + "    active-gateway ip 192.168.3.1\n"
            + "    ip helper-address 10.92.100.222\n"
            + "    ip ospf 1 area 0.0.0.0\n"
            + "interface vlan 4\n"
            + "    ip mtu 9198\n"
            + "    ip address 192.168.0.2/17\n"
            + "    active-gateway ip mac 12:00:00:00:6b:00\n"
            + "    active-gateway ip 192.168.0.1\n"
            + "    ip helper-address 10.92.100.222\n"
            + "    ip ospf 1 area 0.0.0.0\n"
            + "interface vlan 7\n"
            + "    ip mtu 9198\n"
            + "    ip address 192.168.11.2/24\n"
            + "    active-gateway ip mac 12:00:00:00:6b:00\n"
            + "    active-gateway ip 192.168.11.1\n"
            + "    ip helper-address 10.92.100.222\n"
            + "vsx\n"
            + "    system-mac 02:00:00:00:6b:00\n"
            + "    inter-switch-link lag 256\n"
            + "    keepalive peer 192.168.255.1 source 192.168.255.0 vrf keepalive\n"
            + "    linkup-delay-timer 600\n"
            + "    vsx-sync vsx-global\n"
            + "router ospf 1\n"
            + "    router-id 10.2.0.2\n"
            + "    redistribute bgp\n"
            + "    area 0.0.0.0\n"
            + "router ospfv3 1\n"
            + "    router-id 10.2.0.2\n"
            + "    area 0.0.0.0\n"
            + "https-server vrf default\n"
            + "https-server vrf mgmt\n"
        ) in str(result.output)


def test_switch_config_spine_secondary():
    """Test that the `canu generate switch config` command runs and returns valid secondary spine config."""
    spine_secondary = "sw-spine-002"

    with runner.isolated_filesystem():
        with open(sls_file, "w") as f:
            json.dump(sls_input, f)

        result = runner.invoke(
            cli,
            [
                "--cache",
                cache_minutes,
                "generate",
                "switch",
                "config",
                "--shasta",
                shasta,
                "--architecture",
                architecture,
                "--shcd",
                test_file,
                "--tabs",
                tabs,
                "--corners",
                corners,
                "--sls-file",
                sls_file,
                "--name",
                spine_secondary,
            ],
        )
        assert result.exit_code == 0
        assert (
            "hostname sw-spine-002\n"
            + "no ip icmp redirect\n"
            + "vrf CAN\n"
            + "vrf keepalive\n"
            + "ntp server 192.168.4.4\n"
            + "ntp server 192.168.4.5\n"
            + "ntp server 192.168.4.6\n"
            + "ntp enable\n"
        ) in str(result.output)

        assert (
            "ssh server vrf default\n"
            + "ssh server vrf keepalive\n"
            + "ssh server vrf mgmt\n"
            + "access-list ip nmn-hmn\n"
            + "    10 deny any 192.168.3.0/255.255.128.0 192.168.0.0/255.255.128.0\n"
            + "    20 deny any 192.168.0.0/255.255.128.0 192.168.3.0/255.255.128.0\n"
            + "    30 deny any 192.168.3.0/255.255.128.0 192.168.200.0/255.255.128.0\n"
            + "    40 deny any 192.168.0.0/255.255.128.0 192.168.100.0/255.255.128.0\n"
            + "    50 deny any 192.168.100.0/255.255.128.0 192.168.0.0/255.255.128.0\n"
            + "    60 deny any 192.168.100.0/255.255.128.0 192.168.200.0/255.255.128.0\n"
            + "    70 deny any 192.168.200.0/255.255.128.0 192.168.3.0/255.255.128.0\n"
            + "    80 deny any 192.168.200.0/255.255.128.0 192.168.100.0/255.255.128.0\n"
            + "    90 permit any any any\n"
            + "\n"
            + "vlan 1\n"
            + "vlan 2\n"
            + "    name NMN\n"
            + "    apply access-list ip nmn-hmn in\n"
            + "    apply access-list ip nmn-hmn out\n"
            + "vlan 4\n"
            + "    name HMN\n"
            + "    apply access-list ip nmn-hmn in\n"
            + "    apply access-list ip nmn-hmn out\n"
            + "vlan 7\n"
            + "    name CAN\n"
            + "vlan 10\n"
            + "    name SUN\n"
            + "spanning-tree\n"
            + "spanning-tree priority 0\n"
            + "spanning-tree config-name MST0\n"
            + "spanning-tree config-revision 1\n"
            + "interface mgmt\n"
            + "    shutdown\n"
            + "    ip dhcp\n"
        ) in str(result.output)

        sw_spine_to_leaf = (
            "interface lag 101 multi-chassis\n"
            + "    no shutdown\n"
            + "    description spine_to_leaf_lag\n"
            + "    no routing\n"
            + "    vlan trunk native 1\n"
            + "    vlan trunk allowed 1-2,4,7\n"
            + "    lacp mode active\n"
            + "    spanning-tree root-guard\n"
            + "\n"
            + "interface 1/1/1\n"
            + "    no shutdown\n"
            + "    mtu 9198\n"
            + "    description sw-spine-002:1==>sw-leaf-001:52\n"
            + "    lag 101\n"
            + "\n"
            + "interface 1/1/2\n"
            + "    no shutdown\n"
            + "    mtu 9198\n"
            + "    description sw-spine-002:2==>sw-leaf-002:52\n"
            + "    lag 101\n"
            + "\n"
            + "interface lag 103 multi-chassis\n"
            + "    no shutdown\n"
            + "    description spine_to_leaf_lag\n"
            + "    no routing\n"
            + "    vlan trunk native 1\n"
            + "    vlan trunk allowed 1-2,4,7\n"
            + "    lacp mode active\n"
            + "    spanning-tree root-guard\n"
            + "\n"
            + "interface 1/1/3\n"
            + "    no shutdown\n"
            + "    mtu 9198\n"
            + "    description sw-spine-002:3==>sw-leaf-003:52\n"
            + "    lag 103\n"
            + "\n"
            + "interface 1/1/4\n"
            + "    no shutdown\n"
            + "    mtu 9198\n"
            + "    description sw-spine-002:4==>sw-leaf-004:52\n"
            + "    lag 103\n"
        )
        assert sw_spine_to_leaf in str(result.output)

        spine_to_cdu = (
            "interface lag 201 multi-chassis\n"
            + "    no shutdown\n"
            + "    description sw-spine-002:5==>sw-cdu-001:49\n"
            + "    no routing\n"
            + "    vlan trunk native 1\n"
            + "    vlan trunk allowed 1-2,4\n"
            + "    lacp mode active\n"
            + "    spanning-tree root-guard\n"
            + "\n"
            + "interface 1/1/5\n"
            + "    no shutdown\n"
            + "    mtu 9198\n"
            + "    description sw-spine-002:5==>sw-cdu-001:49\n"
            + "    lag 201\n"
            + "\n"
            + "interface 1/1/6\n"
            + "    no shutdown\n"
            + "    mtu 9198\n"
            + "    description sw-spine-002:6==>sw-cdu-002:49\n"
            + "    lag 201\n"
        )
        assert spine_to_cdu in str(result.output)

        assert (
            "interface lag 256\n"
            + "    no shutdown\n"
            + "    description ISL link\n"
            + "    no routing\n"
            + "    vlan trunk native 1 tag\n"
            + "    vlan trunk allowed all\n"
            + "    lacp mode active\n"
            + "interface 1/1/30\n"
            + "    no shutdown\n"
            + "    vrf attach keepalive\n"
            + "    ip address 192.168.255.1/31\n"
            + "interface 1/1/31\n"
            + "    no shutdown\n"
            + "    mtu 9198\n"
            + "    description vsx isl\n"
            + "    lag 256\n"
            + "interface 1/1/32\n"
            + "    no shutdown\n"
            + "    mtu 9198\n"
            + "    description vsx isl\n"
            + "    lag 256\n"
            + "interface loopback 0\n"
            + "    ip address 10.2.0.3/32\n"
            + "    ip ospf 1 area 0.0.0.0\n"
            + "interface vlan 1\n"
            + "    ip mtu 9198\n"
            + "    ip address 192.168.1.3/16\n"
            + "    active-gateway ip mac 12:00:00:00:6b:00\n"
            + "    active-gateway ip 192.168.1.1\n"
            + "    ip helper-address 10.92.100.222\n"
            + "interface vlan 2\n"
            + "    ip mtu 9198\n"
            + "    ip address 192.168.3.3/17\n"
            + "    active-gateway ip mac 12:00:00:00:6b:00\n"
            + "    active-gateway ip 192.168.3.1\n"
            + "    ip helper-address 10.92.100.222\n"
            + "    ip ospf 1 area 0.0.0.0\n"
            + "interface vlan 4\n"
            + "    ip mtu 9198\n"
            + "    ip address 192.168.0.3/17\n"
            + "    active-gateway ip mac 12:00:00:00:6b:00\n"
            + "    active-gateway ip 192.168.0.1\n"
            + "    ip helper-address 10.92.100.222\n"
            + "    ip ospf 1 area 0.0.0.0\n"
            + "interface vlan 7\n"
            + "    ip mtu 9198\n"
            + "    ip address 192.168.11.3/24\n"
            + "    active-gateway ip mac 12:00:00:00:6b:00\n"
            + "    active-gateway ip 192.168.11.1\n"
            + "    ip helper-address 10.92.100.222\n"
            + "vsx\n"
            + "    system-mac 02:00:00:00:6b:00\n"
            + "    inter-switch-link lag 256\n"
            + "    role secondary\n"
            + "    keepalive peer 192.168.255.0 source 192.168.255.1 vrf keepalive\n"
            + "    linkup-delay-timer 600\n"
            + "    vsx-sync vsx-global\n"
            + "router ospf 1\n"
            + "    router-id 10.2.0.3\n"
            + "    redistribute bgp\n"
            + "    area 0.0.0.0\n"
            + "router ospfv3 1\n"
            + "    router-id 10.2.0.3\n"
            + "    area 0.0.0.0\n"
            + "https-server vrf default\n"
            + "https-server vrf mgmt\n"
            + "https-server vrf CAN\n"
        ) in str(result.output)


def test_switch_config_spine_secondary_override():
    """Test that the `canu generate switch config` command runs and returns valid secondary spine config with overrides."""
    spine_secondary = "sw-spine-002"

    with runner.isolated_filesystem():
        with open(sls_file, "w") as f:
            json.dump(sls_input, f)

        result = runner.invoke(
            cli,
            [
                "--cache",
                cache_minutes,
                "generate",
                "switch",
                "config",
                "--shasta",
                shasta,
                "--architecture",
                architecture,
                "--shcd",
                test_file,
                "--tabs",
                tabs,
                "--corners",
                corners,
                "--sls-file",
                sls_file,
                "--name",
                spine_secondary,
                "--override",
                override_file,
            ],
        )
        assert result.exit_code == 0

        assert (
            "# OVERRIDE CONFIG\n"
            + "# The configuration below has been ignored and is not included in the GENERATED CONFIG\n"
            + "\n"
            + "#vsx\n"
            + "#  role secondary\n"
            + "#https-server vrf CAN\n"
        ) in str(result.output)

        assert (
            "hostname sw-spine-002\n"
            + "no ip icmp redirect\n"
            + "vrf CAN\n"
            + "vrf keepalive\n"
            + "ntp server 192.168.4.4\n"
            + "ntp server 192.168.4.5\n"
            + "ntp server 192.168.4.6\n"
            + "ntp enable\n"
        ) in str(result.output)
        assert (
            "ssh server vrf default\n"
            + "ssh server vrf keepalive\n"
            + "ssh server vrf mgmt\n"
            + "access-list ip nmn-hmn\n"
            + "    10 deny any 192.168.3.0/255.255.128.0 192.168.0.0/255.255.128.0\n"
            + "    20 deny any 192.168.0.0/255.255.128.0 192.168.3.0/255.255.128.0\n"
            + "    30 deny any 192.168.3.0/255.255.128.0 192.168.200.0/255.255.128.0\n"
            + "    40 deny any 192.168.0.0/255.255.128.0 192.168.100.0/255.255.128.0\n"
            + "    50 deny any 192.168.100.0/255.255.128.0 192.168.0.0/255.255.128.0\n"
            + "    60 deny any 192.168.100.0/255.255.128.0 192.168.200.0/255.255.128.0\n"
            + "    70 deny any 192.168.200.0/255.255.128.0 192.168.3.0/255.255.128.0\n"
            + "    80 deny any 192.168.200.0/255.255.128.0 192.168.100.0/255.255.128.0\n"
            + "    90 permit any any any\n"
            + "vlan 1\n"
            + "vlan 2\n"
            + "    name NMN\n"
            + "    apply access-list ip nmn-hmn in\n"
            + "    apply access-list ip nmn-hmn out\n"
            + "vlan 4\n"
            + "    name HMN\n"
            + "    apply access-list ip nmn-hmn in\n"
            + "    apply access-list ip nmn-hmn out\n"
            + "vlan 7\n"
            + "    name CAN\n"
            + "vlan 10\n"
            + "    name SUN\n"
            + "spanning-tree\n"
            + "spanning-tree priority 0\n"
            + "spanning-tree config-name MST0\n"
            + "spanning-tree config-revision 1\n"
            + "interface mgmt\n"
            + "    shutdown\n"
            + "    ip dhcp\n"
        ) in str(result.output)

        sw_spine_to_leaf = (
            "interface lag 101 multi-chassis\n"
            + "    no shutdown\n"
            + "    description spine_to_leaf_lag\n"
            + "    no routing\n"
            + "    vlan trunk native 1\n"
            + "    vlan trunk allowed 1-2,4,7\n"
            + "    lacp mode active\n"
            + "    spanning-tree root-guard\n"
            + "interface 1/1/1\n"
            + "    no shutdown\n"
            + "    mtu 9198\n"
            + "    description sw-spine-002:1==>sw-leaf-001:52\n"
            + "    lag 101\n"
            + "interface 1/1/2\n"
            + "    no shutdown\n"
            + "    mtu 9198\n"
            + "    description sw-spine-002:2==>sw-leaf-002:52\n"
            + "    lag 101\n"
            + "interface lag 103 multi-chassis\n"
            + "    no shutdown\n"
            + "    description spine_to_leaf_lag\n"
            + "    no routing\n"
            + "    vlan trunk native 1\n"
            + "    vlan trunk allowed 1-2,4,7\n"
            + "    lacp mode active\n"
            + "    spanning-tree root-guard\n"
            + "interface 1/1/3\n"
            + "    no shutdown\n"
            + "    mtu 9198\n"
            + "    description sw-spine-002:3==>sw-leaf-003:52\n"
            + "    lag 103\n"
            + "interface 1/1/4\n"
            + "    no shutdown\n"
            + "    mtu 9198\n"
            + "    description sw-spine-002:4==>sw-leaf-004:52\n"
            + "    lag 103\n"
        )
        assert sw_spine_to_leaf in str(result.output)

        spine_to_cdu = (
            "interface lag 201 multi-chassis\n"
            + "    no shutdown\n"
            + "    description sw-spine-002:5==>sw-cdu-001:49\n"
            + "    no routing\n"
            + "    vlan trunk native 1\n"
            + "    vlan trunk allowed 1-2,4\n"
            + "    lacp mode active\n"
            + "    spanning-tree root-guard\n"
            + "interface 1/1/5\n"
            + "    no shutdown\n"
            + "    mtu 9198\n"
            + "    description sw-spine-002:5==>sw-cdu-001:49\n"
            + "    lag 201\n"
            + "interface 1/1/6\n"
            + "    no shutdown\n"
            + "    mtu 9198\n"
            + "    description sw-spine-002:6==>sw-cdu-002:49\n"
            + "    lag 201\n"
        )
        assert spine_to_cdu in str(result.output)

        assert (
            "interface lag 256\n"
            + "    no shutdown\n"
            + "    description ISL link\n"
            + "    no routing\n"
            + "    vlan trunk native 1 tag\n"
            + "    vlan trunk allowed all\n"
            + "    lacp mode active\n"
            + "interface 1/1/30\n"
            + "    no shutdown\n"
            + "    vrf attach keepalive\n"
            + "    ip address 192.168.255.1/31\n"
            + "interface 1/1/31\n"
            + "    no shutdown\n"
            + "    mtu 9198\n"
            + "    description vsx isl\n"
            + "    lag 256\n"
            + "interface 1/1/32\n"
            + "    no shutdown\n"
            + "    mtu 9198\n"
            + "    description vsx isl\n"
            + "    lag 256\n"
            + "interface loopback 0\n"
            + "    ip address 10.2.0.3/32\n"
            + "    ip ospf 1 area 0.0.0.0\n"
            + "interface vlan 1\n"
            + "    ip mtu 9198\n"
            + "    ip address 192.168.1.3/16\n"
            + "    active-gateway ip mac 12:00:00:00:6b:00\n"
            + "    active-gateway ip 192.168.1.1\n"
            + "    ip helper-address 10.92.100.222\n"
            + "interface vlan 2\n"
            + "    ip mtu 9198\n"
            + "    ip address 192.168.3.3/17\n"
            + "    active-gateway ip mac 12:00:00:00:6b:00\n"
            + "    active-gateway ip 192.168.3.1\n"
            + "    ip helper-address 10.92.100.222\n"
            + "    ip ospf 1 area 0.0.0.0\n"
            + "interface vlan 4\n"
            + "    ip mtu 9198\n"
            + "    ip address 192.168.0.3/17\n"
            + "    active-gateway ip mac 12:00:00:00:6b:00\n"
            + "    active-gateway ip 192.168.0.1\n"
            + "    ip helper-address 10.92.100.222\n"
            + "    ip ospf 1 area 0.0.0.0\n"
            + "interface vlan 7\n"
            + "    ip mtu 9198\n"
            + "    ip address 192.168.11.3/24\n"
            + "    active-gateway ip mac 12:00:00:00:6b:00\n"
            + "    active-gateway ip 192.168.11.1\n"
            + "    ip helper-address 10.92.100.222\n"
            + "vsx\n"
            + "    system-mac 02:00:00:00:6b:00\n"
            + "    inter-switch-link lag 256\n"
            + "    keepalive peer 192.168.255.0 source 192.168.255.1 vrf keepalive\n"
            + "    linkup-delay-timer 600\n"
            + "    vsx-sync vsx-global\n"
            + "router ospf 1\n"
            + "    router-id 10.2.0.3\n"
            + "    redistribute bgp\n"
            + "    area 0.0.0.0\n"
            + "router ospfv3 1\n"
            + "    router-id 10.2.0.3\n"
            + "    area 0.0.0.0\n"
            + "https-server vrf default\n"
            + "https-server vrf mgmt\n"
        ) in str(result.output)


def test_switch_config_leaf_primary():
    """Test that the `canu generate switch config` command runs and returns valid primary leaf config."""
    leaf_primary = "sw-leaf-001"

    with runner.isolated_filesystem():
        with open(sls_file, "w") as f:
            json.dump(sls_input, f)

        result = runner.invoke(
            cli,
            [
                "--cache",
                cache_minutes,
                "generate",
                "switch",
                "config",
                "--shasta",
                shasta,
                "--architecture",
                architecture,
                "--shcd",
                test_file,
                "--tabs",
                tabs,
                "--corners",
                corners,
                "--sls-file",
                sls_file,
                "--name",
                leaf_primary,
            ],
        )
        assert result.exit_code == 0
        assert (
            "hostname sw-leaf-001\n"
            + "no ip icmp redirect\n"
            + "vrf keepalive\n"
            + "ntp server 192.168.4.4\n"
            + "ntp server 192.168.4.5\n"
            + "ntp server 192.168.4.6\n"
            + "ntp enable\n"
        ) in str(result.output)

        assert (
            "ssh server vrf default\n"
            + "ssh server vrf keepalive\n"
            + "ssh server vrf mgmt\n"
            + "access-list ip nmn-hmn\n"
            + "    10 deny any 192.168.3.0/255.255.128.0 192.168.0.0/255.255.128.0\n"
            + "    20 deny any 192.168.0.0/255.255.128.0 192.168.3.0/255.255.128.0\n"
            + "    30 deny any 192.168.3.0/255.255.128.0 192.168.200.0/255.255.128.0\n"
            + "    40 deny any 192.168.0.0/255.255.128.0 192.168.100.0/255.255.128.0\n"
            + "    50 deny any 192.168.100.0/255.255.128.0 192.168.0.0/255.255.128.0\n"
            + "    60 deny any 192.168.100.0/255.255.128.0 192.168.200.0/255.255.128.0\n"
            + "    70 deny any 192.168.200.0/255.255.128.0 192.168.3.0/255.255.128.0\n"
            + "    80 deny any 192.168.200.0/255.255.128.0 192.168.100.0/255.255.128.0\n"
            + "    90 permit any any any\n"
            + "\n"
            + "vlan 1\n"
            + "vlan 2\n"
            + "    name NMN\n"
            + "    apply access-list ip nmn-hmn in\n"
            + "    apply access-list ip nmn-hmn out\n"
            + "vlan 4\n"
            + "    name HMN\n"
            + "    apply access-list ip nmn-hmn in\n"
            + "    apply access-list ip nmn-hmn out\n"
            + "vlan 7\n"
            + "    name CAN\n"
            + "vlan 10\n"
            + "    name SUN\n"
            + "spanning-tree\n"
            + "spanning-tree config-name MST0\n"
            + "spanning-tree config-revision 1\n"
            + "interface mgmt\n"
            + "    shutdown\n"
            + "    ip dhcp\n"
        ) in str(result.output)

        ncn_m = (
            "interface lag 1 multi-chassis\n"
            + "    no shutdown\n"
            + "    description sw-leaf-001:1==>ncn-m001:ocp:1\n"
            + "    no routing\n"
            + "    vlan trunk native 1\n"
            + "    vlan trunk allowed 1-2,4,7\n"
            + "    lacp mode active\n"
            + "    lacp fallback\n"
            + "    spanning-tree bpdu-guard\n"
            + "    spanning-tree port-type admin-edge\n"
            + "\n"
            + "interface 1/1/1\n"
            + "    no shutdown\n"
            + "    mtu 9198\n"
            + "    description sw-leaf-001:1==>ncn-m001:ocp:1\n"
            + "    lag 1\n"
            + "\n"
            + "interface lag 3 multi-chassis\n"
            + "    no shutdown\n"
            + "    description sw-leaf-001:3==>ncn-m002:ocp:1\n"
            + "    no routing\n"
            + "    vlan trunk native 1\n"
            + "    vlan trunk allowed 1-2,4,7\n"
            + "    lacp mode active\n"
            + "    lacp fallback\n"
            + "    spanning-tree bpdu-guard\n"
            + "    spanning-tree port-type admin-edge\n"
            + "\n"
            + "interface 1/1/3\n"
            + "    no shutdown\n"
            + "    mtu 9198\n"
            + "    description sw-leaf-001:3==>ncn-m002:ocp:1\n"
            + "    lag 3\n"
        )
        assert ncn_m in str(result.output)

        ncn_w = (
            "interface lag 5 multi-chassis\n"
            + "    no shutdown\n"
            + "    description sw-leaf-001:5==>ncn-w001:ocp:1\n"
            + "    no routing\n"
            + "    vlan trunk native 1\n"
            + "    vlan trunk allowed 1-2,4,7\n"
            + "    lacp mode active\n"
            + "    lacp fallback\n"
            + "    spanning-tree bpdu-guard\n"
            + "    spanning-tree port-type admin-edge\n"
            + "\n"
            + "interface 1/1/5\n"
            + "    no shutdown\n"
            + "    mtu 9198\n"
            + "    description sw-leaf-001:5==>ncn-w001:ocp:1\n"
            + "    lag 5\n"
        )
        assert ncn_w in str(result.output)

        ncn_s = (
            "interface lag 7 multi-chassis\n"
            + "    no shutdown\n"
            + "    description sw-leaf-001:7==>ncn-s001:ocp:1\n"
            + "    no routing\n"
            + "    vlan trunk native 1\n"
            + "    vlan trunk allowed 1-2,4,7\n"
            + "    lacp mode active\n"
            + "    lacp fallback\n"
            + "    spanning-tree bpdu-guard\n"
            + "    spanning-tree port-type admin-edge\n"
            + "\n"
            + "interface 1/1/7\n"
            + "    no shutdown\n"
            + "    mtu 9198\n"
            + "    description sw-leaf-001:7==>ncn-s001:ocp:1\n"
            + "    lag 7\n"
            + "\n"
            + "interface lag 8 multi-chassis\n"
            + "    no shutdown\n"
            + "    description sw-leaf-001:8==>ncn-s001:ocp:2\n"
            + "    no routing\n"
            + "    vlan trunk native 1\n"
            + "    vlan trunk allowed 10\n"
            + "    lacp mode active\n"
            + "    lacp fallback\n"
            + "    spanning-tree bpdu-guard\n"
            + "    spanning-tree port-type admin-edge\n"
            + "\n"
            + "interface 1/1/8\n"
            + "    no shutdown\n"
            + "    mtu 9198\n"
            + "    description sw-leaf-001:8==>ncn-s001:ocp:2\n"
            + "    lag 8\n"
            + "\n"
            + "interface lag 9 multi-chassis\n"
            + "    no shutdown\n"
            + "    description sw-leaf-001:9==>ncn-s002:ocp:1\n"
            + "    no routing\n"
            + "    vlan trunk native 1\n"
            + "    vlan trunk allowed 1-2,4,7\n"
            + "    lacp mode active\n"
            + "    lacp fallback\n"
            + "    spanning-tree bpdu-guard\n"
            + "    spanning-tree port-type admin-edge\n"
            + "\n"
            + "interface 1/1/9\n"
            + "    no shutdown\n"
            + "    mtu 9198\n"
            + "    description sw-leaf-001:9==>ncn-s002:ocp:1\n"
            + "    lag 9\n"
            + "\n"
            + "interface lag 10 multi-chassis\n"
            + "    no shutdown\n"
            + "    description sw-leaf-001:10==>ncn-s002:ocp:2\n"
            + "    no routing\n"
            + "    vlan trunk native 1\n"
            + "    vlan trunk allowed 10\n"
            + "    lacp mode active\n"
            + "    lacp fallback\n"
            + "    spanning-tree bpdu-guard\n"
            + "    spanning-tree port-type admin-edge\n"
            + "\n"
            + "interface 1/1/10\n"
            + "    no shutdown\n"
            + "    mtu 9198\n"
            + "    description sw-leaf-001:10==>ncn-s002:ocp:2\n"
            + "    lag 10\n"
        )
        assert ncn_s in str(result.output)

        leaf_to_leaf_bmc = (
            "interface lag 151 multi-chassis\n"
            + "    no shutdown\n"
            + "    description sw-leaf-001:51==>sw-leaf-bmc-001:48\n"
            + "    no routing\n"
            + "    vlan trunk native 1\n"
            + "    vlan trunk allowed 1-2,4\n"
            + "    lacp mode active\n"
            + "\n"
            + "interface 1/1/51\n"
            + "    no shutdown\n"
            + "    mtu 9198\n"
            + "    description sw-leaf-001:51==>sw-leaf-bmc-001:48\n"
            + "    lag 151\n"
        )
        assert leaf_to_leaf_bmc in str(result.output)

        leaf_to_spine = (
            "interface lag 101 multi-chassis\n"
            + "    no shutdown\n"
            + "    description leaf_to_spines_lag\n"
            + "    no routing\n"
            + "    vlan trunk native 1\n"
            + "    vlan trunk allowed 1-2,4,7,10\n"
            + "    lacp mode active\n"
            + "\n"
            + "interface 1/1/52\n"
            + "    no shutdown\n"
            + "    mtu 9198\n"
            + "    description sw-leaf-001:52==>sw-spine-002:1\n"
            + "    lag 101\n"
            + "\n"
            + "interface 1/1/53\n"
            + "    no shutdown\n"
            + "    mtu 9198\n"
            + "    description sw-leaf-001:53==>sw-spine-001:1\n"
            + "    lag 101\n"
        )
        assert leaf_to_spine in str(result.output)

        assert (
            "interface lag 256\n"
            + "    no shutdown\n"
            + "    description ISL link\n"
            + "    no routing\n"
            + "    vlan trunk native 1 tag\n"
            + "    vlan trunk allowed all\n"
            + "    lacp mode active\n"
            + "interface 1/1/54\n"
            + "    no shutdown\n"
            + "    vrf attach keepalive\n"
            + "    description vsx keepalive\n"
            + "    ip address 192.168.255.0/31\n"
            + "interface 1/1/55\n"
            + "    no shutdown\n"
            + "    mtu 9198\n"
            + "    description vsx isl\n"
            + "    lag 256\n"
            + "interface 1/1/56\n"
            + "    no shutdown\n"
            + "    mtu 9198\n"
            + "    description vsx isl\n"
            + "    lag 256\n"
            + "interface loopback 0\n"
            + "    ip address 10.2.0.4/32\n"
            + "    ip ospf 1 area 0.0.0.0\n"
            + "interface vlan 1\n"
            + "    ip mtu 9198\n"
            + "    ip address 192.168.1.4/16\n"
            + "interface vlan 2\n"
            + "    description NMN\n"
            + "    ip mtu 9198\n"
            + "    ip address 192.168.3.4/17\n"
            + "    ip ospf 1 area 0.0.0.0\n"
        ) in str(result.output)

        assert (
            "interface vlan 4\n"
            + "    description HMN\n"
            + "    ip mtu 9198\n"
            + "    ip address 192.168.0.4/17\n"
            + "    ip ospf 1 area 0.0.0.0\n"
        ) in str(result.output)

        assert (
            "interface vlan 7\n" + "    description CAN\n" + "    ip mtu 9198\n"
        ) in str(result.output)

        assert (
            "vsx\n"
            + "    system-mac 02:00:00:00:65:00\n"
            + "    inter-switch-link lag 256\n"
            + "    role primary\n"
            + "    keepalive peer 192.168.255.1 source 192.168.255.0 vrf keepalive\n"
            + "    linkup-delay-timer 600\n"
            + "    vsx-sync vsx-global\n"
        ) in str(result.output)

        assert (
            "router ospf 1\n"
            + "    router-id 10.2.0.4\n"
            + "    area 0.0.0.0\n"
            + "router ospfv3 1\n"
            + "    router-id 10.2.0.4\n"
            + "    area 0.0.0.0\n"
            + "https-server vrf default\n"
            + "https-server vrf mgmt\n"
        ) in str(result.output)


def test_switch_config_leaf_primary_override():
    """Test that the `canu generate switch config` command runs and returns valid primary leaf config with overrides."""
    leaf_primary = "sw-leaf-001"

    with runner.isolated_filesystem():
        with open(sls_file, "w") as f:
            json.dump(sls_input, f)

        result = runner.invoke(
            cli,
            [
                "--cache",
                cache_minutes,
                "generate",
                "switch",
                "config",
                "--shasta",
                shasta,
                "--architecture",
                architecture,
                "--shcd",
                test_file,
                "--tabs",
                tabs,
                "--corners",
                corners,
                "--sls-file",
                sls_file,
                "--name",
                leaf_primary,
                "--override",
                override_file,
            ],
        )
        assert result.exit_code == 0

        assert (
            "# OVERRIDE CONFIG\n"
            + "# The configuration below has been ignored and is not included in the GENERATED CONFIG\n"
            + "\n"
            + "#ssh server vrf keepalive\n"
            + "#interface loopback 0\n"
            + "#  ip address 10.2.0.4/32\n"
            + "#vsx\n"
            + "#  inter-switch-link lag 256\n"
        ) in str(result.output)

        assert (
            "hostname sw-leaf-001\n"
            + "no ip icmp redirect\n"
            + "vrf keepalive\n"
            + "ntp server 192.168.4.4\n"
            + "ntp server 192.168.4.5\n"
            + "ntp server 192.168.4.6\n"
            + "ntp enable\n"
        ) in str(result.output)

        assert (
            "ssh server vrf default\n"
            + "ssh server vrf mgmt\n"
            + "access-list ip nmn-hmn\n"
            + "    10 deny any 192.168.3.0/255.255.128.0 192.168.0.0/255.255.128.0\n"
            + "    20 deny any 192.168.0.0/255.255.128.0 192.168.3.0/255.255.128.0\n"
            + "    30 deny any 192.168.3.0/255.255.128.0 192.168.200.0/255.255.128.0\n"
            + "    40 deny any 192.168.0.0/255.255.128.0 192.168.100.0/255.255.128.0\n"
            + "    50 deny any 192.168.100.0/255.255.128.0 192.168.0.0/255.255.128.0\n"
            + "    60 deny any 192.168.100.0/255.255.128.0 192.168.200.0/255.255.128.0\n"
            + "    70 deny any 192.168.200.0/255.255.128.0 192.168.3.0/255.255.128.0\n"
            + "    80 deny any 192.168.200.0/255.255.128.0 192.168.100.0/255.255.128.0\n"
            + "    90 permit any any any\n"
            + "vlan 1\n"
            + "vlan 2\n"
            + "    name NMN\n"
            + "    apply access-list ip nmn-hmn in\n"
            + "    apply access-list ip nmn-hmn out\n"
            + "vlan 4\n"
            + "    name HMN\n"
            + "    apply access-list ip nmn-hmn in\n"
            + "    apply access-list ip nmn-hmn out\n"
            + "vlan 7\n"
            + "    name CAN\n"
            + "vlan 10\n"
            + "    name SUN\n"
            + "spanning-tree\n"
            + "spanning-tree config-name MST0\n"
            + "spanning-tree config-revision 1\n"
            + "interface mgmt\n"
            + "    shutdown\n"
            + "    ip dhcp\n"
        ) in str(result.output)

        ncn_m = (
            "interface lag 1 multi-chassis\n"
            + "    no shutdown\n"
            + "    description sw-leaf-001:1==>ncn-m001:ocp:1\n"
            + "    no routing\n"
            + "    vlan trunk native 1\n"
            + "    vlan trunk allowed 1-2,4,7\n"
            + "    lacp mode active\n"
            + "    lacp fallback\n"
            + "    spanning-tree bpdu-guard\n"
            + "    spanning-tree port-type admin-edge\n"
            + "interface 1/1/1\n"
            + "    no shutdown\n"
            + "    mtu 9198\n"
            + "    description sw-leaf-001:1==>ncn-m001:ocp:1\n"
            + "    lag 1\n"
            + "interface lag 3 multi-chassis\n"
            + "    no shutdown\n"
            + "    description sw-leaf-001:3==>ncn-m002:ocp:1\n"
            + "    no routing\n"
            + "    vlan trunk native 1\n"
            + "    vlan trunk allowed 1-2,4,7\n"
            + "    lacp mode active\n"
            + "    lacp fallback\n"
            + "    spanning-tree bpdu-guard\n"
            + "    spanning-tree port-type admin-edge\n"
            + "interface 1/1/3\n"
            + "    no shutdown\n"
            + "    mtu 9198\n"
            + "    description sw-leaf-001:3==>ncn-m002:ocp:1\n"
            + "    lag 3\n"
        )
        assert ncn_m in str(result.output)

        ncn_w = (
            "interface lag 5 multi-chassis\n"
            + "    no shutdown\n"
            + "    description sw-leaf-001:5==>ncn-w001:ocp:1\n"
            + "    no routing\n"
            + "    vlan trunk native 1\n"
            + "    vlan trunk allowed 1-2,4,7\n"
            + "    lacp mode active\n"
            + "    lacp fallback\n"
            + "    spanning-tree bpdu-guard\n"
            + "    spanning-tree port-type admin-edge\n"
            + "interface 1/1/5\n"
            + "    no shutdown\n"
            + "    mtu 9198\n"
            + "    description sw-leaf-001:5==>ncn-w001:ocp:1\n"
            + "    lag 5\n"
        )
        assert ncn_w in str(result.output)

        ncn_s = (
            "interface lag 7 multi-chassis\n"
            + "    no shutdown\n"
            + "    description sw-leaf-001:7==>ncn-s001:ocp:1\n"
            + "    no routing\n"
            + "    vlan trunk native 1\n"
            + "    vlan trunk allowed 1-2,4,7\n"
            + "    lacp mode active\n"
            + "    lacp fallback\n"
            + "    spanning-tree bpdu-guard\n"
            + "    spanning-tree port-type admin-edge\n"
            + "interface 1/1/7\n"
            + "    no shutdown\n"
            + "    mtu 9198\n"
            + "    description sw-leaf-001:7==>ncn-s001:ocp:1\n"
            + "    lag 7\n"
            + "interface lag 8 multi-chassis\n"
            + "    no shutdown\n"
            + "    description sw-leaf-001:8==>ncn-s001:ocp:2\n"
            + "    no routing\n"
            + "    vlan trunk native 1\n"
            + "    vlan trunk allowed 10\n"
            + "    lacp mode active\n"
            + "    lacp fallback\n"
            + "    spanning-tree bpdu-guard\n"
            + "    spanning-tree port-type admin-edge\n"
            + "interface 1/1/8\n"
            + "    no shutdown\n"
            + "    mtu 9198\n"
            + "    description sw-leaf-001:8==>ncn-s001:ocp:2\n"
            + "    lag 8\n"
            + "interface lag 9 multi-chassis\n"
            + "    no shutdown\n"
            + "    description sw-leaf-001:9==>ncn-s002:ocp:1\n"
            + "    no routing\n"
            + "    vlan trunk native 1\n"
            + "    vlan trunk allowed 1-2,4,7\n"
            + "    lacp mode active\n"
            + "    lacp fallback\n"
            + "    spanning-tree bpdu-guard\n"
            + "    spanning-tree port-type admin-edge\n"
            + "interface 1/1/9\n"
            + "    no shutdown\n"
            + "    mtu 9198\n"
            + "    description sw-leaf-001:9==>ncn-s002:ocp:1\n"
            + "    lag 9\n"
            + "interface lag 10 multi-chassis\n"
            + "    no shutdown\n"
            + "    description sw-leaf-001:10==>ncn-s002:ocp:2\n"
            + "    no routing\n"
            + "    vlan trunk native 1\n"
            + "    vlan trunk allowed 10\n"
            + "    lacp mode active\n"
            + "    lacp fallback\n"
            + "    spanning-tree bpdu-guard\n"
            + "    spanning-tree port-type admin-edge\n"
            + "interface 1/1/10\n"
            + "    no shutdown\n"
            + "    mtu 9198\n"
            + "    description sw-leaf-001:10==>ncn-s002:ocp:2\n"
            + "    lag 10\n"
        )
        assert ncn_s in str(result.output)

        leaf_to_leaf_bmc = (
            "interface lag 151 multi-chassis\n"
            + "    no shutdown\n"
            + "    description sw-leaf-001:51==>sw-leaf-bmc-001:48\n"
            + "    no routing\n"
            + "    vlan trunk native 1\n"
            + "    vlan trunk allowed 1-2,4\n"
            + "    lacp mode active\n"
            + "interface 1/1/51\n"
            + "    no shutdown\n"
            + "    mtu 9198\n"
            + "    description sw-leaf-001:51==>sw-leaf-bmc-001:48\n"
            + "    lag 151\n"
        )
        assert leaf_to_leaf_bmc in str(result.output)

        leaf_to_spine = (
            "interface lag 101 multi-chassis\n"
            + "    no shutdown\n"
            + "    description leaf_to_spines_lag\n"
            + "    no routing\n"
            + "    vlan trunk native 1\n"
            + "    vlan trunk allowed 1-2,4,7,10\n"
            + "    lacp mode active\n"
            + "interface 1/1/52\n"
            + "    no shutdown\n"
            + "    mtu 9198\n"
            + "    description sw-leaf-001:52==>sw-spine-002:1\n"
            + "    lag 101\n"
            + "interface 1/1/53\n"
            + "    no shutdown\n"
            + "    mtu 9198\n"
            + "    description sw-leaf-001:53==>sw-spine-001:1\n"
            + "    lag 101\n"
        )
        assert leaf_to_spine in str(result.output)

        assert (
            "interface lag 256\n"
            + "    no shutdown\n"
            + "    description ISL link\n"
            + "    no routing\n"
            + "    vlan trunk native 1 tag\n"
            + "    vlan trunk allowed all\n"
            + "    lacp mode active\n"
            + "interface 1/1/54\n"
            + "    no shutdown\n"
            + "    vrf attach keepalive\n"
            + "    description vsx keepalive\n"
            + "    ip address 192.168.255.0/31\n"
            + "interface 1/1/55\n"
            + "    no shutdown\n"
            + "    mtu 9198\n"
            + "    description vsx isl\n"
            + "    lag 256\n"
            + "interface 1/1/56\n"
            + "    no shutdown\n"
            + "    mtu 9198\n"
            + "    description vsx isl\n"
            + "    lag 256\n"
            + "interface loopback 0\n"
            + "    ip ospf 1 area 0.0.0.0\n"
            + "interface vlan 1\n"
            + "    ip mtu 9198\n"
            + "    ip address 192.168.1.4/16\n"
            + "interface vlan 2\n"
            + "    description NMN\n"
            + "    ip mtu 9198\n"
            + "    ip address 192.168.3.4/17\n"
            + "    ip ospf 1 area 0.0.0.0\n"
        ) in str(result.output)

        assert (
            "interface vlan 4\n"
            + "    description HMN\n"
            + "    ip mtu 9198\n"
            + "    ip address 192.168.0.4/17\n"
            + "    ip ospf 1 area 0.0.0.0\n"
        ) in str(result.output)

        assert (
            "interface vlan 7\n" + "    description CAN\n" + "    ip mtu 9198\n"
        ) in str(result.output)

        assert (
            "vsx\n"
            + "    system-mac 02:00:00:00:65:00\n"
            + "    role primary\n"
            + "    keepalive peer 192.168.255.1 source 192.168.255.0 vrf keepalive\n"
            + "    linkup-delay-timer 600\n"
            + "    vsx-sync vsx-global\n"
        ) in str(result.output)

        assert (
            "router ospf 1\n"
            + "    router-id 10.2.0.4\n"
            + "    area 0.0.0.0\n"
            + "router ospfv3 1\n"
            + "    router-id 10.2.0.4\n"
            + "    area 0.0.0.0\n"
            + "https-server vrf default\n"
            + "https-server vrf mgmt\n"
        ) in str(result.output)


def test_switch_config_leaf_primary_to_uan():
    """Test that the `canu generate switch config` command runs and returns valid primary leaf config."""
    leaf_primary_3 = "sw-leaf-003"

    with runner.isolated_filesystem():
        with open(sls_file, "w") as f:
            json.dump(sls_input, f)

        result = runner.invoke(
            cli,
            [
                "--cache",
                cache_minutes,
                "generate",
                "switch",
                "config",
                "--shasta",
                shasta,
                "--architecture",
                architecture,
                "--shcd",
                test_file,
                "--tabs",
                tabs,
                "--corners",
                corners,
                "--sls-file",
                sls_file,
                "--name",
                leaf_primary_3,
            ],
        )
        assert result.exit_code == 0
        assert (
            "hostname sw-leaf-003\n"
            + "no ip icmp redirect\n"
            + "vrf keepalive\n"
            + "ntp server 192.168.4.4\n"
            + "ntp server 192.168.4.5\n"
            + "ntp server 192.168.4.6\n"
            + "ntp enable\n"
        ) in str(result.output)

        assert (
            "ssh server vrf default\n"
            + "ssh server vrf keepalive\n"
            + "ssh server vrf mgmt\n"
            + "access-list ip nmn-hmn\n"
            + "    10 deny any 192.168.3.0/255.255.128.0 192.168.0.0/255.255.128.0\n"
            + "    20 deny any 192.168.0.0/255.255.128.0 192.168.3.0/255.255.128.0\n"
            + "    30 deny any 192.168.3.0/255.255.128.0 192.168.200.0/255.255.128.0\n"
            + "    40 deny any 192.168.0.0/255.255.128.0 192.168.100.0/255.255.128.0\n"
            + "    50 deny any 192.168.100.0/255.255.128.0 192.168.0.0/255.255.128.0\n"
            + "    60 deny any 192.168.100.0/255.255.128.0 192.168.200.0/255.255.128.0\n"
            + "    70 deny any 192.168.200.0/255.255.128.0 192.168.3.0/255.255.128.0\n"
            + "    80 deny any 192.168.200.0/255.255.128.0 192.168.100.0/255.255.128.0\n"
            + "    90 permit any any any\n"
            + "\n"
            + "vlan 1\n"
            + "vlan 2\n"
            + "    name NMN\n"
            + "    apply access-list ip nmn-hmn in\n"
            + "    apply access-list ip nmn-hmn out\n"
            + "vlan 4\n"
            + "    name HMN\n"
            + "    apply access-list ip nmn-hmn in\n"
            + "    apply access-list ip nmn-hmn out\n"
            + "vlan 7\n"
            + "    name CAN\n"
            + "vlan 10\n"
            + "    name SUN\n"
            + "spanning-tree\n"
            + "spanning-tree config-name MST0\n"
            + "spanning-tree config-revision 1\n"
            + "interface mgmt\n"
            + "    shutdown\n"
            + "    ip dhcp\n"
        ) in str(result.output)

        ncn_m = (
            "interface lag 1 multi-chassis\n"
            + "    no shutdown\n"
            + "    description sw-leaf-003:1==>ncn-m003:ocp:1\n"
            + "    no routing\n"
            + "    vlan trunk native 1\n"
            + "    vlan trunk allowed 1-2,4,7\n"
            + "    lacp mode active\n"
            + "    lacp fallback\n"
            + "    spanning-tree bpdu-guard\n"
            + "    spanning-tree port-type admin-edge\n"
            + "\n"
            + "interface 1/1/1\n"
            + "    no shutdown\n"
            + "    mtu 9198\n"
            + "    description sw-leaf-003:1==>ncn-m003:ocp:1\n"
            + "    lag 1\n"
        )
        assert ncn_m in str(result.output)

        ncn_w = (
            "interface lag 3 multi-chassis\n"
            + "    no shutdown\n"
            + "    description sw-leaf-003:3==>ncn-w002:ocp:1\n"
            + "    no routing\n"
            + "    vlan trunk native 1\n"
            + "    vlan trunk allowed 1-2,4,7\n"
            + "    lacp mode active\n"
            + "    lacp fallback\n"
            + "    spanning-tree bpdu-guard\n"
            + "    spanning-tree port-type admin-edge\n"
            + "\n"
            + "interface 1/1/3\n"
            + "    no shutdown\n"
            + "    mtu 9198\n"
            + "    description sw-leaf-003:3==>ncn-w002:ocp:1\n"
            + "    lag 3\n"
            + "\n"
            + "interface lag 4 multi-chassis\n"
            + "    no shutdown\n"
            + "    description sw-leaf-003:4==>ncn-w003:ocp:1\n"
            + "    no routing\n"
            + "    vlan trunk native 1\n"
            + "    vlan trunk allowed 1-2,4,7\n"
            + "    lacp mode active\n"
            + "    lacp fallback\n"
            + "    spanning-tree bpdu-guard\n"
            + "    spanning-tree port-type admin-edge\n"
            + "\n"
            + "interface 1/1/4\n"
            + "    no shutdown\n"
            + "    mtu 9198\n"
            + "    description sw-leaf-003:4==>ncn-w003:ocp:1\n"
            + "    lag 4\n"
        )
        assert ncn_w in str(result.output)

        ncn_s = (
            "interface lag 5 multi-chassis\n"
            + "    no shutdown\n"
            + "    description sw-leaf-003:5==>ncn-s003:ocp:1\n"
            + "    no routing\n"
            + "    vlan trunk native 1\n"
            + "    vlan trunk allowed 1-2,4,7\n"
            + "    lacp mode active\n"
            + "    lacp fallback\n"
            + "    spanning-tree bpdu-guard\n"
            + "    spanning-tree port-type admin-edge\n"
            + "\n"
            + "interface 1/1/5\n"
            + "    no shutdown\n"
            + "    mtu 9198\n"
            + "    description sw-leaf-003:5==>ncn-s003:ocp:1\n"
            + "    lag 5\n"
            + "\n"
            + "interface lag 6 multi-chassis\n"
            + "    no shutdown\n"
            + "    description sw-leaf-003:6==>ncn-s003:ocp:2\n"
            + "    no routing\n"
            + "    vlan trunk native 1\n"
            + "    vlan trunk allowed 10\n"
            + "    lacp mode active\n"
            + "    lacp fallback\n"
            + "    spanning-tree bpdu-guard\n"
            + "    spanning-tree port-type admin-edge\n"
            + "\n"
            + "interface 1/1/6\n"
            + "    no shutdown\n"
            + "    mtu 9198\n"
            + "    description sw-leaf-003:6==>ncn-s003:ocp:2\n"
            + "    lag 6\n"
        )
        assert ncn_s in str(result.output)
        uan = (
            "interface 1/1/7\n"
            + "    no shutdown\n"
            + "    mtu 9198\n"
            + "    description sw-leaf-003:7==>uan001:ocp:1\n"
            + "    no routing\n"
            + "    vlan access 2\n"
            + "    spanning-tree bpdu-guard\n"
            + "    spanning-tree port-type admin-edge\n"
            + "\n"
            + "interface lag 7 multi-chassis\n"
            + "    no shutdown\n"
            + "    description uan_can_lag\n"
            + "    no routing\n"
            + "    vlan trunk native 1\n"
            + "    vlan trunk allowed 7\n"
            + "    lacp mode active\n"
            + "    lacp fallback\n"
            + "    spanning-tree bpdu-guard\n"
            + "    spanning-tree port-type admin-edge\n"
            + "\n"
            + "interface 1/1/8\n"
            + "    no shutdown\n"
            + "    mtu 9198\n"
            + "    description sw-leaf-003:8==>uan001:ocp:2\n"
            + "    lag 7\n"
        )
        assert uan in str(result.output)

        leaf_to_spine = (
            "interface lag 103 multi-chassis\n"
            + "    no shutdown\n"
            + "    description leaf_to_spines_lag\n"
            + "    no routing\n"
            + "    vlan trunk native 1\n"
            + "    vlan trunk allowed 1-2,4,7,10\n"
            + "    lacp mode active\n"
            + "\n"
            + "interface 1/1/52\n"
            + "    no shutdown\n"
            + "    mtu 9198\n"
            + "    description sw-leaf-003:52==>sw-spine-002:3\n"
            + "    lag 103\n"
            + "\n"
            + "interface 1/1/53\n"
            + "    no shutdown\n"
            + "    mtu 9198\n"
            + "    description sw-leaf-003:53==>sw-spine-001:3\n"
            + "    lag 103\n"
        )
        assert leaf_to_spine in str(result.output)

        assert (
            "interface lag 256\n"
            + "    no shutdown\n"
            + "    description ISL link\n"
            + "    no routing\n"
            + "    vlan trunk native 1 tag\n"
            + "    vlan trunk allowed all\n"
            + "    lacp mode active\n"
            + "interface 1/1/54\n"
            + "    no shutdown\n"
            + "    vrf attach keepalive\n"
            + "    description vsx keepalive\n"
            + "    ip address 192.168.255.0/31\n"
            + "interface 1/1/55\n"
            + "    no shutdown\n"
            + "    mtu 9198\n"
            + "    description vsx isl\n"
            + "    lag 256\n"
            + "interface 1/1/56\n"
            + "    no shutdown\n"
            + "    mtu 9198\n"
            + "    description vsx isl\n"
            + "    lag 256\n"
            + "interface loopback 0\n"
            + "    ip address 10.2.0.6/32\n"
            + "    ip ospf 1 area 0.0.0.0\n"
            + "interface vlan 1\n"
            + "    ip mtu 9198\n"
            + "    ip address 192.168.1.6/16\n"
            + "interface vlan 2\n"
            + "    description NMN\n"
            + "    ip mtu 9198\n"
            + "    ip address 192.168.3.6/17\n"
            + "    ip ospf 1 area 0.0.0.0\n"
            + "interface vlan 4\n"
            + "    description HMN\n"
            + "    ip mtu 9198\n"
            + "    ip address 192.168.0.6/17\n"
            + "    ip ospf 1 area 0.0.0.0\n"
            + "interface vlan 7\n"
            + "    description CAN\n"
            + "    ip mtu 9198\n"
            + "vsx\n"
            + "    system-mac 02:00:00:00:65:00\n"
            + "    inter-switch-link lag 256\n"
            + "    role primary\n"
            + "    keepalive peer 192.168.255.1 source 192.168.255.0 vrf keepalive\n"
            + "    linkup-delay-timer 600\n"
            + "    vsx-sync vsx-global\n"
        ) in str(result.output)

        assert (
            "router ospf 1\n"
            + "    router-id 10.2.0.6\n"
            + "    area 0.0.0.0\n"
            + "router ospfv3 1\n"
            + "    router-id 10.2.0.6\n"
            + "    area 0.0.0.0\n"
            + "https-server vrf default\n"
            + "https-server vrf mgmt\n"
        ) in str(result.output)


def test_switch_config_leaf_primary_to_uan_override():
    """Test that the `canu generate switch config` command runs and returns valid primary leaf config with overrides."""
    leaf_primary_3 = "sw-leaf-003"

    with runner.isolated_filesystem():
        with open(sls_file, "w") as f:
            json.dump(sls_input, f)

        result = runner.invoke(
            cli,
            [
                "--cache",
                cache_minutes,
                "generate",
                "switch",
                "config",
                "--shasta",
                shasta,
                "--architecture",
                architecture,
                "--shcd",
                test_file,
                "--tabs",
                tabs,
                "--corners",
                corners,
                "--sls-file",
                sls_file,
                "--name",
                leaf_primary_3,
                "--override",
                override_file,
            ],
        )
        assert (
            "# OVERRIDE CONFIG\n"
            + "# The configuration below has been ignored and is not included in the GENERATED CONFIG\n"
            + "\n"
            + "#ssh server vrf keepalive\n"
            + "#interface loopback 0\n"
            + "#  ip address 10.2.0.6/32\n"
            + "#vsx\n"
            + "#  inter-switch-link lag 256\n"
        ) in str(result.output)

        assert result.exit_code == 0
        assert (
            "hostname sw-leaf-003\n"
            + "no ip icmp redirect\n"
            + "vrf keepalive\n"
            + "ntp server 192.168.4.4\n"
            + "ntp server 192.168.4.5\n"
            + "ntp server 192.168.4.6\n"
            + "ntp enable\n"
        ) in str(result.output)

        assert (
            "ssh server vrf default\n"
            + "ssh server vrf mgmt\n"
            + "access-list ip nmn-hmn\n"
            + "    10 deny any 192.168.3.0/255.255.128.0 192.168.0.0/255.255.128.0\n"
            + "    20 deny any 192.168.0.0/255.255.128.0 192.168.3.0/255.255.128.0\n"
            + "    30 deny any 192.168.3.0/255.255.128.0 192.168.200.0/255.255.128.0\n"
            + "    40 deny any 192.168.0.0/255.255.128.0 192.168.100.0/255.255.128.0\n"
            + "    50 deny any 192.168.100.0/255.255.128.0 192.168.0.0/255.255.128.0\n"
            + "    60 deny any 192.168.100.0/255.255.128.0 192.168.200.0/255.255.128.0\n"
            + "    70 deny any 192.168.200.0/255.255.128.0 192.168.3.0/255.255.128.0\n"
            + "    80 deny any 192.168.200.0/255.255.128.0 192.168.100.0/255.255.128.0\n"
            + "    90 permit any any any\n"
            + "vlan 1\n"
            + "vlan 2\n"
            + "    name NMN\n"
            + "    apply access-list ip nmn-hmn in\n"
            + "    apply access-list ip nmn-hmn out\n"
            + "vlan 4\n"
            + "    name HMN\n"
            + "    apply access-list ip nmn-hmn in\n"
            + "    apply access-list ip nmn-hmn out\n"
            + "vlan 7\n"
            + "    name CAN\n"
            + "vlan 10\n"
            + "    name SUN\n"
            + "spanning-tree\n"
            + "spanning-tree config-name MST0\n"
            + "spanning-tree config-revision 1\n"
            + "interface mgmt\n"
            + "    shutdown\n"
            + "    ip dhcp\n"
        ) in str(result.output)

        ncn_m = (
            "interface lag 1 multi-chassis\n"
            + "    no shutdown\n"
            + "    description sw-leaf-003:1==>ncn-m003:ocp:1\n"
            + "    no routing\n"
            + "    vlan trunk native 1\n"
            + "    vlan trunk allowed 1-2,4,7\n"
            + "    lacp mode active\n"
            + "    lacp fallback\n"
            + "    spanning-tree bpdu-guard\n"
            + "    spanning-tree port-type admin-edge\n"
            + "interface 1/1/1\n"
            + "    no shutdown\n"
            + "    mtu 9198\n"
            + "    description sw-leaf-003:1==>ncn-m003:ocp:1\n"
            + "    lag 1\n"
        )
        assert ncn_m in str(result.output)

        ncn_w = (
            "interface lag 3 multi-chassis\n"
            + "    no shutdown\n"
            + "    description sw-leaf-003:3==>ncn-w002:ocp:1\n"
            + "    no routing\n"
            + "    vlan trunk native 1\n"
            + "    vlan trunk allowed 1-2,4,7\n"
            + "    lacp mode active\n"
            + "    lacp fallback\n"
            + "    spanning-tree bpdu-guard\n"
            + "    spanning-tree port-type admin-edge\n"
            + "interface 1/1/3\n"
            + "    no shutdown\n"
            + "    mtu 9198\n"
            + "    description sw-leaf-003:3==>ncn-w002:ocp:1\n"
            + "    lag 3\n"
            + "interface lag 4 multi-chassis\n"
            + "    no shutdown\n"
            + "    description sw-leaf-003:4==>ncn-w003:ocp:1\n"
            + "    no routing\n"
            + "    vlan trunk native 1\n"
            + "    vlan trunk allowed 1-2,4,7\n"
            + "    lacp mode active\n"
            + "    lacp fallback\n"
            + "    spanning-tree bpdu-guard\n"
            + "    spanning-tree port-type admin-edge\n"
            + "interface 1/1/4\n"
            + "    no shutdown\n"
            + "    mtu 9198\n"
            + "    description sw-leaf-003:4==>ncn-w003:ocp:1\n"
            + "    lag 4\n"
        )
        assert ncn_w in str(result.output)

        ncn_s = (
            "interface lag 5 multi-chassis\n"
            + "    no shutdown\n"
            + "    description sw-leaf-003:5==>ncn-s003:ocp:1\n"
            + "    no routing\n"
            + "    vlan trunk native 1\n"
            + "    vlan trunk allowed 1-2,4,7\n"
            + "    lacp mode active\n"
            + "    lacp fallback\n"
            + "    spanning-tree bpdu-guard\n"
            + "    spanning-tree port-type admin-edge\n"
            + "interface 1/1/5\n"
            + "    no shutdown\n"
            + "    mtu 9198\n"
            + "    description sw-leaf-003:5==>ncn-s003:ocp:1\n"
            + "    lag 5\n"
            + "interface lag 6 multi-chassis\n"
            + "    no shutdown\n"
            + "    description sw-leaf-003:6==>ncn-s003:ocp:2\n"
            + "    no routing\n"
            + "    vlan trunk native 1\n"
            + "    vlan trunk allowed 10\n"
            + "    lacp mode active\n"
            + "    lacp fallback\n"
            + "    spanning-tree bpdu-guard\n"
            + "    spanning-tree port-type admin-edge\n"
            + "interface 1/1/6\n"
            + "    no shutdown\n"
            + "    mtu 9198\n"
            + "    description sw-leaf-003:6==>ncn-s003:ocp:2\n"
            + "    lag 6\n"
        )
        assert ncn_s in str(result.output)

        uan = (
            "interface 1/1/7\n"
            + "    no shutdown\n"
            + "    mtu 9198\n"
            + "    description sw-leaf-003:7==>uan001:ocp:1\n"
            + "    no routing\n"
            + "    vlan access 2\n"
            + "    spanning-tree bpdu-guard\n"
            + "    spanning-tree port-type admin-edge\n"
            + "interface lag 7 multi-chassis\n"
            + "    no shutdown\n"
            + "    description uan_can_lag\n"
            + "    no routing\n"
            + "    vlan trunk native 1\n"
            + "    vlan trunk allowed 7\n"
            + "    lacp mode active\n"
            + "    lacp fallback\n"
            + "    spanning-tree bpdu-guard\n"
            + "    spanning-tree port-type admin-edge\n"
            + "interface 1/1/8\n"
            + "    no shutdown\n"
            + "    mtu 9198\n"
            + "    description sw-leaf-003:8==>uan001:ocp:2\n"
            + "    lag 7\n"
        )
        assert uan in str(result.output)

        leaf_to_spine = (
            "interface lag 103 multi-chassis\n"
            + "    no shutdown\n"
            + "    description leaf_to_spines_lag\n"
            + "    no routing\n"
            + "    vlan trunk native 1\n"
            + "    vlan trunk allowed 1-2,4,7,10\n"
            + "    lacp mode active\n"
            + "interface 1/1/52\n"
            + "    no shutdown\n"
            + "    mtu 9198\n"
            + "    description sw-leaf-003:52==>sw-spine-002:3\n"
            + "    lag 103\n"
            + "interface 1/1/53\n"
            + "    no shutdown\n"
            + "    mtu 9198\n"
            + "    description sw-leaf-003:53==>sw-spine-001:3\n"
            + "    lag 103\n"
        )
        assert leaf_to_spine in str(result.output)

        assert (
            "interface lag 256\n"
            + "    no shutdown\n"
            + "    description ISL link\n"
            + "    no routing\n"
            + "    vlan trunk native 1 tag\n"
            + "    vlan trunk allowed all\n"
            + "    lacp mode active\n"
            + "interface 1/1/54\n"
            + "    no shutdown\n"
            + "    vrf attach keepalive\n"
            + "    description vsx keepalive\n"
            + "    ip address 192.168.255.0/31\n"
            + "interface 1/1/55\n"
            + "    no shutdown\n"
            + "    mtu 9198\n"
            + "    description vsx isl\n"
            + "    lag 256\n"
            + "interface 1/1/56\n"
            + "    no shutdown\n"
            + "    mtu 9198\n"
            + "    description vsx isl\n"
            + "    lag 256\n"
            + "interface loopback 0\n"
            + "    ip ospf 1 area 0.0.0.0\n"
            + "interface vlan 1\n"
            + "    ip mtu 9198\n"
            + "    ip address 192.168.1.6/16\n"
            + "interface vlan 2\n"
            + "    description NMN\n"
            + "    ip mtu 9198\n"
            + "    ip address 192.168.3.6/17\n"
            + "    ip ospf 1 area 0.0.0.0\n"
            + "interface vlan 4\n"
            + "    description HMN\n"
            + "    ip mtu 9198\n"
            + "    ip address 192.168.0.6/17\n"
            + "    ip ospf 1 area 0.0.0.0\n"
            + "interface vlan 7\n"
            + "    description CAN\n"
            + "    ip mtu 9198\n"
            + "vsx\n"
            + "    system-mac 02:00:00:00:65:00\n"
            + "    role primary\n"
            + "    keepalive peer 192.168.255.1 source 192.168.255.0 vrf keepalive\n"
            + "    linkup-delay-timer 600\n"
            + "    vsx-sync vsx-global\n"
        ) in str(result.output)

        assert (
            "router ospf 1\n"
            + "    router-id 10.2.0.6\n"
            + "    area 0.0.0.0\n"
            + "router ospfv3 1\n"
            + "    router-id 10.2.0.6\n"
            + "    area 0.0.0.0\n"
            + "https-server vrf default\n"
            + "https-server vrf mgmt\n"
        ) in str(result.output)


def test_switch_config_leaf_secondary():
    """Test that the `canu generate switch config` command runs and returns valid secondary leaf config."""
    leaf_secondary = "sw-leaf-002"

    with runner.isolated_filesystem():
        with open(sls_file, "w") as f:
            json.dump(sls_input, f)

        result = runner.invoke(
            cli,
            [
                "--cache",
                cache_minutes,
                "generate",
                "switch",
                "config",
                "--shasta",
                shasta,
                "--architecture",
                architecture,
                "--shcd",
                test_file,
                "--tabs",
                tabs,
                "--corners",
                corners,
                "--sls-file",
                sls_file,
                "--name",
                leaf_secondary,
            ],
        )
        assert result.exit_code == 0
        assert (
            "hostname sw-leaf-002\n"
            + "no ip icmp redirect\n"
            + "vrf keepalive\n"
            + "ntp server 192.168.4.4\n"
            + "ntp server 192.168.4.5\n"
            + "ntp server 192.168.4.6\n"
            + "ntp enable\n"
        ) in str(result.output)

        assert (
            "ssh server vrf default\n"
            + "ssh server vrf keepalive\n"
            + "ssh server vrf mgmt\n"
            + "access-list ip nmn-hmn\n"
            + "    10 deny any 192.168.3.0/255.255.128.0 192.168.0.0/255.255.128.0\n"
            + "    20 deny any 192.168.0.0/255.255.128.0 192.168.3.0/255.255.128.0\n"
            + "    30 deny any 192.168.3.0/255.255.128.0 192.168.200.0/255.255.128.0\n"
            + "    40 deny any 192.168.0.0/255.255.128.0 192.168.100.0/255.255.128.0\n"
            + "    50 deny any 192.168.100.0/255.255.128.0 192.168.0.0/255.255.128.0\n"
            + "    60 deny any 192.168.100.0/255.255.128.0 192.168.200.0/255.255.128.0\n"
            + "    70 deny any 192.168.200.0/255.255.128.0 192.168.3.0/255.255.128.0\n"
            + "    80 deny any 192.168.200.0/255.255.128.0 192.168.100.0/255.255.128.0\n"
            + "    90 permit any any any\n"
            + "\n"
            + "vlan 1\n"
            + "vlan 2\n"
            + "    name NMN\n"
            + "    apply access-list ip nmn-hmn in\n"
            + "    apply access-list ip nmn-hmn out\n"
            + "vlan 4\n"
            + "    name HMN\n"
            + "    apply access-list ip nmn-hmn in\n"
            + "    apply access-list ip nmn-hmn out\n"
            + "vlan 7\n"
            + "    name CAN\n"
            + "vlan 10\n"
            + "    name SUN\n"
            + "spanning-tree\n"
            + "spanning-tree config-name MST0\n"
            + "spanning-tree config-revision 1\n"
            + "interface mgmt\n"
            + "    shutdown\n"
            + "    ip dhcp\n"
        ) in str(result.output)

        ncn_m = (
            "interface lag 1 multi-chassis\n"
            + "    no shutdown\n"
            + "    description sw-leaf-002:1==>ncn-m001:pcie-slot1:1\n"
            + "    no routing\n"
            + "    vlan trunk native 1\n"
            + "    vlan trunk allowed 1-2,4,7\n"
            + "    lacp mode active\n"
            + "    lacp fallback\n"
            + "    spanning-tree bpdu-guard\n"
            + "    spanning-tree port-type admin-edge\n"
            + "\n"
            + "interface 1/1/1\n"
            + "    no shutdown\n"
            + "    mtu 9198\n"
            + "    description sw-leaf-002:1==>ncn-m001:pcie-slot1:1\n"
            + "    lag 1\n"
            + "\n"
            + "interface lag 3 multi-chassis\n"
            + "    no shutdown\n"
            + "    description sw-leaf-002:3==>ncn-m002:pcie-slot1:1\n"
            + "    no routing\n"
            + "    vlan trunk native 1\n"
            + "    vlan trunk allowed 1-2,4,7\n"
            + "    lacp mode active\n"
            + "    lacp fallback\n"
            + "    spanning-tree bpdu-guard\n"
            + "    spanning-tree port-type admin-edge\n"
            + "\n"
            + "interface 1/1/3\n"
            + "    no shutdown\n"
            + "    mtu 9198\n"
            + "    description sw-leaf-002:3==>ncn-m002:pcie-slot1:1\n"
            + "    lag 3\n"
        )
        assert ncn_m in str(result.output)

        ncn_w = (
            "interface lag 5 multi-chassis\n"
            + "    no shutdown\n"
            + "    description sw-leaf-002:6==>ncn-w001:ocp:2\n"
            + "    no routing\n"
            + "    vlan trunk native 1\n"
            + "    vlan trunk allowed 1-2,4,7\n"
            + "    lacp mode active\n"
            + "    lacp fallback\n"
            + "    spanning-tree bpdu-guard\n"
            + "    spanning-tree port-type admin-edge\n"
            + "\n"
            + "interface 1/1/6\n"
            + "    no shutdown\n"
            + "    mtu 9198\n"
            + "    description sw-leaf-002:6==>ncn-w001:ocp:2\n"
            + "    lag 5\n"
        )
        assert ncn_w in str(result.output)

        ncn_s = (
            "interface lag 7 multi-chassis\n"
            + "    no shutdown\n"
            + "    description sw-leaf-002:7==>ncn-s001:pcie-slot1:1\n"
            + "    no routing\n"
            + "    vlan trunk native 1\n"
            + "    vlan trunk allowed 1-2,4,7\n"
            + "    lacp mode active\n"
            + "    lacp fallback\n"
            + "    spanning-tree bpdu-guard\n"
            + "    spanning-tree port-type admin-edge\n"
            + "\n"
            + "interface 1/1/7\n"
            + "    no shutdown\n"
            + "    mtu 9198\n"
            + "    description sw-leaf-002:7==>ncn-s001:pcie-slot1:1\n"
            + "    lag 7\n"
            + "\n"
            + "interface lag 8 multi-chassis\n"
            + "    no shutdown\n"
            + "    description sw-leaf-002:8==>ncn-s001:pcie-slot1:2\n"
            + "    no routing\n"
            + "    vlan trunk native 1\n"
            + "    vlan trunk allowed 10\n"
            + "    lacp mode active\n"
            + "    lacp fallback\n"
            + "    spanning-tree bpdu-guard\n"
            + "    spanning-tree port-type admin-edge\n"
            + "\n"
            + "interface 1/1/8\n"
            + "    no shutdown\n"
            + "    mtu 9198\n"
            + "    description sw-leaf-002:8==>ncn-s001:pcie-slot1:2\n"
            + "    lag 8\n"
            + "\n"
            + "interface lag 9 multi-chassis\n"
            + "    no shutdown\n"
            + "    description sw-leaf-002:9==>ncn-s002:pcie-slot1:1\n"
            + "    no routing\n"
            + "    vlan trunk native 1\n"
            + "    vlan trunk allowed 1-2,4,7\n"
            + "    lacp mode active\n"
            + "    lacp fallback\n"
            + "    spanning-tree bpdu-guard\n"
            + "    spanning-tree port-type admin-edge\n"
            + "\n"
            + "interface 1/1/9\n"
            + "    no shutdown\n"
            + "    mtu 9198\n"
            + "    description sw-leaf-002:9==>ncn-s002:pcie-slot1:1\n"
            + "    lag 9\n"
            + "\n"
            + "interface lag 10 multi-chassis\n"
            + "    no shutdown\n"
            + "    description sw-leaf-002:10==>ncn-s002:pcie-slot1:2\n"
            + "    no routing\n"
            + "    vlan trunk native 1\n"
            + "    vlan trunk allowed 10\n"
            + "    lacp mode active\n"
            + "    lacp fallback\n"
            + "    spanning-tree bpdu-guard\n"
            + "    spanning-tree port-type admin-edge\n"
            + "\n"
            + "interface 1/1/10\n"
            + "    no shutdown\n"
            + "    mtu 9198\n"
            + "    description sw-leaf-002:10==>ncn-s002:pcie-slot1:2\n"
            + "    lag 10\n"
        )
        assert ncn_s in str(result.output)

        leaf_to_leaf_bmc = (
            "interface lag 151 multi-chassis\n"
            + "    no shutdown\n"
            + "    description sw-leaf-002:51==>sw-leaf-bmc-001:47\n"
            + "    no routing\n"
            + "    vlan trunk native 1\n"
            + "    vlan trunk allowed 1-2,4\n"
            + "    lacp mode active\n"
            + "\n"
            + "interface 1/1/51\n"
            + "    no shutdown\n"
            + "    mtu 9198\n"
            + "    description sw-leaf-002:51==>sw-leaf-bmc-001:47\n"
            + "    lag 151\n"
        )
        assert leaf_to_leaf_bmc in str(result.output)

        leaf_to_spine = (
            "interface lag 101 multi-chassis\n"
            + "    no shutdown\n"
            + "    description leaf_to_spines_lag\n"
            + "    no routing\n"
            + "    vlan trunk native 1\n"
            + "    vlan trunk allowed 1-2,4,7,10\n"
            + "    lacp mode active\n"
            + "\n"
            + "interface 1/1/52\n"
            + "    no shutdown\n"
            + "    mtu 9198\n"
            + "    description sw-leaf-002:52==>sw-spine-002:2\n"
            + "    lag 101\n"
            + "\n"
            + "interface 1/1/53\n"
            + "    no shutdown\n"
            + "    mtu 9198\n"
            + "    description sw-leaf-002:53==>sw-spine-001:2\n"
            + "    lag 101\n"
        )
        assert leaf_to_spine in str(result.output)

        assert (
            "interface lag 256\n"
            + "    no shutdown\n"
            + "    description ISL link\n"
            + "    no routing\n"
            + "    vlan trunk native 1 tag\n"
            + "    vlan trunk allowed all\n"
            + "    lacp mode active\n"
            + "interface 1/1/54\n"
            + "    no shutdown\n"
            + "    vrf attach keepalive\n"
            + "    description vsx keepalive\n"
            + "    ip address 192.168.255.1/31\n"
            + "interface 1/1/55\n"
            + "    no shutdown\n"
            + "    mtu 9198\n"
            + "    description vsx isl\n"
            + "    lag 256\n"
            + "interface 1/1/56\n"
            + "    no shutdown\n"
            + "    mtu 9198\n"
            + "    description vsx isl\n"
            + "    lag 256\n"
            + "interface loopback 0\n"
            + "    ip address 10.2.0.5/32\n"
            + "    ip ospf 1 area 0.0.0.0\n"
            + "interface vlan 1\n"
            + "    ip mtu 9198\n"
            + "    ip address 192.168.1.5/16\n"
            + "interface vlan 2\n"
            + "    description NMN\n"
            + "    ip mtu 9198\n"
            + "    ip address 192.168.3.5/17\n"
            + "    ip ospf 1 area 0.0.0.0\n"
            + "interface vlan 4\n"
            + "    description HMN\n"
            + "    ip mtu 9198\n"
            + "    ip address 192.168.0.5/17\n"
            + "    ip ospf 1 area 0.0.0.0\n"
            + "vsx\n"
            + "    system-mac 02:00:00:00:65:00\n"
            + "    inter-switch-link lag 256\n"
            + "    role secondary\n"
            + "    keepalive peer 192.168.255.0 source 192.168.255.1 vrf keepalive\n"
            + "    linkup-delay-timer 600\n"
            + "    vsx-sync vsx-global\n"
        ) in str(result.output)

        assert (
            "router ospf 1\n"
            + "    router-id 10.2.0.5\n"
            + "    area 0.0.0.0\n"
            + "router ospfv3 1\n"
            + "    router-id 10.2.0.5\n"
            + "    area 0.0.0.0\n"
            + "https-server vrf default\n"
            + "https-server vrf mgmt\n"
        ) in str(result.output)


def test_switch_config_leaf_secondary_override():
    """Test that the `canu generate switch config` command runs and returns valid secondary leaf config with overrides."""
    leaf_secondary = "sw-leaf-002"

    with runner.isolated_filesystem():
        with open(sls_file, "w") as f:
            json.dump(sls_input, f)

        result = runner.invoke(
            cli,
            [
                "--cache",
                cache_minutes,
                "generate",
                "switch",
                "config",
                "--shasta",
                shasta,
                "--architecture",
                architecture,
                "--shcd",
                test_file,
                "--tabs",
                tabs,
                "--corners",
                corners,
                "--sls-file",
                sls_file,
                "--name",
                leaf_secondary,
                "--override",
                override_file,
            ],
        )
        assert result.exit_code == 0
        assert (
            "# OVERRIDE CONFIG\n"
            + "# The configuration below has been ignored and is not included in the GENERATED CONFIG\n"
            + "\n"
            + "#ssh server vrf keepalive\n"
            + "#interface loopback 0\n"
            + "#  ip address 10.2.0.5/32\n"
            + "#vsx\n"
            + "#  inter-switch-link lag 256\n"
        ) in str(result.output)

        assert (
            "hostname sw-leaf-002\n"
            + "no ip icmp redirect\n"
            + "vrf keepalive\n"
            + "ntp server 192.168.4.4\n"
            + "ntp server 192.168.4.5\n"
            + "ntp server 192.168.4.6\n"
            + "ntp enable\n"
        ) in str(result.output)

        assert (
            "ssh server vrf default\n"
            + "ssh server vrf mgmt\n"
            + "access-list ip nmn-hmn\n"
            + "    10 deny any 192.168.3.0/255.255.128.0 192.168.0.0/255.255.128.0\n"
            + "    20 deny any 192.168.0.0/255.255.128.0 192.168.3.0/255.255.128.0\n"
            + "    30 deny any 192.168.3.0/255.255.128.0 192.168.200.0/255.255.128.0\n"
            + "    40 deny any 192.168.0.0/255.255.128.0 192.168.100.0/255.255.128.0\n"
            + "    50 deny any 192.168.100.0/255.255.128.0 192.168.0.0/255.255.128.0\n"
            + "    60 deny any 192.168.100.0/255.255.128.0 192.168.200.0/255.255.128.0\n"
            + "    70 deny any 192.168.200.0/255.255.128.0 192.168.3.0/255.255.128.0\n"
            + "    80 deny any 192.168.200.0/255.255.128.0 192.168.100.0/255.255.128.0\n"
            + "    90 permit any any any\n"
            + "vlan 1\n"
            + "vlan 2\n"
            + "    name NMN\n"
            + "    apply access-list ip nmn-hmn in\n"
            + "    apply access-list ip nmn-hmn out\n"
            + "vlan 4\n"
            + "    name HMN\n"
            + "    apply access-list ip nmn-hmn in\n"
            + "    apply access-list ip nmn-hmn out\n"
            + "vlan 7\n"
            + "    name CAN\n"
            + "vlan 10\n"
            + "    name SUN\n"
            + "spanning-tree\n"
            + "spanning-tree config-name MST0\n"
            + "spanning-tree config-revision 1\n"
            + "interface mgmt\n"
            + "    shutdown\n"
            + "    ip dhcp\n"
        ) in str(result.output)

        ncn_m = (
            "interface lag 1 multi-chassis\n"
            + "    no shutdown\n"
            + "    description sw-leaf-002:1==>ncn-m001:pcie-slot1:1\n"
            + "    no routing\n"
            + "    vlan trunk native 1\n"
            + "    vlan trunk allowed 1-2,4,7\n"
            + "    lacp mode active\n"
            + "    lacp fallback\n"
            + "    spanning-tree bpdu-guard\n"
            + "    spanning-tree port-type admin-edge\n"
            + "interface 1/1/1\n"
            + "    no shutdown\n"
            + "    mtu 9198\n"
            + "    description sw-leaf-002:1==>ncn-m001:pcie-slot1:1\n"
            + "    lag 1\n"
            + "interface lag 3 multi-chassis\n"
            + "    no shutdown\n"
            + "    description sw-leaf-002:3==>ncn-m002:pcie-slot1:1\n"
            + "    no routing\n"
            + "    vlan trunk native 1\n"
            + "    vlan trunk allowed 1-2,4,7\n"
            + "    lacp mode active\n"
            + "    lacp fallback\n"
            + "    spanning-tree bpdu-guard\n"
            + "    spanning-tree port-type admin-edge\n"
            + "interface 1/1/3\n"
            + "    no shutdown\n"
            + "    mtu 9198\n"
            + "    description sw-leaf-002:3==>ncn-m002:pcie-slot1:1\n"
            + "    lag 3\n"
        )
        assert ncn_m in str(result.output)

        ncn_w = (
            "interface lag 5 multi-chassis\n"
            + "    no shutdown\n"
            + "    description sw-leaf-002:6==>ncn-w001:ocp:2\n"
            + "    no routing\n"
            + "    vlan trunk native 1\n"
            + "    vlan trunk allowed 1-2,4,7\n"
            + "    lacp mode active\n"
            + "    lacp fallback\n"
            + "    spanning-tree bpdu-guard\n"
            + "    spanning-tree port-type admin-edge\n"
            + "interface 1/1/6\n"
            + "    no shutdown\n"
            + "    mtu 9198\n"
            + "    description sw-leaf-002:6==>ncn-w001:ocp:2\n"
            + "    lag 5\n"
        )
        assert ncn_w in str(result.output)

        ncn_s = (
            "interface lag 7 multi-chassis\n"
            + "    no shutdown\n"
            + "    description sw-leaf-002:7==>ncn-s001:pcie-slot1:1\n"
            + "    no routing\n"
            + "    vlan trunk native 1\n"
            + "    vlan trunk allowed 1-2,4,7\n"
            + "    lacp mode active\n"
            + "    lacp fallback\n"
            + "    spanning-tree bpdu-guard\n"
            + "    spanning-tree port-type admin-edge\n"
            + "interface 1/1/7\n"
            + "    no shutdown\n"
            + "    mtu 9198\n"
            + "    description sw-leaf-002:7==>ncn-s001:pcie-slot1:1\n"
            + "    lag 7\n"
            + "interface lag 8 multi-chassis\n"
            + "    no shutdown\n"
            + "    description sw-leaf-002:8==>ncn-s001:pcie-slot1:2\n"
            + "    no routing\n"
            + "    vlan trunk native 1\n"
            + "    vlan trunk allowed 10\n"
            + "    lacp mode active\n"
            + "    lacp fallback\n"
            + "    spanning-tree bpdu-guard\n"
            + "    spanning-tree port-type admin-edge\n"
            + "interface 1/1/8\n"
            + "    no shutdown\n"
            + "    mtu 9198\n"
            + "    description sw-leaf-002:8==>ncn-s001:pcie-slot1:2\n"
            + "    lag 8\n"
            + "interface lag 9 multi-chassis\n"
            + "    no shutdown\n"
            + "    description sw-leaf-002:9==>ncn-s002:pcie-slot1:1\n"
            + "    no routing\n"
            + "    vlan trunk native 1\n"
            + "    vlan trunk allowed 1-2,4,7\n"
            + "    lacp mode active\n"
            + "    lacp fallback\n"
            + "    spanning-tree bpdu-guard\n"
            + "    spanning-tree port-type admin-edge\n"
            + "interface 1/1/9\n"
            + "    no shutdown\n"
            + "    mtu 9198\n"
            + "    description sw-leaf-002:9==>ncn-s002:pcie-slot1:1\n"
            + "    lag 9\n"
            + "interface lag 10 multi-chassis\n"
            + "    no shutdown\n"
            + "    description sw-leaf-002:10==>ncn-s002:pcie-slot1:2\n"
            + "    no routing\n"
            + "    vlan trunk native 1\n"
            + "    vlan trunk allowed 10\n"
            + "    lacp mode active\n"
            + "    lacp fallback\n"
            + "    spanning-tree bpdu-guard\n"
            + "    spanning-tree port-type admin-edge\n"
            + "interface 1/1/10\n"
            + "    no shutdown\n"
            + "    mtu 9198\n"
            + "    description sw-leaf-002:10==>ncn-s002:pcie-slot1:2\n"
            + "    lag 10\n"
        )
        assert ncn_s in str(result.output)

        leaf_to_leaf_bmc = (
            "interface lag 151 multi-chassis\n"
            + "    no shutdown\n"
            + "    description sw-leaf-002:51==>sw-leaf-bmc-001:47\n"
            + "    no routing\n"
            + "    vlan trunk native 1\n"
            + "    vlan trunk allowed 1-2,4\n"
            + "    lacp mode active\n"
            + "interface 1/1/51\n"
            + "    no shutdown\n"
            + "    mtu 9198\n"
            + "    description sw-leaf-002:51==>sw-leaf-bmc-001:47\n"
            + "    lag 151\n"
        )
        assert leaf_to_leaf_bmc in str(result.output)

        leaf_to_spine = (
            "interface lag 101 multi-chassis\n"
            + "    no shutdown\n"
            + "    description leaf_to_spines_lag\n"
            + "    no routing\n"
            + "    vlan trunk native 1\n"
            + "    vlan trunk allowed 1-2,4,7,10\n"
            + "    lacp mode active\n"
            + "interface 1/1/52\n"
            + "    no shutdown\n"
            + "    mtu 9198\n"
            + "    description sw-leaf-002:52==>sw-spine-002:2\n"
            + "    lag 101\n"
            + "interface 1/1/53\n"
            + "    no shutdown\n"
            + "    mtu 9198\n"
            + "    description sw-leaf-002:53==>sw-spine-001:2\n"
            + "    lag 101\n"
        )
        assert leaf_to_spine in str(result.output)

        assert (
            "interface lag 256\n"
            + "    no shutdown\n"
            + "    description ISL link\n"
            + "    no routing\n"
            + "    vlan trunk native 1 tag\n"
            + "    vlan trunk allowed all\n"
            + "    lacp mode active\n"
            + "interface 1/1/54\n"
            + "    no shutdown\n"
            + "    vrf attach keepalive\n"
            + "    description vsx keepalive\n"
            + "    ip address 192.168.255.1/31\n"
            + "interface 1/1/55\n"
            + "    no shutdown\n"
            + "    mtu 9198\n"
            + "    description vsx isl\n"
            + "    lag 256\n"
            + "interface 1/1/56\n"
            + "    no shutdown\n"
            + "    mtu 9198\n"
            + "    description vsx isl\n"
            + "    lag 256\n"
            + "interface loopback 0\n"
            + "    ip ospf 1 area 0.0.0.0\n"
            + "interface vlan 1\n"
            + "    ip mtu 9198\n"
            + "    ip address 192.168.1.5/16\n"
            + "interface vlan 2\n"
            + "    description NMN\n"
            + "    ip mtu 9198\n"
            + "    ip address 192.168.3.5/17\n"
            + "    ip ospf 1 area 0.0.0.0\n"
            + "interface vlan 4\n"
            + "    description HMN\n"
            + "    ip mtu 9198\n"
            + "    ip address 192.168.0.5/17\n"
            + "    ip ospf 1 area 0.0.0.0\n"
            + "vsx\n"
            + "    system-mac 02:00:00:00:65:00\n"
            + "    role secondary\n"
            + "    keepalive peer 192.168.255.0 source 192.168.255.1 vrf keepalive\n"
            + "    linkup-delay-timer 600\n"
            + "    vsx-sync vsx-global\n"
        ) in str(result.output)

        assert (
            "router ospf 1\n"
            + "    router-id 10.2.0.5\n"
            + "    area 0.0.0.0\n"
            + "router ospfv3 1\n"
            + "    router-id 10.2.0.5\n"
            + "    area 0.0.0.0\n"
            + "https-server vrf default\n"
            + "https-server vrf mgmt\n"
        ) in str(result.output)


def test_switch_config_leaf_secondary_to_uan():
    """Test that the `canu generate switch config` command runs and returns valid secondary leaf config."""
    leaf_secondary_3 = "sw-leaf-004"

    with runner.isolated_filesystem():
        with open(sls_file, "w") as f:
            json.dump(sls_input, f)

        result = runner.invoke(
            cli,
            [
                "--cache",
                cache_minutes,
                "generate",
                "switch",
                "config",
                "--shasta",
                shasta,
                "--architecture",
                architecture,
                "--shcd",
                test_file,
                "--tabs",
                tabs,
                "--corners",
                corners,
                "--sls-file",
                sls_file,
                "--name",
                leaf_secondary_3,
            ],
        )
<<<<<<< HEAD
        assert result.exit_code == 2
        assert "Error: Invalid value for '--shcd':" in str(result.output)
=======
        assert result.exit_code == 0
        assert (
            "hostname sw-leaf-004\n"
            + "no ip icmp redirect\n"
            + "vrf keepalive\n"
            + "ntp server 192.168.4.4\n"
            + "ntp server 192.168.4.5\n"
            + "ntp server 192.168.4.6\n"
            + "ntp enable\n"
        ) in str(result.output)

        assert (
            "ssh server vrf default\n"
            + "ssh server vrf keepalive\n"
            + "ssh server vrf mgmt\n"
            + "access-list ip nmn-hmn\n"
            + "    10 deny any 192.168.3.0/255.255.128.0 192.168.0.0/255.255.128.0\n"
            + "    20 deny any 192.168.0.0/255.255.128.0 192.168.3.0/255.255.128.0\n"
            + "    30 deny any 192.168.3.0/255.255.128.0 192.168.200.0/255.255.128.0\n"
            + "    40 deny any 192.168.0.0/255.255.128.0 192.168.100.0/255.255.128.0\n"
            + "    50 deny any 192.168.100.0/255.255.128.0 192.168.0.0/255.255.128.0\n"
            + "    60 deny any 192.168.100.0/255.255.128.0 192.168.200.0/255.255.128.0\n"
            + "    70 deny any 192.168.200.0/255.255.128.0 192.168.3.0/255.255.128.0\n"
            + "    80 deny any 192.168.200.0/255.255.128.0 192.168.100.0/255.255.128.0\n"
            + "    90 permit any any any\n"
            + "\n"
            + "vlan 1\n"
            + "vlan 2\n"
            + "    name NMN\n"
            + "    apply access-list ip nmn-hmn in\n"
            + "    apply access-list ip nmn-hmn out\n"
            + "vlan 4\n"
            + "    name HMN\n"
            + "    apply access-list ip nmn-hmn in\n"
            + "    apply access-list ip nmn-hmn out\n"
            + "vlan 7\n"
            + "    name CAN\n"
            + "vlan 10\n"
            + "    name SUN\n"
            + "spanning-tree\n"
            + "spanning-tree config-name MST0\n"
            + "spanning-tree config-revision 1\n"
            + "interface mgmt\n"
            + "    shutdown\n"
            + "    ip dhcp\n"
        ) in str(result.output)

        ncn_m = (
            "interface lag 1 multi-chassis\n"
            + "    no shutdown\n"
            + "    description sw-leaf-004:1==>ncn-m003:pcie-slot1:1\n"
            + "    no routing\n"
            + "    vlan trunk native 1\n"
            + "    vlan trunk allowed 1-2,4,7\n"
            + "    lacp mode active\n"
            + "    lacp fallback\n"
            + "    spanning-tree bpdu-guard\n"
            + "    spanning-tree port-type admin-edge\n"
            + "\n"
            + "interface 1/1/1\n"
            + "    no shutdown\n"
            + "    mtu 9198\n"
            + "    description sw-leaf-004:1==>ncn-m003:pcie-slot1:1\n"
            + "    lag 1\n"
        )
        assert ncn_m in str(result.output)
>>>>>>> d3473170

        ncn_w = (
            "interface lag 3 multi-chassis\n"
            + "    no shutdown\n"
            + "    description sw-leaf-004:3==>ncn-w002:ocp:2\n"
            + "    no routing\n"
            + "    vlan trunk native 1\n"
            + "    vlan trunk allowed 1-2,4,7\n"
            + "    lacp mode active\n"
            + "    lacp fallback\n"
            + "    spanning-tree bpdu-guard\n"
            + "    spanning-tree port-type admin-edge\n"
            + "\n"
            + "interface 1/1/3\n"
            + "    no shutdown\n"
            + "    mtu 9198\n"
            + "    description sw-leaf-004:3==>ncn-w002:ocp:2\n"
            + "    lag 3\n"
            + "\n"
            + "interface lag 4 multi-chassis\n"
            + "    no shutdown\n"
            + "    description sw-leaf-004:4==>ncn-w003:ocp:2\n"
            + "    no routing\n"
            + "    vlan trunk native 1\n"
            + "    vlan trunk allowed 1-2,4,7\n"
            + "    lacp mode active\n"
            + "    lacp fallback\n"
            + "    spanning-tree bpdu-guard\n"
            + "    spanning-tree port-type admin-edge\n"
            + "\n"
            + "interface 1/1/4\n"
            + "    no shutdown\n"
            + "    mtu 9198\n"
            + "    description sw-leaf-004:4==>ncn-w003:ocp:2\n"
            + "    lag 4\n"
        )
        assert ncn_w in str(result.output)

        ncn_s = (
            "interface lag 5 multi-chassis\n"
            + "    no shutdown\n"
            + "    description sw-leaf-004:5==>ncn-s003:pcie-slot1:1\n"
            + "    no routing\n"
            + "    vlan trunk native 1\n"
            + "    vlan trunk allowed 1-2,4,7\n"
            + "    lacp mode active\n"
            + "    lacp fallback\n"
            + "    spanning-tree bpdu-guard\n"
            + "    spanning-tree port-type admin-edge\n"
            + "\n"
            + "interface 1/1/5\n"
            + "    no shutdown\n"
            + "    mtu 9198\n"
            + "    description sw-leaf-004:5==>ncn-s003:pcie-slot1:1\n"
            + "    lag 5\n"
            + "\n"
            + "interface lag 6 multi-chassis\n"
            + "    no shutdown\n"
            + "    description sw-leaf-004:6==>ncn-s003:pcie-slot1:2\n"
            + "    no routing\n"
            + "    vlan trunk native 1\n"
            + "    vlan trunk allowed 10\n"
            + "    lacp mode active\n"
            + "    lacp fallback\n"
            + "    spanning-tree bpdu-guard\n"
            + "    spanning-tree port-type admin-edge\n"
            + "\n"
            + "interface 1/1/6\n"
            + "    no shutdown\n"
            + "    mtu 9198\n"
            + "    description sw-leaf-004:6==>ncn-s003:pcie-slot1:2\n"
            + "    lag 6\n"
        )
        assert ncn_s in str(result.output)

        uan = (
            "interface 1/1/7\n"
            + "    mtu 9198\n"
            + "    description sw-leaf-004:7==>uan001:pcie-slot1:1\n"
            + "    no routing\n"
            + "    vlan access 2\n"
            + "    spanning-tree bpdu-guard\n"
            + "    spanning-tree port-type admin-edge\n"
            + "\n"
            + "interface lag 7 multi-chassis\n"
            + "    no shutdown\n"
            + "    description uan_can_lag\n"
            + "    no routing\n"
            + "    vlan trunk native 1\n"
            + "    vlan trunk allowed 7\n"
            + "    lacp mode active\n"
            + "    lacp fallback\n"
            + "    spanning-tree bpdu-guard\n"
            + "    spanning-tree port-type admin-edge\n"
            + "\n"
            + "interface 1/1/8\n"
            + "    no shutdown\n"
            + "    mtu 9198\n"
            + "    description sw-leaf-004:8==>uan001:pcie-slot1:2\n"
            + "    lag 7\n"
        )
        assert uan in str(result.output)

        leaf_to_spine = (
            "interface lag 103 multi-chassis\n"
            + "    no shutdown\n"
            + "    description leaf_to_spines_lag\n"
            + "    no routing\n"
            + "    vlan trunk native 1\n"
            + "    vlan trunk allowed 1-2,4,7,10\n"
            + "    lacp mode active\n"
            + "\n"
            + "interface 1/1/52\n"
            + "    no shutdown\n"
            + "    mtu 9198\n"
            + "    description sw-leaf-004:52==>sw-spine-002:4\n"
            + "    lag 103\n"
            + "\n"
            + "interface 1/1/53\n"
            + "    no shutdown\n"
            + "    mtu 9198\n"
            + "    description sw-leaf-004:53==>sw-spine-001:4\n"
            + "    lag 103\n"
        )
        assert leaf_to_spine in str(result.output)

        assert (
            "interface lag 256\n"
            + "    no shutdown\n"
            + "    description ISL link\n"
            + "    no routing\n"
            + "    vlan trunk native 1 tag\n"
            + "    vlan trunk allowed all\n"
            + "    lacp mode active\n"
            + "interface 1/1/54\n"
            + "    no shutdown\n"
            + "    vrf attach keepalive\n"
            + "    description vsx keepalive\n"
            + "    ip address 192.168.255.1/31\n"
            + "interface 1/1/55\n"
            + "    no shutdown\n"
            + "    mtu 9198\n"
            + "    description vsx isl\n"
            + "    lag 256\n"
            + "interface 1/1/56\n"
            + "    no shutdown\n"
            + "    mtu 9198\n"
            + "    description vsx isl\n"
            + "    lag 256\n"
            + "interface loopback 0\n"
            + "    ip address 10.2.0.7/32\n"
            + "    ip ospf 1 area 0.0.0.0\n"
            + "interface vlan 1\n"
            + "    ip mtu 9198\n"
            + "    ip address 192.168.1.7/16\n"
            + "interface vlan 2\n"
            + "    description NMN\n"
            + "    ip mtu 9198\n"
            + "    ip address 192.168.3.7/17\n"
            + "    ip ospf 1 area 0.0.0.0\n"
            + "interface vlan 4\n"
            + "    description HMN\n"
            + "    ip mtu 9198\n"
            + "    ip address 192.168.0.7/17\n"
            + "    ip ospf 1 area 0.0.0.0\n"
            + "vsx\n"
            + "    system-mac 02:00:00:00:65:00\n"
            + "    inter-switch-link lag 256\n"
            + "    role secondary\n"
            + "    keepalive peer 192.168.255.0 source 192.168.255.1 vrf keepalive\n"
            + "    linkup-delay-timer 600\n"
            + "    vsx-sync vsx-global\n"
        ) in str(result.output)

        assert (
            "router ospf 1\n"
            + "    router-id 10.2.0.7\n"
            + "    area 0.0.0.0\n"
            + "router ospfv3 1\n"
            + "    router-id 10.2.0.7\n"
            + "    area 0.0.0.0\n"
            + "https-server vrf default\n"
            + "https-server vrf mgmt\n"
        ) in str(result.output)


def test_switch_config_leaf_secondary_to_uan_override():
    """Test that the `canu generate switch config` command runs and returns valid secondary leaf config with overrides."""
    leaf_secondary_3 = "sw-leaf-004"

    with runner.isolated_filesystem():
        with open(sls_file, "w") as f:
            json.dump(sls_input, f)

        result = runner.invoke(
            cli,
            [
                "--cache",
                cache_minutes,
                "generate",
                "switch",
                "config",
                "--shasta",
                shasta,
                "--architecture",
                architecture,
                "--shcd",
                test_file,
                "--tabs",
                tabs,
                "--corners",
                corners,
                "--sls-file",
                sls_file,
                "--name",
                leaf_secondary_3,
                "--override",
                override_file,
            ],
        )
        assert result.exit_code == 0
        assert (
            "# OVERRIDE CONFIG\n"
            + "# The configuration below has been ignored and is not included in the GENERATED CONFIG\n"
            + "\n"
            + "#ssh server vrf keepalive\n"
            + "#interface loopback 0\n"
            + "#  ip address 10.2.0.7/32\n"
            + "#vsx\n"
            + "#  inter-switch-link lag 256\n"
        ) in str(result.output)
        assert (
            "hostname sw-leaf-004\n"
            + "no ip icmp redirect\n"
            + "vrf keepalive\n"
            + "ntp server 192.168.4.4\n"
            + "ntp server 192.168.4.5\n"
            + "ntp server 192.168.4.6\n"
            + "ntp enable\n"
        ) in str(result.output)

        assert (
            "ssh server vrf default\n"
            + "ssh server vrf mgmt\n"
            + "access-list ip nmn-hmn\n"
            + "    10 deny any 192.168.3.0/255.255.128.0 192.168.0.0/255.255.128.0\n"
            + "    20 deny any 192.168.0.0/255.255.128.0 192.168.3.0/255.255.128.0\n"
            + "    30 deny any 192.168.3.0/255.255.128.0 192.168.200.0/255.255.128.0\n"
            + "    40 deny any 192.168.0.0/255.255.128.0 192.168.100.0/255.255.128.0\n"
            + "    50 deny any 192.168.100.0/255.255.128.0 192.168.0.0/255.255.128.0\n"
            + "    60 deny any 192.168.100.0/255.255.128.0 192.168.200.0/255.255.128.0\n"
            + "    70 deny any 192.168.200.0/255.255.128.0 192.168.3.0/255.255.128.0\n"
            + "    80 deny any 192.168.200.0/255.255.128.0 192.168.100.0/255.255.128.0\n"
            + "    90 permit any any any\n"
            + "vlan 1\n"
            + "vlan 2\n"
            + "    name NMN\n"
            + "    apply access-list ip nmn-hmn in\n"
            + "    apply access-list ip nmn-hmn out\n"
            + "vlan 4\n"
            + "    name HMN\n"
            + "    apply access-list ip nmn-hmn in\n"
            + "    apply access-list ip nmn-hmn out\n"
            + "vlan 7\n"
            + "    name CAN\n"
            + "vlan 10\n"
            + "    name SUN\n"
            + "spanning-tree\n"
            + "spanning-tree config-name MST0\n"
            + "spanning-tree config-revision 1\n"
            + "interface mgmt\n"
            + "    shutdown\n"
            + "    ip dhcp\n"
        ) in str(result.output)

        ncn_m = (
            "interface lag 1 multi-chassis\n"
            + "    no shutdown\n"
            + "    description sw-leaf-004:1==>ncn-m003:pcie-slot1:1\n"
            + "    no routing\n"
            + "    vlan trunk native 1\n"
            + "    vlan trunk allowed 1-2,4,7\n"
            + "    lacp mode active\n"
            + "    lacp fallback\n"
            + "    spanning-tree bpdu-guard\n"
            + "    spanning-tree port-type admin-edge\n"
            + "interface 1/1/1\n"
            + "    no shutdown\n"
            + "    mtu 9198\n"
            + "    description sw-leaf-004:1==>ncn-m003:pcie-slot1:1\n"
            + "    lag 1\n"
        )
        assert ncn_m in str(result.output)

        ncn_w = (
            "interface lag 3 multi-chassis\n"
            + "    no shutdown\n"
            + "    description sw-leaf-004:3==>ncn-w002:ocp:2\n"
            + "    no routing\n"
            + "    vlan trunk native 1\n"
            + "    vlan trunk allowed 1-2,4,7\n"
            + "    lacp mode active\n"
            + "    lacp fallback\n"
            + "    spanning-tree bpdu-guard\n"
            + "    spanning-tree port-type admin-edge\n"
            + "interface 1/1/3\n"
            + "    no shutdown\n"
            + "    mtu 9198\n"
            + "    description sw-leaf-004:3==>ncn-w002:ocp:2\n"
            + "    lag 3\n"
            + "interface lag 4 multi-chassis\n"
            + "    no shutdown\n"
            + "    description sw-leaf-004:4==>ncn-w003:ocp:2\n"
            + "    no routing\n"
            + "    vlan trunk native 1\n"
            + "    vlan trunk allowed 1-2,4,7\n"
            + "    lacp mode active\n"
            + "    lacp fallback\n"
            + "    spanning-tree bpdu-guard\n"
            + "    spanning-tree port-type admin-edge\n"
            + "interface 1/1/4\n"
            + "    no shutdown\n"
            + "    mtu 9198\n"
            + "    description sw-leaf-004:4==>ncn-w003:ocp:2\n"
            + "    lag 4\n"
        )
        assert ncn_w in str(result.output)

        ncn_s = (
            "interface lag 5 multi-chassis\n"
            + "    no shutdown\n"
            + "    description sw-leaf-004:5==>ncn-s003:pcie-slot1:1\n"
            + "    no routing\n"
            + "    vlan trunk native 1\n"
            + "    vlan trunk allowed 1-2,4,7\n"
            + "    lacp mode active\n"
            + "    lacp fallback\n"
            + "    spanning-tree bpdu-guard\n"
            + "    spanning-tree port-type admin-edge\n"
            + "interface 1/1/5\n"
            + "    no shutdown\n"
            + "    mtu 9198\n"
            + "    description sw-leaf-004:5==>ncn-s003:pcie-slot1:1\n"
            + "    lag 5\n"
            + "interface lag 6 multi-chassis\n"
            + "    no shutdown\n"
            + "    description sw-leaf-004:6==>ncn-s003:pcie-slot1:2\n"
            + "    no routing\n"
            + "    vlan trunk native 1\n"
            + "    vlan trunk allowed 10\n"
            + "    lacp mode active\n"
            + "    lacp fallback\n"
            + "    spanning-tree bpdu-guard\n"
            + "    spanning-tree port-type admin-edge\n"
            + "interface 1/1/6\n"
            + "    no shutdown\n"
            + "    mtu 9198\n"
            + "    description sw-leaf-004:6==>ncn-s003:pcie-slot1:2\n"
            + "    lag 6\n"
        )
        assert ncn_s in str(result.output)

        uan = (
            "interface 1/1/7\n"
            + "    mtu 9198\n"
            + "    description sw-leaf-004:7==>uan001:pcie-slot1:1\n"
            + "    no routing\n"
            + "    vlan access 2\n"
            + "    spanning-tree bpdu-guard\n"
            + "    spanning-tree port-type admin-edge\n"
            + "interface lag 7 multi-chassis\n"
            + "    no shutdown\n"
            + "    description uan_can_lag\n"
            + "    no routing\n"
            + "    vlan trunk native 1\n"
            + "    vlan trunk allowed 7\n"
            + "    lacp mode active\n"
            + "    lacp fallback\n"
            + "    spanning-tree bpdu-guard\n"
            + "    spanning-tree port-type admin-edge\n"
            + "interface 1/1/8\n"
            + "    no shutdown\n"
            + "    mtu 9198\n"
            + "    description sw-leaf-004:8==>uan001:pcie-slot1:2\n"
            + "    lag 7\n"
        )
        assert uan in str(result.output)

        leaf_to_spine = (
            "interface lag 103 multi-chassis\n"
            + "    no shutdown\n"
            + "    description leaf_to_spines_lag\n"
            + "    no routing\n"
            + "    vlan trunk native 1\n"
            + "    vlan trunk allowed 1-2,4,7,10\n"
            + "    lacp mode active\n"
            + "interface 1/1/52\n"
            + "    no shutdown\n"
            + "    mtu 9198\n"
            + "    description sw-leaf-004:52==>sw-spine-002:4\n"
            + "    lag 103\n"
            + "interface 1/1/53\n"
            + "    no shutdown\n"
            + "    mtu 9198\n"
            + "    description sw-leaf-004:53==>sw-spine-001:4\n"
            + "    lag 103\n"
        )
        assert leaf_to_spine in str(result.output)

        assert (
            "interface lag 256\n"
            + "    no shutdown\n"
            + "    description ISL link\n"
            + "    no routing\n"
            + "    vlan trunk native 1 tag\n"
            + "    vlan trunk allowed all\n"
            + "    lacp mode active\n"
            + "interface 1/1/54\n"
            + "    no shutdown\n"
            + "    vrf attach keepalive\n"
            + "    description vsx keepalive\n"
            + "    ip address 192.168.255.1/31\n"
            + "interface 1/1/55\n"
            + "    no shutdown\n"
            + "    mtu 9198\n"
            + "    description vsx isl\n"
            + "    lag 256\n"
            + "interface 1/1/56\n"
            + "    no shutdown\n"
            + "    mtu 9198\n"
            + "    description vsx isl\n"
            + "    lag 256\n"
            + "interface loopback 0\n"
            + "    ip ospf 1 area 0.0.0.0\n"
            + "interface vlan 1\n"
            + "    ip mtu 9198\n"
            + "    ip address 192.168.1.7/16\n"
            + "interface vlan 2\n"
            + "    description NMN\n"
            + "    ip mtu 9198\n"
            + "    ip address 192.168.3.7/17\n"
            + "    ip ospf 1 area 0.0.0.0\n"
            + "interface vlan 4\n"
            + "    description HMN\n"
            + "    ip mtu 9198\n"
            + "    ip address 192.168.0.7/17\n"
            + "    ip ospf 1 area 0.0.0.0\n"
            + "vsx\n"
            + "    system-mac 02:00:00:00:65:00\n"
            + "    role secondary\n"
            + "    keepalive peer 192.168.255.0 source 192.168.255.1 vrf keepalive\n"
            + "    linkup-delay-timer 600\n"
            + "    vsx-sync vsx-global\n"
        ) in str(result.output)

        assert (
            "router ospf 1\n"
            + "    router-id 10.2.0.7\n"
            + "    area 0.0.0.0\n"
            + "router ospfv3 1\n"
            + "    router-id 10.2.0.7\n"
            + "    area 0.0.0.0\n"
            + "https-server vrf default\n"
            + "https-server vrf mgmt\n"
        ) in str(result.output)


def test_switch_config_cdu_primary():
    """Test that the `canu generate switch config` command runs and returns valid primary cdu config."""
    cdu_primary = "sw-cdu-001"

    with runner.isolated_filesystem():
        with open(sls_file, "w") as f:
            json.dump(sls_input, f)

        result = runner.invoke(
            cli,
            [
                "--cache",
                cache_minutes,
                "generate",
                "switch",
                "config",
                "--shasta",
                shasta,
                "--architecture",
                architecture,
                "--shcd",
                test_file,
                "--tabs",
                tabs,
                "--corners",
                corners,
                "--sls-file",
                sls_file,
                "--name",
                cdu_primary,
            ],
        )
        assert result.exit_code == 0
        assert (
            "hostname sw-cdu-001\n"
            + "no ip icmp redirect\n"
            + "vrf keepalive\n"
            + "ntp server 192.168.4.4\n"
            + "ntp server 192.168.4.5\n"
            + "ntp server 192.168.4.6\n"
            + "ntp enable\n"
        ) in str(result.output)
        assert (
            "ssh server vrf default\n"
            + "ssh server vrf keepalive\n"
            + "ssh server vrf mgmt\n"
            + "access-list ip nmn-hmn\n"
            + "    10 deny any 192.168.3.0/255.255.128.0 192.168.0.0/255.255.128.0\n"
            + "    20 deny any 192.168.0.0/255.255.128.0 192.168.3.0/255.255.128.0\n"
            + "    30 deny any 192.168.3.0/255.255.128.0 192.168.200.0/255.255.128.0\n"
            + "    40 deny any 192.168.0.0/255.255.128.0 192.168.100.0/255.255.128.0\n"
            + "    50 deny any 192.168.100.0/255.255.128.0 192.168.0.0/255.255.128.0\n"
            + "    60 deny any 192.168.100.0/255.255.128.0 192.168.200.0/255.255.128.0\n"
            + "    70 deny any 192.168.200.0/255.255.128.0 192.168.3.0/255.255.128.0\n"
            + "    80 deny any 192.168.200.0/255.255.128.0 192.168.100.0/255.255.128.0\n"
            + "    90 permit any any any\n"
            + "\n"
            + "vlan 1\n"
            + "vlan 2\n"
            + "    name NMN\n"
            + "    apply access-list ip nmn-hmn in\n"
            + "    apply access-list ip nmn-hmn out\n"
            + "vlan 4\n"
            + "    name HMN\n"
            + "    apply access-list ip nmn-hmn in\n"
            + "    apply access-list ip nmn-hmn out\n"
            + "spanning-tree\n"
            + "spanning-tree config-name MST0\n"
            + "spanning-tree config-revision 1\n"
            + "interface mgmt\n"
            + "    shutdown\n"
            + "    ip dhcp\n"
        ) in str(result.output)

        cmm = (
            "interface lag 2 multi-chassis static\n"
            + "    no shutdown\n"
            + "    description sw-cdu-001:2==>cmm-x3002-000:1\n"
            + "    no routing\n"
            + "    vlan trunk native 2000\n"
            + "    vlan trunk allowed 2000,3000\n"
            + "    spanning-tree root-guard\n"
            + "\n"
            + "interface 1/1/2\n"
            + "    no shutdown\n"
            + "    mtu 9198\n"
            + "    description sw-cdu-001:2==>cmm-x3002-000:1\n"
            + "    lag 2\n"
            + "interface lag 3 multi-chassis static\n"
            + "    no shutdown\n"
            + "    description sw-cdu-001:3==>cmm-x3002-001:1\n"
            + "    no routing\n"
            + "    vlan trunk native 2000\n"
            + "    vlan trunk allowed 2000,3000\n"
            + "    spanning-tree root-guard\n"
            + "\n"
            + "interface 1/1/3\n"
            + "    no shutdown\n"
            + "    mtu 9198\n"
            + "    description sw-cdu-001:3==>cmm-x3002-001:1\n"
            + "    lag 3\n"
            + "interface lag 4 multi-chassis static\n"
            + "    no shutdown\n"
            + "    description sw-cdu-001:4==>cmm-x3002-002:1\n"
            + "    no routing\n"
            + "    vlan trunk native 2000\n"
            + "    vlan trunk allowed 2000,3000\n"
            + "    spanning-tree root-guard\n"
            + "\n"
            + "interface 1/1/4\n"
            + "    no shutdown\n"
            + "    mtu 9198\n"
            + "    description sw-cdu-001:4==>cmm-x3002-002:1\n"
            + "    lag 4\n"
            + "interface lag 5 multi-chassis static\n"
            + "    no shutdown\n"
            + "    description sw-cdu-001:5==>cmm-x3002-003:1\n"
            + "    no routing\n"
            + "    vlan trunk native 2000\n"
            + "    vlan trunk allowed 2000,3000\n"
            + "    spanning-tree root-guard\n"
            + "\n"
            + "interface 1/1/5\n"
            + "    no shutdown\n"
            + "    mtu 9198\n"
            + "    description sw-cdu-001:5==>cmm-x3002-003:1\n"
            + "    lag 5\n"
        )
        assert cmm in str(result.output)

        cec = (
            "interface 1/1/1\n"
            + "    no shutdown\n"
            + "    mtu 9198\n"
            + "    description sw-cdu-001:1==>cec-x3002-000:1\n"
            + "    no routing\n"
            + "    vlan access 3000\n"
            + "    spanning-tree bpdu-guard\n"
            + "    spanning-tree port-type admin-edge\n"
        )
        assert cec in str(result.output)

        cdu_to_spine = (
            "interface lag 255 multi-chassis\n"
            + "    no shutdown\n"
            + "    description cdu_to_spines_lag\n"
            + "    no routing\n"
            + "    vlan trunk native 1\n"
            + "    vlan trunk allowed 1-2,4\n"
            + "    lacp mode active\n"
            + "\n"
            + "interface 1/1/49\n"
            + "    no shutdown\n"
            + "    mtu 9198\n"
            + "    description sw-cdu-001:49==>sw-spine-002:5\n"
            + "    lag 255\n"
            + "\n"
            + "interface 1/1/50\n"
            + "    no shutdown\n"
            + "    mtu 9198\n"
            + "    description sw-cdu-001:50==>sw-spine-001:5\n"
            + "    lag 255\n"
        )
        assert cdu_to_spine in str(result.output)

        assert (
            "interface lag 256\n"
            + "    no shutdown\n"
            + "    description ISL link\n"
            + "    no routing\n"
            + "    vlan trunk native 1 tag\n"
            + "    vlan trunk allowed all\n"
            + "    lacp mode active\n"
            + "\n"
            + "interface 1/1/48\n"
            + "    no shutdown\n"
            + "    mtu 9198\n"
            + "    vrf attach keepalive\n"
            + "    description vsx keepalive\n"
            + "    ip address 192.168.255.0/31\n"
            + "\n"
            + "interface 1/1/51\n"
            + "    no shutdown\n"
            + "    mtu 9198\n"
            + "    description vsx isl\n"
            + "    lag 256\n"
            + "\n"
            + "interface 1/1/52\n"
            + "    no shutdown\n"
            + "    mtu 9198\n"
            + "    description vsx isl\n"
            + "    lag 256\n"
            + "\n"
            + "interface loopback 0\n"
            + "    ip address 10.2.0.16/32\n"
            + "    ip ospf 1 area 0.0.0.0\n"
            + "interface vlan 1\n"
            + "    ip mtu 9198\n"
            + "    ip address 192.168.1.16/16\n"
        ) in str(result.output)

        mtn_hmn_vlan = (
            "vlan 3000\n"
            + "    name cabinet_3002\n"
            + "    apply access-list ip nmn-hmn in\n"
            + "    apply access-list ip nmn-hmn out\n"
            + "\n"
            + "interface vlan 3000\n"
            + "    ip mtu 9198\n"
            + "    ip address 192.168.104.2/22\n"
            + "    active-gateway ip mac 12:00:00:00:73:00\n"
            + "    active-gateway ip 192.168.104.1\n"
            + "    ipv6 address autoconfig\n"
            + "    ip helper-address 10.94.100.222\n"
            + "    ip ospf 1 area 0.0.0.0\n"
        )
        assert mtn_hmn_vlan in str(result.output)

        mtn_nmn_vlan = (
            "vlan 2000\n"
            + "    name cabinet_3002\n"
            + "    apply access-list ip nmn-hmn in\n"
            + "    apply access-list ip nmn-hmn out\n"
            + "\n"
            + "interface vlan 2000\n"
            + "    ip mtu 9198\n"
            + "    ip address 192.168.100.2/22\n"
            + "    active-gateway ip mac 12:00:00:00:73:00\n"
            + "    active-gateway ip 192.168.100.1\n"
            + "    ip helper-address 10.92.100.222\n"
            + "    ip ospf 1 area 0.0.0.0\n"
        )
        assert mtn_nmn_vlan in str(result.output)

        assert (
            "vsx\n"
            + "    system-mac 02:00:00:00:73:00\n"
            + "    inter-switch-link lag 256\n"
            + "    role primary\n"
            + "    keepalive peer 192.168.255.1 source 192.168.255.0 vrf keepalive\n"
            + "    linkup-delay-timer 600\n"
            + "    vsx-sync vsx-global\n"
            + "\n"
            + "router ospf 1\n"
            + "    router-id 10.2.0.16\n"
            + "    area 0.0.0.0\n"
            + "router ospfv3 1\n"
            + "    router-id 10.2.0.16\n"
            + "    area 0.0.0.0\n"
            + "https-server vrf default\n"
            + "https-server vrf mgmt\n"
        ) in str(result.output)


def test_switch_config_cdu_primary_override():
    """Test that the `canu generate switch config` command runs and returns valid primary cdu config with overrides."""
    cdu_primary = "sw-cdu-001"

    with runner.isolated_filesystem():
        with open(sls_file, "w") as f:
            json.dump(sls_input, f)

        result = runner.invoke(
            cli,
            [
                "--cache",
                cache_minutes,
                "generate",
                "switch",
                "config",
                "--shasta",
                shasta,
                "--architecture",
                architecture,
                "--shcd",
                test_file,
                "--tabs",
                tabs,
                "--corners",
                corners,
                "--sls-file",
                sls_file,
                "--name",
                cdu_primary,
                "--override",
                override_file,
            ],
        )
        assert result.exit_code == 0
        assert (
            "# OVERRIDE CONFIG\n"
            + "# The configuration below has been ignored and is not included in the GENERATED CONFIG\n"
            + "\n"
            + "#ssh server vrf keepalive\n"
            + "#interface loopback 0\n"
            + "#  ip address 10.2.0.16/32\n"
            + "#vsx\n"
            + "#  inter-switch-link lag 256\n"
        ) in str(result.output)
        assert (
            "hostname sw-cdu-001\n"
            + "no ip icmp redirect\n"
            + "vrf keepalive\n"
            + "ntp server 192.168.4.4\n"
            + "ntp server 192.168.4.5\n"
            + "ntp server 192.168.4.6\n"
            + "ntp enable\n"
        ) in str(result.output)

        assert (
            "ssh server vrf default\n"
            + "ssh server vrf mgmt\n"
            + "access-list ip nmn-hmn\n"
            + "    10 deny any 192.168.3.0/255.255.128.0 192.168.0.0/255.255.128.0\n"
            + "    20 deny any 192.168.0.0/255.255.128.0 192.168.3.0/255.255.128.0\n"
            + "    30 deny any 192.168.3.0/255.255.128.0 192.168.200.0/255.255.128.0\n"
            + "    40 deny any 192.168.0.0/255.255.128.0 192.168.100.0/255.255.128.0\n"
            + "    50 deny any 192.168.100.0/255.255.128.0 192.168.0.0/255.255.128.0\n"
            + "    60 deny any 192.168.100.0/255.255.128.0 192.168.200.0/255.255.128.0\n"
            + "    70 deny any 192.168.200.0/255.255.128.0 192.168.3.0/255.255.128.0\n"
            + "    80 deny any 192.168.200.0/255.255.128.0 192.168.100.0/255.255.128.0\n"
            + "    90 permit any any any\n"
            + "vlan 1\n"
            + "vlan 2\n"
            + "    name NMN\n"
            + "    apply access-list ip nmn-hmn in\n"
            + "    apply access-list ip nmn-hmn out\n"
            + "vlan 4\n"
            + "    name HMN\n"
            + "    apply access-list ip nmn-hmn in\n"
            + "    apply access-list ip nmn-hmn out\n"
            + "spanning-tree\n"
            + "spanning-tree config-name MST0\n"
            + "spanning-tree config-revision 1\n"
            + "interface mgmt\n"
            + "    shutdown\n"
            + "    ip dhcp\n"
        ) in str(result.output)

        cmm = (
            "interface lag 2 multi-chassis static\n"
            + "    no shutdown\n"
            + "    description sw-cdu-001:2==>cmm-x3002-000:1\n"
            + "    no routing\n"
            + "    vlan trunk native 2000\n"
            + "    vlan trunk allowed 2000,3000\n"
            + "    spanning-tree root-guard\n"
            + "interface 1/1/2\n"
            + "    no shutdown\n"
            + "    mtu 9198\n"
            + "    description sw-cdu-001:2==>cmm-x3002-000:1\n"
            + "    lag 2\n"
            + "interface lag 3 multi-chassis static\n"
            + "    no shutdown\n"
            + "    description sw-cdu-001:3==>cmm-x3002-001:1\n"
            + "    no routing\n"
            + "    vlan trunk native 2000\n"
            + "    vlan trunk allowed 2000,3000\n"
            + "    spanning-tree root-guard\n"
            + "interface 1/1/3\n"
            + "    no shutdown\n"
            + "    mtu 9198\n"
            + "    description sw-cdu-001:3==>cmm-x3002-001:1\n"
            + "    lag 3\n"
            + "interface lag 4 multi-chassis static\n"
            + "    no shutdown\n"
            + "    description sw-cdu-001:4==>cmm-x3002-002:1\n"
            + "    no routing\n"
            + "    vlan trunk native 2000\n"
            + "    vlan trunk allowed 2000,3000\n"
            + "    spanning-tree root-guard\n"
            + "interface 1/1/4\n"
            + "    no shutdown\n"
            + "    mtu 9198\n"
            + "    description sw-cdu-001:4==>cmm-x3002-002:1\n"
            + "    lag 4\n"
            + "interface lag 5 multi-chassis static\n"
            + "    no shutdown\n"
            + "    description sw-cdu-001:5==>cmm-x3002-003:1\n"
            + "    no routing\n"
            + "    vlan trunk native 2000\n"
            + "    vlan trunk allowed 2000,3000\n"
            + "    spanning-tree root-guard\n"
            + "interface 1/1/5\n"
            + "    no shutdown\n"
            + "    mtu 9198\n"
            + "    description sw-cdu-001:5==>cmm-x3002-003:1\n"
            + "    lag 5\n"
        )
        assert cmm in str(result.output)

        cec = (
            "interface 1/1/1\n"
            + "    no shutdown\n"
            + "    mtu 9198\n"
            + "    description sw-cdu-001:1==>cec-x3002-000:1\n"
            + "    no routing\n"
            + "    vlan access 3000\n"
            + "    spanning-tree bpdu-guard\n"
            + "    spanning-tree port-type admin-edge\n"
        )
        assert cec in str(result.output)

        cdu_to_spine = (
            "interface lag 255 multi-chassis\n"
            + "    no shutdown\n"
            + "    description cdu_to_spines_lag\n"
            + "    no routing\n"
            + "    vlan trunk native 1\n"
            + "    vlan trunk allowed 1-2,4\n"
            + "    lacp mode active\n"
            + "interface 1/1/49\n"
            + "    no shutdown\n"
            + "    mtu 9198\n"
            + "    description sw-cdu-001:49==>sw-spine-002:5\n"
            + "    lag 255\n"
            + "interface 1/1/50\n"
            + "    no shutdown\n"
            + "    mtu 9198\n"
            + "    description sw-cdu-001:50==>sw-spine-001:5\n"
            + "    lag 255\n"
        )
        assert cdu_to_spine in str(result.output)

        assert (
            "interface lag 256\n"
            + "    no shutdown\n"
            + "    description ISL link\n"
            + "    no routing\n"
            + "    vlan trunk native 1 tag\n"
            + "    vlan trunk allowed all\n"
            + "    lacp mode active\n"
            + "interface 1/1/48\n"
            + "    no shutdown\n"
            + "    mtu 9198\n"
            + "    vrf attach keepalive\n"
            + "    description vsx keepalive\n"
            + "    ip address 192.168.255.0/31\n"
            + "interface 1/1/51\n"
            + "    no shutdown\n"
            + "    mtu 9198\n"
            + "    description vsx isl\n"
            + "    lag 256\n"
            + "interface 1/1/52\n"
            + "    no shutdown\n"
            + "    mtu 9198\n"
            + "    description vsx isl\n"
            + "    lag 256\n"
            + "interface loopback 0\n"
            + "    ip ospf 1 area 0.0.0.0\n"
            + "interface vlan 1\n"
            + "    ip mtu 9198\n"
            + "    ip address 192.168.1.16/16\n"
        ) in str(result.output)

        mtn_hmn_vlan = (
            "vlan 3000\n"
            + "    name cabinet_3002\n"
            + "    apply access-list ip nmn-hmn in\n"
            + "    apply access-list ip nmn-hmn out\n"
            + "interface vlan 3000\n"
            + "    ip mtu 9198\n"
            + "    ip address 192.168.104.2/22\n"
            + "    active-gateway ip mac 12:00:00:00:73:00\n"
            + "    active-gateway ip 192.168.104.1\n"
            + "    ipv6 address autoconfig\n"
            + "    ip helper-address 10.94.100.222\n"
            + "    ip ospf 1 area 0.0.0.0\n"
        )
        assert mtn_hmn_vlan in str(result.output)

        mtn_nmn_vlan = (
            "vlan 2000\n"
            + "    name cabinet_3002\n"
            + "    apply access-list ip nmn-hmn in\n"
            + "    apply access-list ip nmn-hmn out\n"
            + "interface vlan 2000\n"
            + "    ip mtu 9198\n"
            + "    ip address 192.168.100.2/22\n"
            + "    active-gateway ip mac 12:00:00:00:73:00\n"
            + "    active-gateway ip 192.168.100.1\n"
            + "    ip helper-address 10.92.100.222\n"
            + "    ip ospf 1 area 0.0.0.0\n"
        )
        assert mtn_nmn_vlan in str(result.output)

        assert (
            "vsx\n"
            + "    system-mac 02:00:00:00:73:00\n"
            + "    role primary\n"
            + "    keepalive peer 192.168.255.1 source 192.168.255.0 vrf keepalive\n"
            + "    linkup-delay-timer 600\n"
            + "    vsx-sync vsx-global\n"
            + "router ospf 1\n"
            + "    router-id 10.2.0.16\n"
            + "    area 0.0.0.0\n"
            + "router ospfv3 1\n"
            + "    router-id 10.2.0.16\n"
            + "    area 0.0.0.0\n"
            + "https-server vrf default\n"
            + "https-server vrf mgmt\n"
        ) in str(result.output)


def test_switch_config_cdu_secondary():
    """Test that the `canu generate switch config` command runs and returns valid secondary cdu config."""
    cdu_secondary = "sw-cdu-002"

    with runner.isolated_filesystem():
        with open(sls_file, "w") as f:
            json.dump(sls_input, f)

        result = runner.invoke(
            cli,
            [
                "--cache",
                cache_minutes,
                "generate",
                "switch",
                "config",
                "--shasta",
                shasta,
                "--architecture",
                architecture,
                "--shcd",
                test_file,
                "--tabs",
                tabs,
                "--corners",
                corners,
                "--sls-file",
                sls_file,
                "--name",
                cdu_secondary,
            ],
        )
        assert result.exit_code == 0
        assert (
            "hostname sw-cdu-002\n"
            + "no ip icmp redirect\n"
            + "vrf keepalive\n"
            + "ntp server 192.168.4.4\n"
            + "ntp server 192.168.4.5\n"
            + "ntp server 192.168.4.6\n"
            + "ntp enable\n"
        ) in str(result.output)

        assert (
            "ssh server vrf default\n"
            + "ssh server vrf keepalive\n"
            + "ssh server vrf mgmt\n"
            + "access-list ip nmn-hmn\n"
            + "    10 deny any 192.168.3.0/255.255.128.0 192.168.0.0/255.255.128.0\n"
            + "    20 deny any 192.168.0.0/255.255.128.0 192.168.3.0/255.255.128.0\n"
            + "    30 deny any 192.168.3.0/255.255.128.0 192.168.200.0/255.255.128.0\n"
            + "    40 deny any 192.168.0.0/255.255.128.0 192.168.100.0/255.255.128.0\n"
            + "    50 deny any 192.168.100.0/255.255.128.0 192.168.0.0/255.255.128.0\n"
            + "    60 deny any 192.168.100.0/255.255.128.0 192.168.200.0/255.255.128.0\n"
            + "    70 deny any 192.168.200.0/255.255.128.0 192.168.3.0/255.255.128.0\n"
            + "    80 deny any 192.168.200.0/255.255.128.0 192.168.100.0/255.255.128.0\n"
            + "    90 permit any any any\n"
            + "\n"
            + "vlan 1\n"
            + "vlan 2\n"
            + "    name NMN\n"
            + "    apply access-list ip nmn-hmn in\n"
            + "    apply access-list ip nmn-hmn out\n"
            + "vlan 4\n"
            + "    name HMN\n"
            + "    apply access-list ip nmn-hmn in\n"
            + "    apply access-list ip nmn-hmn out\n"
            + "spanning-tree\n"
            + "spanning-tree config-name MST0\n"
            + "spanning-tree config-revision 1\n"
            + "interface mgmt\n"
            + "    shutdown\n"
            + "    ip dhcp\n"
        ) in str(result.output)

        cmm = (
            "interface lag 2 multi-chassis static\n"
            + "    no shutdown\n"
            + "    description sw-cdu-002:2==>cmm-x3002-000:2\n"
            + "    no routing\n"
            + "    vlan trunk native 2000\n"
            + "    vlan trunk allowed 2000,3000\n"
            + "    spanning-tree root-guard\n"
            + "\n"
            + "interface 1/1/2\n"
            + "    no shutdown\n"
            + "    mtu 9198\n"
            + "    description sw-cdu-002:2==>cmm-x3002-000:2\n"
            + "    lag 2\n"
            + "interface lag 3 multi-chassis static\n"
            + "    no shutdown\n"
            + "    description sw-cdu-002:3==>cmm-x3002-001:2\n"
            + "    no routing\n"
            + "    vlan trunk native 2000\n"
            + "    vlan trunk allowed 2000,3000\n"
            + "    spanning-tree root-guard\n"
            + "\n"
            + "interface 1/1/3\n"
            + "    no shutdown\n"
            + "    mtu 9198\n"
            + "    description sw-cdu-002:3==>cmm-x3002-001:2\n"
            + "    lag 3\n"
            + "interface lag 4 multi-chassis static\n"
            + "    no shutdown\n"
            + "    description sw-cdu-002:4==>cmm-x3002-002:2\n"
            + "    no routing\n"
            + "    vlan trunk native 2000\n"
            + "    vlan trunk allowed 2000,3000\n"
            + "    spanning-tree root-guard\n"
            + "\n"
            + "interface 1/1/4\n"
            + "    no shutdown\n"
            + "    mtu 9198\n"
            + "    description sw-cdu-002:4==>cmm-x3002-002:2\n"
            + "    lag 4\n"
            + "interface lag 5 multi-chassis static\n"
            + "    no shutdown\n"
            + "    description sw-cdu-002:5==>cmm-x3002-003:2\n"
            + "    no routing\n"
            + "    vlan trunk native 2000\n"
            + "    vlan trunk allowed 2000,3000\n"
            + "    spanning-tree root-guard\n"
            + "\n"
            + "interface 1/1/5\n"
            + "    no shutdown\n"
            + "    mtu 9198\n"
            + "    description sw-cdu-002:5==>cmm-x3002-003:2\n"
            + "    lag 5\n"
        )
        assert cmm in str(result.output)

        cdu_to_spine = (
            "interface lag 255 multi-chassis\n"
            + "    no shutdown\n"
            + "    description cdu_to_spines_lag\n"
            + "    no routing\n"
            + "    vlan trunk native 1\n"
            + "    vlan trunk allowed 1-2,4\n"
            + "    lacp mode active\n"
            + "\n"
            + "interface 1/1/49\n"
            + "    no shutdown\n"
            + "    mtu 9198\n"
            + "    description sw-cdu-002:49==>sw-spine-002:6\n"
            + "    lag 255\n"
            + "\n"
            + "interface 1/1/50\n"
            + "    no shutdown\n"
            + "    mtu 9198\n"
            + "    description sw-cdu-002:50==>sw-spine-001:6\n"
            + "    lag 255\n"
        )
        assert cdu_to_spine in str(result.output)

        assert (
            "interface lag 256\n"
            + "    no shutdown\n"
            + "    description ISL link\n"
            + "    no routing\n"
            + "    vlan trunk native 1 tag\n"
            + "    vlan trunk allowed all\n"
            + "    lacp mode active\n"
            + "\n"
            + "interface 1/1/48\n"
            + "    no shutdown\n"
            + "    mtu 9198\n"
            + "    vrf attach keepalive\n"
            + "    description vsx keepalive\n"
            + "    ip address 192.168.255.1/31\n"
            + "\n"
            + "interface 1/1/51\n"
            + "    no shutdown\n"
            + "    mtu 9198\n"
            + "    description vsx isl\n"
            + "    lag 256\n"
            + "\n"
            + "interface 1/1/52\n"
            + "    no shutdown\n"
            + "    mtu 9198\n"
            + "    description vsx isl\n"
            + "    lag 256\n"
            + "\n"
            + "interface loopback 0\n"
            + "    ip address 10.2.0.17/32\n"
            + "    ip ospf 1 area 0.0.0.0\n"
            + "interface vlan 1\n"
            + "    ip mtu 9198\n"
            + "    ip address 192.168.1.17/16\n"
        ) in str(result.output)

        mtn_hmn_vlan = (
            "vlan 3000\n"
            + "    name cabinet_3002\n"
            + "    apply access-list ip nmn-hmn in\n"
            + "    apply access-list ip nmn-hmn out\n"
            + "\n"
            + "interface vlan 3000\n"
            + "    ip mtu 9198\n"
            + "    ip address 192.168.104.3/22\n"
            + "    active-gateway ip mac 12:00:00:00:73:00\n"
            + "    active-gateway ip 192.168.104.1\n"
            + "    ipv6 address autoconfig\n"
            + "    ip helper-address 10.94.100.222\n"
            + "    ip ospf 1 area 0.0.0.0\n"
        )
        assert mtn_hmn_vlan in str(result.output)

        mtn_nmn_vlan = (
            "vlan 2000\n"
            + "    name cabinet_3002\n"
            + "    apply access-list ip nmn-hmn in\n"
            + "    apply access-list ip nmn-hmn out\n"
            + "\n"
            + "interface vlan 2000\n"
            + "    ip mtu 9198\n"
            + "    ip address 192.168.100.3/22\n"
            + "    active-gateway ip mac 12:00:00:00:73:00\n"
            + "    active-gateway ip 192.168.100.1\n"
            + "    ip helper-address 10.92.100.222\n"
            + "    ip ospf 1 area 0.0.0.0\n"
        )
        assert mtn_nmn_vlan in str(result.output)

        assert (
            "vsx\n"
            + "    system-mac 02:00:00:00:73:00\n"
            + "    inter-switch-link lag 256\n"
            + "    role secondary\n"
            + "    keepalive peer 192.168.255.0 source 192.168.255.1 vrf keepalive\n"
            + "    linkup-delay-timer 600\n"
            + "    vsx-sync vsx-global\n"
            + "\n"
            + "router ospf 1\n"
            + "    router-id 10.2.0.17\n"
            + "    area 0.0.0.0\n"
            + "router ospfv3 1\n"
            + "    router-id 10.2.0.17\n"
            + "    area 0.0.0.0\n"
            + "https-server vrf default\n"
            + "https-server vrf mgmt\n"
        ) in str(result.output)


def test_switch_config_cdu_secondary_override():
    """Test that the `canu generate switch config` command runs and returns valid secondary cdu config with overrides."""
    cdu_secondary = "sw-cdu-002"

    with runner.isolated_filesystem():
        with open(sls_file, "w") as f:
            json.dump(sls_input, f)

        result = runner.invoke(
            cli,
            [
                "--cache",
                cache_minutes,
                "generate",
                "switch",
                "config",
                "--shasta",
                shasta,
                "--architecture",
                architecture,
                "--shcd",
                test_file,
                "--tabs",
                tabs,
                "--corners",
                corners,
                "--sls-file",
                sls_file,
                "--name",
                cdu_secondary,
                "--override",
                override_file,
            ],
        )
        assert result.exit_code == 0
        assert (
            "# OVERRIDE CONFIG\n"
            + "# The configuration below has been ignored and is not included in the GENERATED CONFIG\n"
            + "\n"
            + "#ssh server vrf keepalive\n"
            + "#interface loopback 0\n"
            + "#  ip address 10.2.0.17/32\n"
            + "#vsx\n"
            + "#  inter-switch-link lag 256\n"
        ) in str(result.output)
        assert (
            "hostname sw-cdu-002\n"
            + "no ip icmp redirect\n"
            + "vrf keepalive\n"
            + "ntp server 192.168.4.4\n"
            + "ntp server 192.168.4.5\n"
            + "ntp server 192.168.4.6\n"
            + "ntp enable\n"
        ) in str(result.output)

        assert (
            "ssh server vrf default\n"
            + "ssh server vrf mgmt\n"
            + "access-list ip nmn-hmn\n"
            + "    10 deny any 192.168.3.0/255.255.128.0 192.168.0.0/255.255.128.0\n"
            + "    20 deny any 192.168.0.0/255.255.128.0 192.168.3.0/255.255.128.0\n"
            + "    30 deny any 192.168.3.0/255.255.128.0 192.168.200.0/255.255.128.0\n"
            + "    40 deny any 192.168.0.0/255.255.128.0 192.168.100.0/255.255.128.0\n"
            + "    50 deny any 192.168.100.0/255.255.128.0 192.168.0.0/255.255.128.0\n"
            + "    60 deny any 192.168.100.0/255.255.128.0 192.168.200.0/255.255.128.0\n"
            + "    70 deny any 192.168.200.0/255.255.128.0 192.168.3.0/255.255.128.0\n"
            + "    80 deny any 192.168.200.0/255.255.128.0 192.168.100.0/255.255.128.0\n"
            + "    90 permit any any any\n"
            + "vlan 1\n"
            + "vlan 2\n"
            + "    name NMN\n"
            + "    apply access-list ip nmn-hmn in\n"
            + "    apply access-list ip nmn-hmn out\n"
            + "vlan 4\n"
            + "    name HMN\n"
            + "    apply access-list ip nmn-hmn in\n"
            + "    apply access-list ip nmn-hmn out\n"
            + "spanning-tree\n"
            + "spanning-tree config-name MST0\n"
            + "spanning-tree config-revision 1\n"
            + "interface mgmt\n"
            + "    shutdown\n"
            + "    ip dhcp\n"
        ) in str(result.output)

        cmm = (
            "interface lag 2 multi-chassis static\n"
            + "    no shutdown\n"
            + "    description sw-cdu-002:2==>cmm-x3002-000:2\n"
            + "    no routing\n"
            + "    vlan trunk native 2000\n"
            + "    vlan trunk allowed 2000,3000\n"
            + "    spanning-tree root-guard\n"
            + "interface 1/1/2\n"
            + "    no shutdown\n"
            + "    mtu 9198\n"
            + "    description sw-cdu-002:2==>cmm-x3002-000:2\n"
            + "    lag 2\n"
            + "interface lag 3 multi-chassis static\n"
            + "    no shutdown\n"
            + "    description sw-cdu-002:3==>cmm-x3002-001:2\n"
            + "    no routing\n"
            + "    vlan trunk native 2000\n"
            + "    vlan trunk allowed 2000,3000\n"
            + "    spanning-tree root-guard\n"
            + "interface 1/1/3\n"
            + "    no shutdown\n"
            + "    mtu 9198\n"
            + "    description sw-cdu-002:3==>cmm-x3002-001:2\n"
            + "    lag 3\n"
            + "interface lag 4 multi-chassis static\n"
            + "    no shutdown\n"
            + "    description sw-cdu-002:4==>cmm-x3002-002:2\n"
            + "    no routing\n"
            + "    vlan trunk native 2000\n"
            + "    vlan trunk allowed 2000,3000\n"
            + "    spanning-tree root-guard\n"
            + "interface 1/1/4\n"
            + "    no shutdown\n"
            + "    mtu 9198\n"
            + "    description sw-cdu-002:4==>cmm-x3002-002:2\n"
            + "    lag 4\n"
            + "interface lag 5 multi-chassis static\n"
            + "    no shutdown\n"
            + "    description sw-cdu-002:5==>cmm-x3002-003:2\n"
            + "    no routing\n"
            + "    vlan trunk native 2000\n"
            + "    vlan trunk allowed 2000,3000\n"
            + "    spanning-tree root-guard\n"
            + "interface 1/1/5\n"
            + "    no shutdown\n"
            + "    mtu 9198\n"
            + "    description sw-cdu-002:5==>cmm-x3002-003:2\n"
            + "    lag 5\n"
        )
        assert cmm in str(result.output)

        cdu_to_spine = (
            "interface lag 255 multi-chassis\n"
            + "    no shutdown\n"
            + "    description cdu_to_spines_lag\n"
            + "    no routing\n"
            + "    vlan trunk native 1\n"
            + "    vlan trunk allowed 1-2,4\n"
            + "    lacp mode active\n"
            + "interface 1/1/49\n"
            + "    no shutdown\n"
            + "    mtu 9198\n"
            + "    description sw-cdu-002:49==>sw-spine-002:6\n"
            + "    lag 255\n"
            + "interface 1/1/50\n"
            + "    no shutdown\n"
            + "    mtu 9198\n"
            + "    description sw-cdu-002:50==>sw-spine-001:6\n"
            + "    lag 255\n"
        )
        assert cdu_to_spine in str(result.output)

        assert (
            "interface lag 256\n"
            + "    no shutdown\n"
            + "    description ISL link\n"
            + "    no routing\n"
            + "    vlan trunk native 1 tag\n"
            + "    vlan trunk allowed all\n"
            + "    lacp mode active\n"
            + "interface 1/1/48\n"
            + "    no shutdown\n"
            + "    mtu 9198\n"
            + "    vrf attach keepalive\n"
            + "    description vsx keepalive\n"
            + "    ip address 192.168.255.1/31\n"
            + "interface 1/1/51\n"
            + "    no shutdown\n"
            + "    mtu 9198\n"
            + "    description vsx isl\n"
            + "    lag 256\n"
            + "interface 1/1/52\n"
            + "    no shutdown\n"
            + "    mtu 9198\n"
            + "    description vsx isl\n"
            + "    lag 256\n"
            + "interface loopback 0\n"
            + "    ip ospf 1 area 0.0.0.0\n"
            + "interface vlan 1\n"
            + "    ip mtu 9198\n"
            + "    ip address 192.168.1.17/16\n"
        ) in str(result.output)

        mtn_hmn_vlan = (
            "vlan 3000\n"
            + "    name cabinet_3002\n"
            + "    apply access-list ip nmn-hmn in\n"
            + "    apply access-list ip nmn-hmn out\n"
            + "interface vlan 3000\n"
            + "    ip mtu 9198\n"
            + "    ip address 192.168.104.3/22\n"
            + "    active-gateway ip mac 12:00:00:00:73:00\n"
            + "    active-gateway ip 192.168.104.1\n"
            + "    ipv6 address autoconfig\n"
            + "    ip helper-address 10.94.100.222\n"
            + "    ip ospf 1 area 0.0.0.0\n"
        )
        assert mtn_hmn_vlan in str(result.output)

        mtn_nmn_vlan = (
            "vlan 2000\n"
            + "    name cabinet_3002\n"
            + "    apply access-list ip nmn-hmn in\n"
            + "    apply access-list ip nmn-hmn out\n"
            + "interface vlan 2000\n"
            + "    ip mtu 9198\n"
            + "    ip address 192.168.100.3/22\n"
            + "    active-gateway ip mac 12:00:00:00:73:00\n"
            + "    active-gateway ip 192.168.100.1\n"
            + "    ip helper-address 10.92.100.222\n"
            + "    ip ospf 1 area 0.0.0.0\n"
        )
        assert mtn_nmn_vlan in str(result.output)

        assert (
            "vsx\n"
            + "    system-mac 02:00:00:00:73:00\n"
            + "    role secondary\n"
            + "    keepalive peer 192.168.255.0 source 192.168.255.1 vrf keepalive\n"
            + "    linkup-delay-timer 600\n"
            + "    vsx-sync vsx-global\n"
            + "router ospf 1\n"
            + "    router-id 10.2.0.17\n"
            + "    area 0.0.0.0\n"
            + "router ospfv3 1\n"
            + "    router-id 10.2.0.17\n"
            + "    area 0.0.0.0\n"
            + "https-server vrf default\n"
            + "https-server vrf mgmt\n"
        ) in str(result.output)


def test_switch_config_leaf_bmc():
    """Test that the `canu generate switch config` command runs and returns valid leaf-bmc config."""
    leaf_bmc = "sw-leaf-bmc-001"

    with runner.isolated_filesystem():
        with open(sls_file, "w") as f:
            json.dump(sls_input, f)

        result = runner.invoke(
            cli,
            [
                "--cache",
                cache_minutes,
                "generate",
                "switch",
                "config",
                "--shasta",
                shasta,
                "--architecture",
                architecture,
                "--shcd",
                test_file,
                "--tabs",
                tabs,
                "--corners",
                corners,
                "--sls-file",
                sls_file,
                "--name",
                leaf_bmc,
            ],
        )
        assert result.exit_code == 0
        assert (
            "hostname sw-leaf-bmc-001\n"
            + "no ip icmp redirect\n"
            + "ntp server 192.168.4.4\n"
            + "ntp server 192.168.4.5\n"
            + "ntp server 192.168.4.6\n"
            + "ntp enable\n"
        ) in str(result.output)

        assert (
            "ssh server vrf default\n"
            + "ssh server vrf mgmt\n"
            + "access-list ip nmn-hmn\n"
            + "    10 deny any 192.168.3.0/255.255.128.0 192.168.0.0/255.255.128.0\n"
            + "    20 deny any 192.168.0.0/255.255.128.0 192.168.3.0/255.255.128.0\n"
            + "    30 deny any 192.168.3.0/255.255.128.0 192.168.200.0/255.255.128.0\n"
            + "    40 deny any 192.168.0.0/255.255.128.0 192.168.100.0/255.255.128.0\n"
            + "    50 deny any 192.168.100.0/255.255.128.0 192.168.0.0/255.255.128.0\n"
            + "    60 deny any 192.168.100.0/255.255.128.0 192.168.200.0/255.255.128.0\n"
            + "    70 deny any 192.168.200.0/255.255.128.0 192.168.3.0/255.255.128.0\n"
            + "    80 deny any 192.168.200.0/255.255.128.0 192.168.100.0/255.255.128.0\n"
            + "    90 permit any any any\n"
            + "\n"
            + "vlan 1\n"
            + "vlan 2\n"
            + "    name NMN\n"
            + "    apply access-list ip nmn-hmn in\n"
            + "    apply access-list ip nmn-hmn out\n"
            + "vlan 4\n"
            + "    name HMN\n"
            + "    apply access-list ip nmn-hmn in\n"
            + "    apply access-list ip nmn-hmn out\n"
            + "\n"
            + "spanning-tree\n"
            + "spanning-tree config-name MST0\n"
            + "spanning-tree config-revision 1\n"
            + "interface mgmt\n"
            + "    shutdown\n"
            + "    ip dhcp\n"
        ) in str(result.output)

        leaf_bmc_to_leaf = (
            "interface lag 255\n"
            + "    no shutdown\n"
            + "    description leaf_bmc_to_leaf_lag\n"
            + "    no routing\n"
            + "    vlan trunk native 1\n"
            + "    vlan trunk allowed 1-2,4\n"
            + "    lacp mode active\n"
            + "\n"
            + "interface 1/1/47\n"
            + "    no shutdown\n"
            + "    mtu 9198\n"
            + "    description sw-leaf-bmc-001:47==>sw-leaf-002:51\n"
            + "    lag 255\n"
            + "\n"
            + "interface 1/1/48\n"
            + "    no shutdown\n"
            + "    mtu 9198\n"
            + "    description sw-leaf-bmc-001:48==>sw-leaf-001:51\n"
            + "    lag 255\n"
        )

        assert leaf_bmc_to_leaf in str(result.output)

        bmc = (
            "interface 1/1/1\n"
            + "    no shutdown\n"
            + "    mtu 9198\n"
            + "    description sw-leaf-bmc-001:1==>ncn-m001:bmc:1\n"
            + "    no routing\n"
            + "    vlan access 4\n"
            + "    spanning-tree bpdu-guard\n"
            + "    spanning-tree port-type admin-edge\n"
            + "interface 1/1/2\n"
            + "    no shutdown\n"
            + "    mtu 9198\n"
            + "    description sw-leaf-bmc-001:2==>ncn-m002:bmc:1\n"
            + "    no routing\n"
            + "    vlan access 4\n"
            + "    spanning-tree bpdu-guard\n"
            + "    spanning-tree port-type admin-edge\n"
            + "interface 1/1/3\n"
            + "    no shutdown\n"
            + "    mtu 9198\n"
            + "    description sw-leaf-bmc-001:3==>ncn-m003:bmc:1\n"
            + "    no routing\n"
            + "    vlan access 4\n"
            + "    spanning-tree bpdu-guard\n"
            + "    spanning-tree port-type admin-edge\n"
            + "interface 1/1/4\n"
            + "    no shutdown\n"
            + "    mtu 9198\n"
            + "    description sw-leaf-bmc-001:4==>ncn-w001:bmc:1\n"
            + "    no routing\n"
            + "    vlan access 4\n"
            + "    spanning-tree bpdu-guard\n"
            + "    spanning-tree port-type admin-edge\n"
            + "interface 1/1/5\n"
            + "    no shutdown\n"
            + "    mtu 9198\n"
            + "    description sw-leaf-bmc-001:5==>ncn-w002:bmc:1\n"
            + "    no routing\n"
            + "    vlan access 4\n"
            + "    spanning-tree bpdu-guard\n"
            + "    spanning-tree port-type admin-edge\n"
            + "interface 1/1/6\n"
            + "    no shutdown\n"
            + "    mtu 9198\n"
            + "    description sw-leaf-bmc-001:6==>ncn-w003:bmc:1\n"
            + "    no routing\n"
            + "    vlan access 4\n"
            + "    spanning-tree bpdu-guard\n"
            + "    spanning-tree port-type admin-edge\n"
            + "interface 1/1/7\n"
            + "    no shutdown\n"
            + "    mtu 9198\n"
            + "    description sw-leaf-bmc-001:7==>ncn-s001:bmc:1\n"
            + "    no routing\n"
            + "    vlan access 4\n"
            + "    spanning-tree bpdu-guard\n"
            + "    spanning-tree port-type admin-edge\n"
            + "interface 1/1/8\n"
            + "    no shutdown\n"
            + "    mtu 9198\n"
            + "    description sw-leaf-bmc-001:8==>ncn-s002:bmc:1\n"
            + "    no routing\n"
            + "    vlan access 4\n"
            + "    spanning-tree bpdu-guard\n"
            + "    spanning-tree port-type admin-edge\n"
            + "interface 1/1/9\n"
            + "    no shutdown\n"
            + "    mtu 9198\n"
            + "    description sw-leaf-bmc-001:9==>ncn-s003:bmc:1\n"
            + "    no routing\n"
            + "    vlan access 4\n"
            + "    spanning-tree bpdu-guard\n"
            + "    spanning-tree port-type admin-edge\n"
            + "interface 1/1/10\n"
            + "    no shutdown\n"
            + "    mtu 9198\n"
            + "    description sw-leaf-bmc-001:10==>uan001:bmc:1\n"
            + "    no routing\n"
            + "    vlan access 4\n"
            + "    spanning-tree bpdu-guard\n"
            + "    spanning-tree port-type admin-edge\n"
        )
        assert bmc in str(result.output)

        assert (
            "interface loopback 0\n"
            + "    ip address 10.2.0.12/32\n"
            + "    ip ospf 1 area 0.0.0.0\n"
            + "interface vlan 1\n"
            + "    ip mtu 9198\n"
            + "    ip address 192.168.1.12/16\n"
            + "interface vlan 2\n"
            + "    description NMN\n"
            + "    ip mtu 9198\n"
            + "    ip address 192.168.3.12/17\n"
            + "    ip ospf 1 area 0.0.0.0\n"
            + "interface vlan 4\n"
            + "    description HMN\n"
            + "    ip mtu 9198\n"
            + "    ip address 192.168.0.12/17\n"
            + "    ip ospf 1 area 0.0.0.0\n"
            + "snmp-server vrf default\n"
            + "\n"
            + "router ospf 1\n"
            + "    router-id 10.2.0.12\n"
            + "    area 0.0.0.0\n"
            + "router ospfv3 1\n"
            + "    router-id 10.2.0.12\n"
            + "    area 0.0.0.0\n"
            + "https-server vrf default\n"
            + "https-server vrf mgmt\n"
        ) in str(result.output)


def test_switch_config_leaf_bmc_override():
    """Test that the `canu generate switch config` command runs and returns valid leaf-bmc config with overrides."""
    leaf_bmc = "sw-leaf-bmc-001"

    with runner.isolated_filesystem():
        with open(sls_file, "w") as f:
            json.dump(sls_input, f)

        result = runner.invoke(
            cli,
            [
                "--cache",
                cache_minutes,
                "generate",
                "switch",
                "config",
                "--shasta",
                shasta,
                "--architecture",
                architecture,
                "--shcd",
                test_file,
                "--tabs",
                tabs,
                "--corners",
                corners,
                "--sls-file",
                sls_file,
                "--name",
                leaf_bmc,
                "--override",
                override_file,
            ],
        )
        assert result.exit_code == 0
        assert (
            "# OVERRIDE CONFIG\n"
            + "# The configuration below has been ignored and is not included in the GENERATED CONFIG\n"
            + "\n"
            + "#ssh server vrf mgmt\n"
            + "#interface vlan 2\n"
            + "#  ip address 192.168.3.12/17\n"
        ) in str(result.output)

        assert (
            "hostname sw-leaf-bmc-001\n"
            + "no ip icmp redirect\n"
            + "ntp server 192.168.4.4\n"
            + "ntp server 192.168.4.5\n"
            + "ntp server 192.168.4.6\n"
            + "ntp enable\n"
        ) in str(result.output)

        assert (
            "ssh server vrf default\n"
            + "access-list ip nmn-hmn\n"
            + "    10 deny any 192.168.3.0/255.255.128.0 192.168.0.0/255.255.128.0\n"
            + "    20 deny any 192.168.0.0/255.255.128.0 192.168.3.0/255.255.128.0\n"
            + "    30 deny any 192.168.3.0/255.255.128.0 192.168.200.0/255.255.128.0\n"
            + "    40 deny any 192.168.0.0/255.255.128.0 192.168.100.0/255.255.128.0\n"
            + "    50 deny any 192.168.100.0/255.255.128.0 192.168.0.0/255.255.128.0\n"
            + "    60 deny any 192.168.100.0/255.255.128.0 192.168.200.0/255.255.128.0\n"
            + "    70 deny any 192.168.200.0/255.255.128.0 192.168.3.0/255.255.128.0\n"
            + "    80 deny any 192.168.200.0/255.255.128.0 192.168.100.0/255.255.128.0\n"
            + "    90 permit any any any\n"
            + "vlan 1\n"
            + "vlan 2\n"
            + "    name NMN\n"
            + "    apply access-list ip nmn-hmn in\n"
            + "    apply access-list ip nmn-hmn out\n"
            + "vlan 4\n"
            + "    name HMN\n"
            + "    apply access-list ip nmn-hmn in\n"
            + "    apply access-list ip nmn-hmn out\n"
            + "spanning-tree\n"
            + "spanning-tree config-name MST0\n"
            + "spanning-tree config-revision 1\n"
            + "interface mgmt\n"
            + "    shutdown\n"
            + "    ip dhcp\n"
        ) in str(result.output)

        leaf_bmc_to_leaf = (
            "interface lag 255\n"
            + "    no shutdown\n"
            + "    description leaf_bmc_to_leaf_lag\n"
            + "    no routing\n"
            + "    vlan trunk native 1\n"
            + "    vlan trunk allowed 1-2,4\n"
            + "    lacp mode active\n"
            + "interface 1/1/47\n"
            + "    no shutdown\n"
            + "    mtu 9198\n"
            + "    description sw-leaf-bmc-001:47==>sw-leaf-002:51\n"
            + "    lag 255\n"
            + "interface 1/1/48\n"
            + "    no shutdown\n"
            + "    mtu 9198\n"
            + "    description sw-leaf-bmc-001:48==>sw-leaf-001:51\n"
            + "    lag 255\n"
        )

        assert leaf_bmc_to_leaf in str(result.output)

        bmc = (
            "interface 1/1/1\n"
            + "    no shutdown\n"
            + "    mtu 9198\n"
            + "    description sw-leaf-bmc-001:1==>ncn-m001:bmc:1\n"
            + "    no routing\n"
            + "    vlan access 4\n"
            + "    spanning-tree bpdu-guard\n"
            + "    spanning-tree port-type admin-edge\n"
            + "interface 1/1/2\n"
            + "    no shutdown\n"
            + "    mtu 9198\n"
            + "    description sw-leaf-bmc-001:2==>ncn-m002:bmc:1\n"
            + "    no routing\n"
            + "    vlan access 4\n"
            + "    spanning-tree bpdu-guard\n"
            + "    spanning-tree port-type admin-edge\n"
            + "interface 1/1/3\n"
            + "    no shutdown\n"
            + "    mtu 9198\n"
            + "    description sw-leaf-bmc-001:3==>ncn-m003:bmc:1\n"
            + "    no routing\n"
            + "    vlan access 4\n"
            + "    spanning-tree bpdu-guard\n"
            + "    spanning-tree port-type admin-edge\n"
            + "interface 1/1/4\n"
            + "    no shutdown\n"
            + "    mtu 9198\n"
            + "    description sw-leaf-bmc-001:4==>ncn-w001:bmc:1\n"
            + "    no routing\n"
            + "    vlan access 4\n"
            + "    spanning-tree bpdu-guard\n"
            + "    spanning-tree port-type admin-edge\n"
            + "interface 1/1/5\n"
            + "    no shutdown\n"
            + "    mtu 9198\n"
            + "    description sw-leaf-bmc-001:5==>ncn-w002:bmc:1\n"
            + "    no routing\n"
            + "    vlan access 4\n"
            + "    spanning-tree bpdu-guard\n"
            + "    spanning-tree port-type admin-edge\n"
            + "interface 1/1/6\n"
            + "    no shutdown\n"
            + "    mtu 9198\n"
            + "    description sw-leaf-bmc-001:6==>ncn-w003:bmc:1\n"
            + "    no routing\n"
            + "    vlan access 4\n"
            + "    spanning-tree bpdu-guard\n"
            + "    spanning-tree port-type admin-edge\n"
            + "interface 1/1/7\n"
            + "    no shutdown\n"
            + "    mtu 9198\n"
            + "    description sw-leaf-bmc-001:7==>ncn-s001:bmc:1\n"
            + "    no routing\n"
            + "    vlan access 4\n"
            + "    spanning-tree bpdu-guard\n"
            + "    spanning-tree port-type admin-edge\n"
            + "interface 1/1/8\n"
            + "    no shutdown\n"
            + "    mtu 9198\n"
            + "    description sw-leaf-bmc-001:8==>ncn-s002:bmc:1\n"
            + "    no routing\n"
            + "    vlan access 4\n"
            + "    spanning-tree bpdu-guard\n"
            + "    spanning-tree port-type admin-edge\n"
            + "interface 1/1/9\n"
            + "    no shutdown\n"
            + "    mtu 9198\n"
            + "    description sw-leaf-bmc-001:9==>ncn-s003:bmc:1\n"
            + "    no routing\n"
            + "    vlan access 4\n"
            + "    spanning-tree bpdu-guard\n"
            + "    spanning-tree port-type admin-edge\n"
            + "interface 1/1/10\n"
            + "    no shutdown\n"
            + "    mtu 9198\n"
            + "    description sw-leaf-bmc-001:10==>uan001:bmc:1\n"
            + "    no routing\n"
            + "    vlan access 4\n"
            + "    spanning-tree bpdu-guard\n"
            + "    spanning-tree port-type admin-edge\n"
        )
        assert bmc in str(result.output)

        assert (
            "interface loopback 0\n"
            + "    ip address 10.2.0.12/32\n"
            + "    ip ospf 1 area 0.0.0.0\n"
            + "interface vlan 1\n"
            + "    ip mtu 9198\n"
            + "    ip address 192.168.1.12/16\n"
            + "interface vlan 2\n"
            + "    description NMN\n"
            + "    ip mtu 9198\n"
            + "    ip ospf 1 area 0.0.0.0\n"
            + "interface vlan 4\n"
            + "    description HMN\n"
            + "    ip mtu 9198\n"
            + "    ip address 192.168.0.12/17\n"
            + "    ip ospf 1 area 0.0.0.0\n"
            + "snmp-server vrf default\n"
            + "router ospf 1\n"
            + "    router-id 10.2.0.12\n"
            + "    area 0.0.0.0\n"
            + "router ospfv3 1\n"
            + "    router-id 10.2.0.12\n"
            + "    area 0.0.0.0\n"
            + "https-server vrf default\n"
            + "https-server vrf mgmt\n"
        ) in str(result.output)


def test_switch_config_csi_file_missing():
    """Test that the `canu generate switch config` command errors on sls_file.json file missing."""
    bad_sls_file = "/bad_file.json"
    with runner.isolated_filesystem():
        result = runner.invoke(
            cli,
            [
                "--cache",
                cache_minutes,
                "generate",
                "switch",
                "config",
                "--shasta",
                shasta,
                "--architecture",
                architecture,
                "--shcd",
                test_file,
                "--tabs",
                tabs,
                "--corners",
                corners,
                "--sls-file",
                bad_sls_file,
                "--name",
                switch_name,
            ],
        )
        assert result.exit_code == 2
        assert "No such file or directory" in str(result.output)


def test_switch_config_missing_file():
    """Test that the `canu generate switch config` command fails on missing file."""
    with runner.isolated_filesystem():
        with open(sls_file, "w") as f:
            json.dump(sls_input, f)

        result = runner.invoke(
            cli,
            [
                "--cache",
                cache_minutes,
                "generate",
                "switch",
                "config",
                "--shasta",
                shasta,
                "--architecture",
                architecture,
                "--tabs",
                tabs,
                "--corners",
                corners,
                "--sls-file",
                sls_file,
                "--name",
                switch_name,
            ],
        )
        assert result.exit_code == 2
        assert "Error: Missing option '--shcd'." in str(result.output)


def test_switch_config_bad_file():
    """Test that the `canu generate switch config` command fails on bad file."""
    bad_file = "does_not_exist.xlsx"
    with runner.isolated_filesystem():

        result = runner.invoke(
            cli,
            [
                "--cache",
                cache_minutes,
                "generate",
                "switch",
                "config",
                "--shasta",
                shasta,
                "--architecture",
                architecture,
                "--shcd",
                bad_file,
                "--tabs",
                tabs,
                "--corners",
                corners,
                "--sls-file",
                sls_file,
                "--name",
                switch_name,
            ],
        )
        assert result.exit_code == 2
        assert "Error: Invalid value for '--shcd':" in str(result.output)


def test_switch_config_missing_tabs():
    """Test that the `canu generate switch config` command prompts for missing tabs."""
    with runner.isolated_filesystem():
        with open(sls_file, "w") as f:
            json.dump(sls_input, f)

        result = runner.invoke(
            cli,
            [
                "--cache",
                cache_minutes,
                "generate",
                "switch",
                "config",
                "--shasta",
                shasta,
                "--architecture",
                architecture,
                "--shcd",
                test_file,
                "--corners",
                corners,
                "--sls-file",
                sls_file,
                "--name",
                switch_name,
                "--corners",
                corners,
                "--sls-file",
                sls_file,
            ],
            input="INTER_SWITCH_LINKS,NON_COMPUTE_NODES,HARDWARE_MANAGEMENT,COMPUTE_NODES\n",
        )
        assert result.exit_code == 0
        assert "hostname sw-spine-001" in str(result.output)


def test_switch_config_bad_tab():
    """Test that the `canu generate switch config` command fails on bad tab name."""
    bad_tab = "BAD_TAB_NAME"
    bad_tab_corners = "I14,S48"
    with runner.isolated_filesystem():
        with open(sls_file, "w") as f:
            json.dump(sls_input, f)

        result = runner.invoke(
            cli,
            [
                "--cache",
                cache_minutes,
                "generate",
                "switch",
                "config",
                "--shasta",
                shasta,
                "--architecture",
                architecture,
                "--shcd",
                test_file,
                "--tabs",
                bad_tab,
                "--corners",
                bad_tab_corners,
                "--sls-file",
                sls_file,
                "--name",
                switch_name,
            ],
        )
        assert result.exit_code == 1
        assert f"Tab BAD_TAB_NAME not found in {test_file}" in str(result.output)


def test_switch_config_switch_name_prompt():
    """Test that the `canu generate switch config` command prompts for missing switch name."""
    with runner.isolated_filesystem():
        with open(sls_file, "w") as f:
            json.dump(sls_input, f)

        result = runner.invoke(
            cli,
            [
                "--cache",
                cache_minutes,
                "generate",
                "switch",
                "config",
                "--shasta",
                shasta,
                "--architecture",
                architecture,
                "--shcd",
                test_file,
                "--tabs",
                tabs,
                "--corners",
                corners,
                "--sls-file",
                sls_file,
            ],
            input="sw-spine-001\n",
        )
        assert result.exit_code == 0
        assert "hostname sw-spine-001" in str(result.output)
        assert "ntp server 192.168.4.4" in str(result.output)
        assert "ntp server 192.168.4.5" in str(result.output)
        assert "ntp server 192.168.4.6" in str(result.output)
        assert "deny any 192.168.3.0/255.255.128.0 192.168.0.0/255.255.128.0" in str(
            result.output,
        )
        assert "interface 1/1/30" in str(result.output)
        assert "interface 1/1/31" in str(result.output)
        assert "interface 1/1/32" in str(result.output)


def test_switch_config_corner_prompt():
    """Test that the `canu generate switch config` command prompts for corner input and runs."""
    with runner.isolated_filesystem():
        with open(sls_file, "w") as f:
            json.dump(sls_input, f)

        result = runner.invoke(
            cli,
            [
                "--cache",
                cache_minutes,
                "generate",
                "switch",
                "config",
                "--shasta",
                shasta,
                "--architecture",
                architecture,
                "--shcd",
                test_file,
                "--tabs",
                tabs,
                "--sls-file",
                sls_file,
                "--name",
                switch_name,
            ],
            input="J14\nT42\nJ14\nT48\nJ14\nT24\nJ14\nT23",
        )
        assert result.exit_code == 0
        assert "hostname sw-spine-001" in str(result.output)
        assert "ntp server 192.168.4.4" in str(result.output)
        assert "ntp server 192.168.4.5" in str(result.output)
        assert "ntp server 192.168.4.6" in str(result.output)
        assert "deny any 192.168.3.0/255.255.128.0 192.168.0.0/255.255.128.0" in str(
            result.output,
        )
        assert "interface 1/1/30" in str(result.output)
        assert "interface 1/1/31" in str(result.output)
        assert "interface 1/1/32" in str(result.output)


def test_switch_config_not_enough_corners():
    """Test that the `canu generate switch config` command fails on not enough corners."""
    not_enough_corners = "H16"
    with runner.isolated_filesystem():
        with open(sls_file, "w") as f:
            json.dump(sls_input, f)
        result = runner.invoke(
            cli,
            [
                "--cache",
                cache_minutes,
                "generate",
                "switch",
                "config",
                "--shasta",
                shasta,
                "--architecture",
                architecture,
                "--shcd",
                test_file,
                "--tabs",
                tabs,
                "--corners",
                not_enough_corners,
                "--sls-file",
                sls_file,
                "--name",
                switch_name,
            ],
        )
        assert result.exit_code == 0
        assert "There were 1 corners entered, but there should be 8." in str(
            result.output,
        )


def test_switch_config_bad_switch_name_1():
    """Test that the `canu generate switch config` command fails on bad switch name."""
    bad_name_1 = "sw-bad"
    with runner.isolated_filesystem():
        with open(sls_file, "w") as f:
            json.dump(sls_input, f)

        result = runner.invoke(
            cli,
            [
                "--cache",
                cache_minutes,
                "generate",
                "switch",
                "config",
                "--shasta",
                shasta,
                "--architecture",
                architecture,
                "--shcd",
                test_file,
                "--tabs",
                tabs,
                "--corners",
                corners,
                "--sls-file",
                sls_file,
                "--name",
                bad_name_1,
            ],
        )
        assert result.exit_code == 1
        assert (
            f"For switch {bad_name_1}, the type cannot be determined. Please check the switch name and try again."
            in str(result.output)
        )


def test_switch_config_bad_switch_name_2():
    """Test that the `canu generate switch config` command fails on bad switch name."""
    bad_name_2 = "sw-spine-999"
    with runner.isolated_filesystem():
        with open(sls_file, "w") as f:
            json.dump(sls_input, f)

        result = runner.invoke(
            cli,
            [
                "--cache",
                cache_minutes,
                "generate",
                "switch",
                "config",
                "--shasta",
                shasta,
                "--architecture",
                architecture,
                "--shcd",
                test_file,
                "--tabs",
                tabs,
                "--corners",
                corners,
                "--sls-file",
                sls_file,
                "--name",
                bad_name_2,
            ],
        )
        assert result.exit_code == 1
        assert (
            f"For switch {bad_name_2}, the type cannot be determined. Please check the switch name and try again."
            in str(result.output)
        )


def test_switch_config_non_switch():
    """Test that the `canu generate switch config` command fails on non switch."""
    non_switch = "ncn-w001"
    with runner.isolated_filesystem():
        with open(sls_file, "w") as f:
            json.dump(sls_input, f)

        result = runner.invoke(
            cli,
            [
                "--cache",
                cache_minutes,
                "generate",
                "switch",
                "config",
                "--shasta",
                shasta,
                "--architecture",
                architecture,
                "--shcd",
                test_file,
                "--tabs",
                tabs,
                "--corners",
                corners,
                "--sls-file",
                sls_file,
                "--name",
                non_switch,
            ],
        )
        assert result.exit_code == 1
        assert (
            f"{non_switch} is not a switch. Only switch config can be generated."
            in str(result.output)
        )


@responses.activate
def test_switch_config_sls():
    """Test that the `canu generate switch config` command runs with SLS."""
    with runner.isolated_filesystem():
        responses.add(
            responses.GET,
            f"https://{sls_address}/apis/sls/v1/networks",
            json=sls_networks,
        )

        result = runner.invoke(
            cli,
            [
                "--cache",
                cache_minutes,
                "generate",
                "switch",
                "config",
                "--shasta",
                shasta,
                "--architecture",
                architecture,
                "--shcd",
                test_file,
                "--tabs",
                tabs,
                "--corners",
                corners,
                "--name",
                switch_name,
            ],
        )
        assert result.exit_code == 0
        assert "hostname sw-spine-001" in str(result.output)
        assert "ntp server 192.168.4.4" in str(result.output)
        assert "ntp server 192.168.4.5" in str(result.output)
        assert "ntp server 192.168.4.6" in str(result.output)
        assert "deny any 192.168.3.0/255.255.128.0 192.168.0.0/255.255.128.0" in str(
            result.output,
        )
        assert "interface 1/1/30" in str(result.output)
        assert "interface 1/1/31" in str(result.output)
        assert "interface 1/1/32" in str(result.output)


@responses.activate
def test_switch_config_sls_token_bad():
    """Test that the `canu generate switch config` command errors on bad token file."""
    bad_token = "bad_token.token"
    with runner.isolated_filesystem():
        with open(bad_token, "w") as f:
            f.write('{"access_token": "123"}')

        responses.add(
            responses.GET,
            f"https://{sls_address}/apis/sls/v1/networks",
            body=requests.exceptions.HTTPError(
                "503 Server Error: Service Unavailable for url",
            ),
        )

        result = runner.invoke(
            cli,
            [
                "--cache",
                cache_minutes,
                "generate",
                "switch",
                "config",
                "--shasta",
                shasta,
                "--architecture",
                architecture,
                "--shcd",
                test_file,
                "--tabs",
                tabs,
                "--corners",
                corners,
                "--name",
                switch_name,
                "--auth-token",
                bad_token,
            ],
        )
        assert result.exit_code == 0
        assert (
            "Error connecting SLS api-gw-service-nmn.local, check that the token is valid, or generate a new one"
            in str(result.output)
        )


@responses.activate
def test_switch_config_sls_token_missing():
    """Test that the `canu generate switch config` command errors on no token file."""
    bad_token = "no_token.token"

    result = runner.invoke(
        cli,
        [
            "--cache",
            cache_minutes,
            "generate",
            "switch",
            "config",
            "--shasta",
            shasta,
            "--architecture",
            architecture,
            "--shcd",
            test_file,
            "--tabs",
            tabs,
            "--corners",
            corners,
            "--name",
            switch_name,
            "--auth-token",
            bad_token,
        ],
    )
    assert result.exit_code == 0
    assert "Invalid token file, generate another token or try again." in str(
        result.output,
    )


@responses.activate
def test_switch_config_sls_address_bad():
    """Test that the `canu generate switch config` command errors with bad SLS address."""
    bad_sls_address = "192.168.254.254"

    responses.add(
        responses.GET,
        f"https://{bad_sls_address}/apis/sls/v1/networks",
        body=requests.exceptions.ConnectionError(
            "Failed to establish a new connection: [Errno 51] Network is unreachable",
        ),
    )

    result = runner.invoke(
        cli,
        [
            "--cache",
            cache_minutes,
            "generate",
            "switch",
            "config",
            "--shasta",
            shasta,
            "--architecture",
            architecture,
            "--shcd",
            test_file,
            "--tabs",
            tabs,
            "--corners",
            corners,
            "--name",
            switch_name,
            "--sls-address",
            bad_sls_address,
        ],
    )
    assert result.exit_code == 0
    assert (
        "Error connecting to SLS 192.168.254.254, check the address or pass in a new address using --sls-address."
        in str(result.output)
    )


# TDS Tests


def test_switch_config_tds_spine_primary():
    """Test that the `canu generate switch config` command runs and returns valid TDS primary spine config."""
    with runner.isolated_filesystem():
        with open(sls_file, "w") as f:
            json.dump(sls_input, f)

        result = runner.invoke(
            cli,
            [
                "--cache",
                cache_minutes,
                "generate",
                "switch",
                "config",
                "--shasta",
                shasta,
                "--architecture",
                architecture_tds,
                "--shcd",
                test_file_tds,
                "--tabs",
                tabs_tds,
                "--corners",
                corners_tds,
                "--sls-file",
                sls_file,
                "--name",
                switch_name,
            ],
        )
        assert result.exit_code == 0
        assert (
            "hostname sw-spine-001\n"
            + "no ip icmp redirect\n"
            + "vrf CAN\n"
            + "vrf keepalive\n"
            + "ntp server 192.168.4.4\n"
            + "ntp server 192.168.4.5\n"
            + "ntp server 192.168.4.6\n"
            + "ntp enable\n"
        ) in str(result.output)

        assert (
            "ssh server vrf default\n"
            + "ssh server vrf keepalive\n"
            + "ssh server vrf mgmt\n"
            + "access-list ip nmn-hmn\n"
            + "    10 deny any 192.168.3.0/255.255.128.0 192.168.0.0/255.255.128.0\n"
            + "    20 deny any 192.168.0.0/255.255.128.0 192.168.3.0/255.255.128.0\n"
            + "    30 deny any 192.168.3.0/255.255.128.0 192.168.200.0/255.255.128.0\n"
            + "    40 deny any 192.168.0.0/255.255.128.0 192.168.100.0/255.255.128.0\n"
            + "    50 deny any 192.168.100.0/255.255.128.0 192.168.0.0/255.255.128.0\n"
            + "    60 deny any 192.168.100.0/255.255.128.0 192.168.200.0/255.255.128.0\n"
            + "    70 deny any 192.168.200.0/255.255.128.0 192.168.3.0/255.255.128.0\n"
            + "    80 deny any 192.168.200.0/255.255.128.0 192.168.100.0/255.255.128.0\n"
            + "    90 permit any any any\n"
            + "\n"
            + "vlan 1\n"
            + "vlan 2\n"
            + "    name NMN\n"
            + "    apply access-list ip nmn-hmn in\n"
            + "    apply access-list ip nmn-hmn out\n"
            + "vlan 4\n"
            + "    name HMN\n"
            + "    apply access-list ip nmn-hmn in\n"
            + "    apply access-list ip nmn-hmn out\n"
            + "vlan 7\n"
            + "    name CAN\n"
            + "vlan 10\n"
            + "    name SUN\n"
            + "spanning-tree\n"
            + "spanning-tree priority 0\n"
            + "spanning-tree config-name MST0\n"
            + "spanning-tree config-revision 1\n"
            + "interface mgmt\n"
            + "    shutdown\n"
            + "    ip dhcp\n"
        ) in str(result.output)

        ncn_m = (
            "interface lag 1 multi-chassis\n"
            + "    no shutdown\n"
            + "    description sw-spine-001:1==>ncn-m001:ocp:1\n"
            + "    no routing\n"
            + "    vlan trunk native 1\n"
            + "    vlan trunk allowed 1-2,4,7\n"
            + "    lacp mode active\n"
            + "    lacp fallback\n"
            + "    spanning-tree bpdu-guard\n"
            + "    spanning-tree port-type admin-edge\n"
            + "\n"
            + "interface 1/1/1\n"
            + "    no shutdown\n"
            + "    mtu 9198\n"
            + "    description sw-spine-001:1==>ncn-m001:ocp:1\n"
            + "    lag 1\n"
            + "\n"
            + "interface lag 2 multi-chassis\n"
            + "    no shutdown\n"
            + "    description sw-spine-001:2==>ncn-m002:ocp:1\n"
            + "    no routing\n"
            + "    vlan trunk native 1\n"
            + "    vlan trunk allowed 1-2,4,7\n"
            + "    lacp mode active\n"
            + "    lacp fallback\n"
            + "    spanning-tree bpdu-guard\n"
            + "    spanning-tree port-type admin-edge\n"
            + "\n"
            + "interface 1/1/2\n"
            + "    no shutdown\n"
            + "    mtu 9198\n"
            + "    description sw-spine-001:2==>ncn-m002:ocp:1\n"
            + "    lag 2\n"
            + "\n"
            + "interface lag 3 multi-chassis\n"
            + "    no shutdown\n"
            + "    description sw-spine-001:3==>ncn-m003:ocp:1\n"
            + "    no routing\n"
            + "    vlan trunk native 1\n"
            + "    vlan trunk allowed 1-2,4,7\n"
            + "    lacp mode active\n"
            + "    lacp fallback\n"
            + "    spanning-tree bpdu-guard\n"
            + "    spanning-tree port-type admin-edge\n"
            + "\n"
            + "interface 1/1/3\n"
            + "    no shutdown\n"
            + "    mtu 9198\n"
            + "    description sw-spine-001:3==>ncn-m003:ocp:1\n"
            + "    lag 3\n"
        )

        assert ncn_m in str(result.output)

        ncn_w = (
            "interface lag 4 multi-chassis\n"
            + "    no shutdown\n"
            + "    description sw-spine-001:4==>ncn-w001:ocp:1\n"
            + "    no routing\n"
            + "    vlan trunk native 1\n"
            + "    vlan trunk allowed 1-2,4,7\n"
            + "    lacp mode active\n"
            + "    lacp fallback\n"
            + "    spanning-tree bpdu-guard\n"
            + "    spanning-tree port-type admin-edge\n"
            + "\n"
            + "interface 1/1/4\n"
            + "    no shutdown\n"
            + "    mtu 9198\n"
            + "    description sw-spine-001:4==>ncn-w001:ocp:1\n"
            + "    lag 4\n"
            + "\n"
            + "interface lag 5 multi-chassis\n"
            + "    no shutdown\n"
            + "    description sw-spine-001:5==>ncn-w002:ocp:1\n"
            + "    no routing\n"
            + "    vlan trunk native 1\n"
            + "    vlan trunk allowed 1-2,4,7\n"
            + "    lacp mode active\n"
            + "    lacp fallback\n"
            + "    spanning-tree bpdu-guard\n"
            + "    spanning-tree port-type admin-edge\n"
            + "\n"
            + "interface 1/1/5\n"
            + "    no shutdown\n"
            + "    mtu 9198\n"
            + "    description sw-spine-001:5==>ncn-w002:ocp:1\n"
            + "    lag 5\n"
            + "\n"
            + "interface lag 6 multi-chassis\n"
            + "    no shutdown\n"
            + "    description sw-spine-001:6==>ncn-w003:ocp:1\n"
            + "    no routing\n"
            + "    vlan trunk native 1\n"
            + "    vlan trunk allowed 1-2,4,7\n"
            + "    lacp mode active\n"
            + "    lacp fallback\n"
            + "    spanning-tree bpdu-guard\n"
            + "    spanning-tree port-type admin-edge\n"
            + "\n"
            + "interface 1/1/6\n"
            + "    no shutdown\n"
            + "    mtu 9198\n"
            + "    description sw-spine-001:6==>ncn-w003:ocp:1\n"
            + "    lag 6\n"
        )

        assert ncn_w in str(result.output)

        ncn_s = (
            "interface lag 7 multi-chassis\n"
            + "    no shutdown\n"
            + "    description sw-spine-001:7==>ncn-s001:ocp:1\n"
            + "    no routing\n"
            + "    vlan trunk native 1\n"
            + "    vlan trunk allowed 1-2,4,7\n"
            + "    lacp mode active\n"
            + "    lacp fallback\n"
            + "    spanning-tree bpdu-guard\n"
            + "    spanning-tree port-type admin-edge\n"
            + "\n"
            + "interface 1/1/7\n"
            + "    no shutdown\n"
            + "    mtu 9198\n"
            + "    description sw-spine-001:7==>ncn-s001:ocp:1\n"
            + "    lag 7\n"
            + "\n"
            + "interface lag 8 multi-chassis\n"
            + "    no shutdown\n"
            + "    description sw-spine-001:8==>ncn-s001:ocp:2\n"
            + "    no routing\n"
            + "    vlan trunk native 1\n"
            + "    vlan trunk allowed 10\n"
            + "    lacp mode active\n"
            + "    lacp fallback\n"
            + "    spanning-tree bpdu-guard\n"
            + "    spanning-tree port-type admin-edge\n"
            + "\n"
            + "interface 1/1/8\n"
            + "    no shutdown\n"
            + "    mtu 9198\n"
            + "    description sw-spine-001:8==>ncn-s001:ocp:2\n"
            + "    lag 8\n"
            + "\n"
            + "interface lag 9 multi-chassis\n"
            + "    no shutdown\n"
            + "    description sw-spine-001:9==>ncn-s002:ocp:1\n"
            + "    no routing\n"
            + "    vlan trunk native 1\n"
            + "    vlan trunk allowed 1-2,4,7\n"
            + "    lacp mode active\n"
            + "    lacp fallback\n"
            + "    spanning-tree bpdu-guard\n"
            + "    spanning-tree port-type admin-edge\n"
            + "\n"
            + "interface 1/1/9\n"
            + "    no shutdown\n"
            + "    mtu 9198\n"
            + "    description sw-spine-001:9==>ncn-s002:ocp:1\n"
            + "    lag 9\n"
            + "\n"
            + "interface lag 10 multi-chassis\n"
            + "    no shutdown\n"
            + "    description sw-spine-001:10==>ncn-s002:ocp:2\n"
            + "    no routing\n"
            + "    vlan trunk native 1\n"
            + "    vlan trunk allowed 10\n"
            + "    lacp mode active\n"
            + "    lacp fallback\n"
            + "    spanning-tree bpdu-guard\n"
            + "    spanning-tree port-type admin-edge\n"
            + "\n"
            + "interface 1/1/10\n"
            + "    no shutdown\n"
            + "    mtu 9198\n"
            + "    description sw-spine-001:10==>ncn-s002:ocp:2\n"
            + "    lag 10\n"
            + "\n"
            + "interface lag 11 multi-chassis\n"
            + "    no shutdown\n"
            + "    description sw-spine-001:11==>ncn-s003:ocp:1\n"
            + "    no routing\n"
            + "    vlan trunk native 1\n"
            + "    vlan trunk allowed 1-2,4,7\n"
            + "    lacp mode active\n"
            + "    lacp fallback\n"
            + "    spanning-tree bpdu-guard\n"
            + "    spanning-tree port-type admin-edge\n"
            + "\n"
            + "interface 1/1/11\n"
            + "    no shutdown\n"
            + "    mtu 9198\n"
            + "    description sw-spine-001:11==>ncn-s003:ocp:1\n"
            + "    lag 11\n"
            + "\n"
            + "interface lag 12 multi-chassis\n"
            + "    no shutdown\n"
            + "    description sw-spine-001:12==>ncn-s003:ocp:2\n"
            + "    no routing\n"
            + "    vlan trunk native 1\n"
            + "    vlan trunk allowed 10\n"
            + "    lacp mode active\n"
            + "    lacp fallback\n"
            + "    spanning-tree bpdu-guard\n"
            + "    spanning-tree port-type admin-edge\n"
            + "\n"
            + "interface 1/1/12\n"
            + "    no shutdown\n"
            + "    mtu 9198\n"
            + "    description sw-spine-001:12==>ncn-s003:ocp:2\n"
            + "    lag 12\n"
        )

        assert ncn_s in str(result.output)

        uan = (
            "interface 1/1/13\n"
            + "    no shutdown\n"
            + "    mtu 9198\n"
            + "    description sw-spine-001:13==>uan001:ocp:1\n"
            + "    no routing\n"
            + "    vlan access 2\n"
            + "    spanning-tree bpdu-guard\n"
            + "    spanning-tree port-type admin-edge\n"
            + "\n"
            + "interface lag 13 multi-chassis\n"
            + "    no shutdown\n"
            + "    description uan_can_lag\n"
            + "    no routing\n"
            + "    vlan trunk native 1\n"
            + "    vlan trunk allowed 7\n"
            + "    lacp mode active\n"
            + "    lacp fallback\n"
            + "    spanning-tree bpdu-guard\n"
            + "    spanning-tree port-type admin-edge\n"
            + "\n"
            + "interface 1/1/14\n"
            + "    no shutdown\n"
            + "    mtu 9198\n"
            + "    description sw-spine-001:14==>uan001:ocp:2\n"
            + "    lag 13\n"
        )
        assert uan in str(result.output)

        sw_spine_to_leaf_bmc = (
            "interface lag 151 multi-chassis\n"
            + "    no shutdown\n"
            + "    description sw-spine-001:51==>sw-leaf-bmc-001:48\n"
            + "    no routing\n"
            + "    vlan trunk native 1\n"
            + "    vlan trunk allowed 1-2,4\n"
            + "    lacp mode active\n"
            + "\n"
            + "interface 1/1/51\n"
            + "    no shutdown\n"
            + "    mtu 9198\n"
            + "    description sw-spine-001:51==>sw-leaf-bmc-001:48\n"
            + "    lag 151\n"
        )
        assert sw_spine_to_leaf_bmc in str(result.output)

        spine_to_cdu = (
            "interface 1/1/49\n"
            + "    no shutdown\n"
            + "    mtu 9198\n"
            + "    description sw-spine-001:49==>sw-cdu-002:50\n"
            + "    lag 201\n"
            + "\n"
            + "interface lag 201 multi-chassis\n"
            + "    no shutdown\n"
            + "    description sw-spine-001:50==>sw-cdu-001:50\n"
            + "    no routing\n"
            + "    vlan trunk native 1\n"
            + "    vlan trunk allowed 1-2,4\n"
            + "    lacp mode active\n"
            + "    spanning-tree root-guard\n"
            + "\n"
            + "interface 1/1/50\n"
            + "    no shutdown\n"
            + "    mtu 9198\n"
            + "    description sw-spine-001:50==>sw-cdu-001:50\n"
            + "    lag 201\n"
        )
        assert spine_to_cdu in str(result.output)
        assert (
            "interface lag 256\n"
            + "    no shutdown\n"
            + "    description ISL link\n"
            + "    no routing\n"
            + "    vlan trunk native 1 tag\n"
            + "    vlan trunk allowed all\n"
            + "    lacp mode active\n"
            + "interface 1/1/54\n"
            + "    no shutdown\n"
            + "    vrf attach keepalive\n"
            + "    ip address 192.168.255.0/31\n"
            + "interface 1/1/55\n"
            + "    no shutdown\n"
            + "    mtu 9198\n"
            + "    description vsx isl\n"
            + "    lag 256\n"
            + "interface 1/1/56\n"
            + "    no shutdown\n"
            + "    mtu 9198\n"
            + "    description vsx isl\n"
            + "    lag 256\n"
            + "interface loopback 0\n"
            + "    ip address 10.2.0.2/32\n"
            + "    ip ospf 1 area 0.0.0.0\n"
            + "interface vlan 1\n"
            + "    ip mtu 9198\n"
            + "    ip address 192.168.1.2/16\n"
            + "    active-gateway ip mac 12:00:00:00:6b:00\n"
            + "    active-gateway ip 192.168.1.1\n"
            + "    ip helper-address 10.92.100.222\n"
            + "interface vlan 2\n"
            + "    ip mtu 9198\n"
            + "    ip address 192.168.3.2/17\n"
            + "    active-gateway ip mac 12:00:00:00:6b:00\n"
            + "    active-gateway ip 192.168.3.1\n"
            + "    ip helper-address 10.92.100.222\n"
            + "    ip ospf 1 area 0.0.0.0\n"
            + "interface vlan 4\n"
            + "    ip mtu 9198\n"
            + "    ip address 192.168.0.2/17\n"
            + "    active-gateway ip mac 12:00:00:00:6b:00\n"
            + "    active-gateway ip 192.168.0.1\n"
            + "    ip helper-address 10.92.100.222\n"
            + "    ip ospf 1 area 0.0.0.0\n"
            + "interface vlan 7\n"
            + "    ip mtu 9198\n"
            + "    ip address 192.168.11.2/24\n"
            + "    active-gateway ip mac 12:00:00:00:6b:00\n"
            + "    active-gateway ip 192.168.11.1\n"
            + "    ip helper-address 10.92.100.222\n"
            + "vsx\n"
            + "    system-mac 02:00:00:00:6b:00\n"
            + "    inter-switch-link lag 256\n"
            + "    role primary\n"
            + "    keepalive peer 192.168.255.1 source 192.168.255.0 vrf keepalive\n"
            + "    linkup-delay-timer 600\n"
            + "    vsx-sync vsx-global\n"
            + "router ospf 1\n"
            + "    router-id 10.2.0.2\n"
            + "    redistribute bgp\n"
            + "    area 0.0.0.0\n"
            + "router ospfv3 1\n"
            + "    router-id 10.2.0.2\n"
            + "    area 0.0.0.0\n"
            + "https-server vrf default\n"
            + "https-server vrf mgmt\n"
            + "https-server vrf CAN\n"
        ) in str(result.output)


def test_switch_config_tds_spine_primary_override():
    """Test that the `canu generate switch config` command runs and returns valid TDS primary spine config with overrides."""
    with runner.isolated_filesystem():
        with open(sls_file, "w") as f:
            json.dump(sls_input, f)

        result = runner.invoke(
            cli,
            [
                "--cache",
                cache_minutes,
                "generate",
                "switch",
                "config",
                "--shasta",
                shasta,
                "--architecture",
                architecture_tds,
                "--shcd",
                test_file_tds,
                "--tabs",
                tabs_tds,
                "--corners",
                corners_tds,
                "--sls-file",
                sls_file,
                "--name",
                switch_name,
                "--override",
                override_file,
            ],
        )
        assert result.exit_code == 0
        assert (
            "# OVERRIDE CONFIG\n"
            + "# The configuration below has been ignored and is not included in the GENERATED CONFIG\n"
            + "\n"
            + "#vsx\n"
            + "#  role primary\n"
            + "#https-server vrf CAN\n"
        ) in str(result.output)
        assert (
            "hostname sw-spine-001\n"
            + "no ip icmp redirect\n"
            + "vrf CAN\n"
            + "vrf keepalive\n"
            + "ntp server 192.168.4.4\n"
            + "ntp server 192.168.4.5\n"
            + "ntp server 192.168.4.6\n"
            + "ntp enable\n"
        ) in str(result.output)

        assert (
            "ssh server vrf default\n"
            + "ssh server vrf keepalive\n"
            + "ssh server vrf mgmt\n"
            + "access-list ip nmn-hmn\n"
            + "    10 deny any 192.168.3.0/255.255.128.0 192.168.0.0/255.255.128.0\n"
            + "    20 deny any 192.168.0.0/255.255.128.0 192.168.3.0/255.255.128.0\n"
            + "    30 deny any 192.168.3.0/255.255.128.0 192.168.200.0/255.255.128.0\n"
            + "    40 deny any 192.168.0.0/255.255.128.0 192.168.100.0/255.255.128.0\n"
            + "    50 deny any 192.168.100.0/255.255.128.0 192.168.0.0/255.255.128.0\n"
            + "    60 deny any 192.168.100.0/255.255.128.0 192.168.200.0/255.255.128.0\n"
            + "    70 deny any 192.168.200.0/255.255.128.0 192.168.3.0/255.255.128.0\n"
            + "    80 deny any 192.168.200.0/255.255.128.0 192.168.100.0/255.255.128.0\n"
            + "    90 permit any any any\n"
            + "vlan 1\n"
            + "vlan 2\n"
            + "    name NMN\n"
            + "    apply access-list ip nmn-hmn in\n"
            + "    apply access-list ip nmn-hmn out\n"
            + "vlan 4\n"
            + "    name HMN\n"
            + "    apply access-list ip nmn-hmn in\n"
            + "    apply access-list ip nmn-hmn out\n"
            + "vlan 7\n"
            + "    name CAN\n"
            + "vlan 10\n"
            + "    name SUN\n"
            + "spanning-tree\n"
            + "spanning-tree priority 0\n"
            + "spanning-tree config-name MST0\n"
            + "spanning-tree config-revision 1\n"
            + "interface mgmt\n"
            + "    shutdown\n"
            + "    ip dhcp\n"
        ) in str(result.output)

        ncn_m = (
            "interface lag 1 multi-chassis\n"
            + "    no shutdown\n"
            + "    description sw-spine-001:1==>ncn-m001:ocp:1\n"
            + "    no routing\n"
            + "    vlan trunk native 1\n"
            + "    vlan trunk allowed 1-2,4,7\n"
            + "    lacp mode active\n"
            + "    lacp fallback\n"
            + "    spanning-tree bpdu-guard\n"
            + "    spanning-tree port-type admin-edge\n"
            + "interface 1/1/1\n"
            + "    no shutdown\n"
            + "    mtu 9198\n"
            + "    description sw-spine-001:1==>ncn-m001:ocp:1\n"
            + "    lag 1\n"
            + "interface lag 2 multi-chassis\n"
            + "    no shutdown\n"
            + "    description sw-spine-001:2==>ncn-m002:ocp:1\n"
            + "    no routing\n"
            + "    vlan trunk native 1\n"
            + "    vlan trunk allowed 1-2,4,7\n"
            + "    lacp mode active\n"
            + "    lacp fallback\n"
            + "    spanning-tree bpdu-guard\n"
            + "    spanning-tree port-type admin-edge\n"
            + "interface 1/1/2\n"
            + "    no shutdown\n"
            + "    mtu 9198\n"
            + "    description sw-spine-001:2==>ncn-m002:ocp:1\n"
            + "    lag 2\n"
            + "interface lag 3 multi-chassis\n"
            + "    no shutdown\n"
            + "    description sw-spine-001:3==>ncn-m003:ocp:1\n"
            + "    no routing\n"
            + "    vlan trunk native 1\n"
            + "    vlan trunk allowed 1-2,4,7\n"
            + "    lacp mode active\n"
            + "    lacp fallback\n"
            + "    spanning-tree bpdu-guard\n"
            + "    spanning-tree port-type admin-edge\n"
            + "interface 1/1/3\n"
            + "    no shutdown\n"
            + "    mtu 9198\n"
            + "    description sw-spine-001:3==>ncn-m003:ocp:1\n"
            + "    lag 3\n"
        )

        assert ncn_m in str(result.output)

        ncn_w = (
            "interface lag 4 multi-chassis\n"
            + "    no shutdown\n"
            + "    description sw-spine-001:4==>ncn-w001:ocp:1\n"
            + "    no routing\n"
            + "    vlan trunk native 1\n"
            + "    vlan trunk allowed 1-2,4,7\n"
            + "    lacp mode active\n"
            + "    lacp fallback\n"
            + "    spanning-tree bpdu-guard\n"
            + "    spanning-tree port-type admin-edge\n"
            + "interface 1/1/4\n"
            + "    no shutdown\n"
            + "    mtu 9198\n"
            + "    description sw-spine-001:4==>ncn-w001:ocp:1\n"
            + "    lag 4\n"
            + "interface lag 5 multi-chassis\n"
            + "    no shutdown\n"
            + "    description sw-spine-001:5==>ncn-w002:ocp:1\n"
            + "    no routing\n"
            + "    vlan trunk native 1\n"
            + "    vlan trunk allowed 1-2,4,7\n"
            + "    lacp mode active\n"
            + "    lacp fallback\n"
            + "    spanning-tree bpdu-guard\n"
            + "    spanning-tree port-type admin-edge\n"
            + "interface 1/1/5\n"
            + "    no shutdown\n"
            + "    mtu 9198\n"
            + "    description sw-spine-001:5==>ncn-w002:ocp:1\n"
            + "    lag 5\n"
            + "interface lag 6 multi-chassis\n"
            + "    no shutdown\n"
            + "    description sw-spine-001:6==>ncn-w003:ocp:1\n"
            + "    no routing\n"
            + "    vlan trunk native 1\n"
            + "    vlan trunk allowed 1-2,4,7\n"
            + "    lacp mode active\n"
            + "    lacp fallback\n"
            + "    spanning-tree bpdu-guard\n"
            + "    spanning-tree port-type admin-edge\n"
            + "interface 1/1/6\n"
            + "    no shutdown\n"
            + "    mtu 9198\n"
            + "    description sw-spine-001:6==>ncn-w003:ocp:1\n"
            + "    lag 6\n"
        )

        assert ncn_w in str(result.output)

        ncn_s = (
            "interface lag 7 multi-chassis\n"
            + "    no shutdown\n"
            + "    description sw-spine-001:7==>ncn-s001:ocp:1\n"
            + "    no routing\n"
            + "    vlan trunk native 1\n"
            + "    vlan trunk allowed 1-2,4,7\n"
            + "    lacp mode active\n"
            + "    lacp fallback\n"
            + "    spanning-tree bpdu-guard\n"
            + "    spanning-tree port-type admin-edge\n"
            + "interface 1/1/7\n"
            + "    no shutdown\n"
            + "    mtu 9198\n"
            + "    description sw-spine-001:7==>ncn-s001:ocp:1\n"
            + "    lag 7\n"
            + "interface lag 8 multi-chassis\n"
            + "    no shutdown\n"
            + "    description sw-spine-001:8==>ncn-s001:ocp:2\n"
            + "    no routing\n"
            + "    vlan trunk native 1\n"
            + "    vlan trunk allowed 10\n"
            + "    lacp mode active\n"
            + "    lacp fallback\n"
            + "    spanning-tree bpdu-guard\n"
            + "    spanning-tree port-type admin-edge\n"
            + "interface 1/1/8\n"
            + "    no shutdown\n"
            + "    mtu 9198\n"
            + "    description sw-spine-001:8==>ncn-s001:ocp:2\n"
            + "    lag 8\n"
            + "interface lag 9 multi-chassis\n"
            + "    no shutdown\n"
            + "    description sw-spine-001:9==>ncn-s002:ocp:1\n"
            + "    no routing\n"
            + "    vlan trunk native 1\n"
            + "    vlan trunk allowed 1-2,4,7\n"
            + "    lacp mode active\n"
            + "    lacp fallback\n"
            + "    spanning-tree bpdu-guard\n"
            + "    spanning-tree port-type admin-edge\n"
            + "interface 1/1/9\n"
            + "    no shutdown\n"
            + "    mtu 9198\n"
            + "    description sw-spine-001:9==>ncn-s002:ocp:1\n"
            + "    lag 9\n"
            + "interface lag 10 multi-chassis\n"
            + "    no shutdown\n"
            + "    description sw-spine-001:10==>ncn-s002:ocp:2\n"
            + "    no routing\n"
            + "    vlan trunk native 1\n"
            + "    vlan trunk allowed 10\n"
            + "    lacp mode active\n"
            + "    lacp fallback\n"
            + "    spanning-tree bpdu-guard\n"
            + "    spanning-tree port-type admin-edge\n"
            + "interface 1/1/10\n"
            + "    no shutdown\n"
            + "    mtu 9198\n"
            + "    description sw-spine-001:10==>ncn-s002:ocp:2\n"
            + "    lag 10\n"
            + "interface lag 11 multi-chassis\n"
            + "    no shutdown\n"
            + "    description sw-spine-001:11==>ncn-s003:ocp:1\n"
            + "    no routing\n"
            + "    vlan trunk native 1\n"
            + "    vlan trunk allowed 1-2,4,7\n"
            + "    lacp mode active\n"
            + "    lacp fallback\n"
            + "    spanning-tree bpdu-guard\n"
            + "    spanning-tree port-type admin-edge\n"
            + "interface 1/1/11\n"
            + "    no shutdown\n"
            + "    mtu 9198\n"
            + "    description sw-spine-001:11==>ncn-s003:ocp:1\n"
            + "    lag 11\n"
            + "interface lag 12 multi-chassis\n"
            + "    no shutdown\n"
            + "    description sw-spine-001:12==>ncn-s003:ocp:2\n"
            + "    no routing\n"
            + "    vlan trunk native 1\n"
            + "    vlan trunk allowed 10\n"
            + "    lacp mode active\n"
            + "    lacp fallback\n"
            + "    spanning-tree bpdu-guard\n"
            + "    spanning-tree port-type admin-edge\n"
            + "interface 1/1/12\n"
            + "    no shutdown\n"
            + "    mtu 9198\n"
            + "    description sw-spine-001:12==>ncn-s003:ocp:2\n"
            + "    lag 12\n"
        )

        assert ncn_s in str(result.output)

        uan = (
            "interface 1/1/13\n"
            + "    no shutdown\n"
            + "    mtu 9198\n"
            + "    description sw-spine-001:13==>uan001:ocp:1\n"
            + "    no routing\n"
            + "    vlan access 2\n"
            + "    spanning-tree bpdu-guard\n"
            + "    spanning-tree port-type admin-edge\n"
            + "interface lag 13 multi-chassis\n"
            + "    no shutdown\n"
            + "    description uan_can_lag\n"
            + "    no routing\n"
            + "    vlan trunk native 1\n"
            + "    vlan trunk allowed 7\n"
            + "    lacp mode active\n"
            + "    lacp fallback\n"
            + "    spanning-tree bpdu-guard\n"
            + "    spanning-tree port-type admin-edge\n"
            + "interface 1/1/14\n"
            + "    no shutdown\n"
            + "    mtu 9198\n"
            + "    description sw-spine-001:14==>uan001:ocp:2\n"
            + "    lag 13\n"
        )
        assert uan in str(result.output)

        sw_spine_to_leaf_bmc = (
            "interface lag 151 multi-chassis\n"
            + "    no shutdown\n"
            + "    description sw-spine-001:51==>sw-leaf-bmc-001:48\n"
            + "    no routing\n"
            + "    vlan trunk native 1\n"
            + "    vlan trunk allowed 1-2,4\n"
            + "    lacp mode active\n"
            + "interface 1/1/51\n"
            + "    no shutdown\n"
            + "    mtu 9198\n"
            + "    description sw-spine-001:51==>sw-leaf-bmc-001:48\n"
            + "    lag 151\n"
        )
        assert sw_spine_to_leaf_bmc in str(result.output)

        spine_to_cdu = (
            "interface 1/1/49\n"
            + "    no shutdown\n"
            + "    mtu 9198\n"
            + "    description sw-spine-001:49==>sw-cdu-002:50\n"
            + "    lag 201\n"
            + "interface lag 201 multi-chassis\n"
            + "    no shutdown\n"
            + "    description sw-spine-001:50==>sw-cdu-001:50\n"
            + "    no routing\n"
            + "    vlan trunk native 1\n"
            + "    vlan trunk allowed 1-2,4\n"
            + "    lacp mode active\n"
            + "    spanning-tree root-guard\n"
            + "interface 1/1/50\n"
            + "    no shutdown\n"
            + "    mtu 9198\n"
            + "    description sw-spine-001:50==>sw-cdu-001:50\n"
            + "    lag 201\n"
        )
        assert spine_to_cdu in str(result.output)

        assert (
            "interface lag 256\n"
            + "    no shutdown\n"
            + "    description ISL link\n"
            + "    no routing\n"
            + "    vlan trunk native 1 tag\n"
            + "    vlan trunk allowed all\n"
            + "    lacp mode active\n"
            + "interface 1/1/54\n"
            + "    no shutdown\n"
            + "    vrf attach keepalive\n"
            + "    ip address 192.168.255.0/31\n"
            + "interface 1/1/55\n"
            + "    no shutdown\n"
            + "    mtu 9198\n"
            + "    description vsx isl\n"
            + "    lag 256\n"
            + "interface 1/1/56\n"
            + "    no shutdown\n"
            + "    mtu 9198\n"
            + "    description vsx isl\n"
            + "    lag 256\n"
            + "interface loopback 0\n"
            + "    ip address 10.2.0.2/32\n"
            + "    ip ospf 1 area 0.0.0.0\n"
            + "interface vlan 1\n"
            + "    ip mtu 9198\n"
            + "    ip address 192.168.1.2/16\n"
            + "    active-gateway ip mac 12:00:00:00:6b:00\n"
            + "    active-gateway ip 192.168.1.1\n"
            + "    ip helper-address 10.92.100.222\n"
            + "interface vlan 2\n"
            + "    ip mtu 9198\n"
            + "    ip address 192.168.3.2/17\n"
            + "    active-gateway ip mac 12:00:00:00:6b:00\n"
            + "    active-gateway ip 192.168.3.1\n"
            + "    ip helper-address 10.92.100.222\n"
            + "    ip ospf 1 area 0.0.0.0\n"
            + "interface vlan 4\n"
            + "    ip mtu 9198\n"
            + "    ip address 192.168.0.2/17\n"
            + "    active-gateway ip mac 12:00:00:00:6b:00\n"
            + "    active-gateway ip 192.168.0.1\n"
            + "    ip helper-address 10.92.100.222\n"
            + "    ip ospf 1 area 0.0.0.0\n"
            + "interface vlan 7\n"
            + "    ip mtu 9198\n"
            + "    ip address 192.168.11.2/24\n"
            + "    active-gateway ip mac 12:00:00:00:6b:00\n"
            + "    active-gateway ip 192.168.11.1\n"
            + "    ip helper-address 10.92.100.222\n"
            + "vsx\n"
            + "    system-mac 02:00:00:00:6b:00\n"
            + "    inter-switch-link lag 256\n"
            + "    keepalive peer 192.168.255.1 source 192.168.255.0 vrf keepalive\n"
            + "    linkup-delay-timer 600\n"
            + "    vsx-sync vsx-global\n"
            + "router ospf 1\n"
            + "    router-id 10.2.0.2\n"
            + "    redistribute bgp\n"
            + "    area 0.0.0.0\n"
            + "router ospfv3 1\n"
            + "    router-id 10.2.0.2\n"
            + "    area 0.0.0.0\n"
            + "https-server vrf default\n"
            + "https-server vrf mgmt\n"
        ) in str(result.output)


def test_switch_config_tds_spine_secondary():
    """Test that the `canu generate switch config` command runs and returns valid TDS secondary spine config."""
    spine_secondary = "sw-spine-002"

    with runner.isolated_filesystem():
        with open(sls_file, "w") as f:
            json.dump(sls_input, f)

        result = runner.invoke(
            cli,
            [
                "--cache",
                cache_minutes,
                "generate",
                "switch",
                "config",
                "--shasta",
                shasta,
                "--architecture",
                architecture_tds,
                "--shcd",
                test_file_tds,
                "--tabs",
                tabs_tds,
                "--corners",
                corners_tds,
                "--sls-file",
                sls_file,
                "--name",
                spine_secondary,
            ],
        )
        assert result.exit_code == 0
        assert (
            "hostname sw-spine-002\n"
            + "no ip icmp redirect\n"
            + "vrf CAN\n"
            + "vrf keepalive\n"
            + "ntp server 192.168.4.4\n"
            + "ntp server 192.168.4.5\n"
            + "ntp server 192.168.4.6\n"
            + "ntp enable\n"
        ) in str(result.output)

        assert (
            "ssh server vrf default\n"
            + "ssh server vrf keepalive\n"
            + "ssh server vrf mgmt\n"
            + "access-list ip nmn-hmn\n"
            + "    10 deny any 192.168.3.0/255.255.128.0 192.168.0.0/255.255.128.0\n"
            + "    20 deny any 192.168.0.0/255.255.128.0 192.168.3.0/255.255.128.0\n"
            + "    30 deny any 192.168.3.0/255.255.128.0 192.168.200.0/255.255.128.0\n"
            + "    40 deny any 192.168.0.0/255.255.128.0 192.168.100.0/255.255.128.0\n"
            + "    50 deny any 192.168.100.0/255.255.128.0 192.168.0.0/255.255.128.0\n"
            + "    60 deny any 192.168.100.0/255.255.128.0 192.168.200.0/255.255.128.0\n"
            + "    70 deny any 192.168.200.0/255.255.128.0 192.168.3.0/255.255.128.0\n"
            + "    80 deny any 192.168.200.0/255.255.128.0 192.168.100.0/255.255.128.0\n"
            + "    90 permit any any any\n"
            + "\n"
            + "vlan 1\n"
            + "vlan 2\n"
            + "    name NMN\n"
            + "    apply access-list ip nmn-hmn in\n"
            + "    apply access-list ip nmn-hmn out\n"
            + "vlan 4\n"
            + "    name HMN\n"
            + "    apply access-list ip nmn-hmn in\n"
            + "    apply access-list ip nmn-hmn out\n"
            + "vlan 7\n"
            + "    name CAN\n"
            + "vlan 10\n"
            + "    name SUN\n"
            + "spanning-tree\n"
            + "spanning-tree priority 0\n"
            + "spanning-tree config-name MST0\n"
            + "spanning-tree config-revision 1\n"
            + "interface mgmt\n"
            + "    shutdown\n"
            + "    ip dhcp\n"
        ) in str(result.output)

        ncn_m = (
            "interface lag 1 multi-chassis\n"
            + "    no shutdown\n"
            + "    description sw-spine-002:1==>ncn-m001:pcie-slot1:1\n"
            + "    no routing\n"
            + "    vlan trunk native 1\n"
            + "    vlan trunk allowed 1-2,4,7\n"
            + "    lacp mode active\n"
            + "    lacp fallback\n"
            + "    spanning-tree bpdu-guard\n"
            + "    spanning-tree port-type admin-edge\n"
            + "\n"
            + "interface 1/1/1\n"
            + "    no shutdown\n"
            + "    mtu 9198\n"
            + "    description sw-spine-002:1==>ncn-m001:pcie-slot1:1\n"
            + "    lag 1\n"
            + "\n"
            + "interface lag 2 multi-chassis\n"
            + "    no shutdown\n"
            + "    description sw-spine-002:2==>ncn-m002:pcie-slot1:1\n"
            + "    no routing\n"
            + "    vlan trunk native 1\n"
            + "    vlan trunk allowed 1-2,4,7\n"
            + "    lacp mode active\n"
            + "    lacp fallback\n"
            + "    spanning-tree bpdu-guard\n"
            + "    spanning-tree port-type admin-edge\n"
            + "\n"
            + "interface 1/1/2\n"
            + "    no shutdown\n"
            + "    mtu 9198\n"
            + "    description sw-spine-002:2==>ncn-m002:pcie-slot1:1\n"
            + "    lag 2\n"
            + "\n"
            + "interface lag 3 multi-chassis\n"
            + "    no shutdown\n"
            + "    description sw-spine-002:3==>ncn-m003:pcie-slot1:1\n"
            + "    no routing\n"
            + "    vlan trunk native 1\n"
            + "    vlan trunk allowed 1-2,4,7\n"
            + "    lacp mode active\n"
            + "    lacp fallback\n"
            + "    spanning-tree bpdu-guard\n"
            + "    spanning-tree port-type admin-edge\n"
            + "\n"
            + "interface 1/1/3\n"
            + "    no shutdown\n"
            + "    mtu 9198\n"
            + "    description sw-spine-002:3==>ncn-m003:pcie-slot1:1\n"
            + "    lag 3\n"
        )

        assert ncn_m in str(result.output)

        ncn_w = (
            "interface lag 4 multi-chassis\n"
            + "    no shutdown\n"
            + "    description sw-spine-002:4==>ncn-w001:ocp:2\n"
            + "    no routing\n"
            + "    vlan trunk native 1\n"
            + "    vlan trunk allowed 1-2,4,7\n"
            + "    lacp mode active\n"
            + "    lacp fallback\n"
            + "    spanning-tree bpdu-guard\n"
            + "    spanning-tree port-type admin-edge\n"
            + "\n"
            + "interface 1/1/4\n"
            + "    no shutdown\n"
            + "    mtu 9198\n"
            + "    description sw-spine-002:4==>ncn-w001:ocp:2\n"
            + "    lag 4\n"
            + "\n"
            + "interface lag 5 multi-chassis\n"
            + "    no shutdown\n"
            + "    description sw-spine-002:5==>ncn-w002:ocp:2\n"
            + "    no routing\n"
            + "    vlan trunk native 1\n"
            + "    vlan trunk allowed 1-2,4,7\n"
            + "    lacp mode active\n"
            + "    lacp fallback\n"
            + "    spanning-tree bpdu-guard\n"
            + "    spanning-tree port-type admin-edge\n"
            + "\n"
            + "interface 1/1/5\n"
            + "    no shutdown\n"
            + "    mtu 9198\n"
            + "    description sw-spine-002:5==>ncn-w002:ocp:2\n"
            + "    lag 5\n"
            + "\n"
            + "interface lag 6 multi-chassis\n"
            + "    no shutdown\n"
            + "    description sw-spine-002:6==>ncn-w003:ocp:2\n"
            + "    no routing\n"
            + "    vlan trunk native 1\n"
            + "    vlan trunk allowed 1-2,4,7\n"
            + "    lacp mode active\n"
            + "    lacp fallback\n"
            + "    spanning-tree bpdu-guard\n"
            + "    spanning-tree port-type admin-edge\n"
            + "\n"
            + "interface 1/1/6\n"
            + "    no shutdown\n"
            + "    mtu 9198\n"
            + "    description sw-spine-002:6==>ncn-w003:ocp:2\n"
            + "    lag 6\n"
        )

        assert ncn_w in str(result.output)

        ncn_s = (
            "interface lag 7 multi-chassis\n"
            + "    no shutdown\n"
            + "    description sw-spine-002:7==>ncn-s001:pcie-slot1:1\n"
            + "    no routing\n"
            + "    vlan trunk native 1\n"
            + "    vlan trunk allowed 1-2,4,7\n"
            + "    lacp mode active\n"
            + "    lacp fallback\n"
            + "    spanning-tree bpdu-guard\n"
            + "    spanning-tree port-type admin-edge\n"
            + "\n"
            + "interface 1/1/7\n"
            + "    no shutdown\n"
            + "    mtu 9198\n"
            + "    description sw-spine-002:7==>ncn-s001:pcie-slot1:1\n"
            + "    lag 7\n"
            + "\n"
            + "interface lag 8 multi-chassis\n"
            + "    no shutdown\n"
            + "    description sw-spine-002:8==>ncn-s001:pcie-slot1:2\n"
            + "    no routing\n"
            + "    vlan trunk native 1\n"
            + "    vlan trunk allowed 10\n"
            + "    lacp mode active\n"
            + "    lacp fallback\n"
            + "    spanning-tree bpdu-guard\n"
            + "    spanning-tree port-type admin-edge\n"
            + "\n"
            + "interface 1/1/8\n"
            + "    no shutdown\n"
            + "    mtu 9198\n"
            + "    description sw-spine-002:8==>ncn-s001:pcie-slot1:2\n"
            + "    lag 8\n"
            + "\n"
            + "interface lag 9 multi-chassis\n"
            + "    no shutdown\n"
            + "    description sw-spine-002:9==>ncn-s002:pcie-slot1:1\n"
            + "    no routing\n"
            + "    vlan trunk native 1\n"
            + "    vlan trunk allowed 1-2,4,7\n"
            + "    lacp mode active\n"
            + "    lacp fallback\n"
            + "    spanning-tree bpdu-guard\n"
            + "    spanning-tree port-type admin-edge\n"
            + "\n"
            + "interface 1/1/9\n"
            + "    no shutdown\n"
            + "    mtu 9198\n"
            + "    description sw-spine-002:9==>ncn-s002:pcie-slot1:1\n"
            + "    lag 9\n"
            + "\n"
            + "interface lag 10 multi-chassis\n"
            + "    no shutdown\n"
            + "    description sw-spine-002:10==>ncn-s002:pcie-slot1:2\n"
            + "    no routing\n"
            + "    vlan trunk native 1\n"
            + "    vlan trunk allowed 10\n"
            + "    lacp mode active\n"
            + "    lacp fallback\n"
            + "    spanning-tree bpdu-guard\n"
            + "    spanning-tree port-type admin-edge\n"
            + "\n"
            + "interface 1/1/10\n"
            + "    no shutdown\n"
            + "    mtu 9198\n"
            + "    description sw-spine-002:10==>ncn-s002:pcie-slot1:2\n"
            + "    lag 10\n"
            + "\n"
            + "interface lag 11 multi-chassis\n"
            + "    no shutdown\n"
            + "    description sw-spine-002:11==>ncn-s003:pcie-slot1:1\n"
            + "    no routing\n"
            + "    vlan trunk native 1\n"
            + "    vlan trunk allowed 1-2,4,7\n"
            + "    lacp mode active\n"
            + "    lacp fallback\n"
            + "    spanning-tree bpdu-guard\n"
            + "    spanning-tree port-type admin-edge\n"
            + "\n"
            + "interface 1/1/11\n"
            + "    no shutdown\n"
            + "    mtu 9198\n"
            + "    description sw-spine-002:11==>ncn-s003:pcie-slot1:1\n"
            + "    lag 11\n"
            + "\n"
            + "interface lag 12 multi-chassis\n"
            + "    no shutdown\n"
            + "    description sw-spine-002:12==>ncn-s003:pcie-slot1:2\n"
            + "    no routing\n"
            + "    vlan trunk native 1\n"
            + "    vlan trunk allowed 10\n"
            + "    lacp mode active\n"
            + "    lacp fallback\n"
            + "    spanning-tree bpdu-guard\n"
            + "    spanning-tree port-type admin-edge\n"
            + "\n"
            + "interface 1/1/12\n"
            + "    no shutdown\n"
            + "    mtu 9198\n"
            + "    description sw-spine-002:12==>ncn-s003:pcie-slot1:2\n"
            + "    lag 12\n"
        )

        assert ncn_s in str(result.output)

        uan = (
            "interface 1/1/13\n"
            + "    mtu 9198\n"
            + "    description sw-spine-002:13==>uan001:pcie-slot1:1\n"
            + "    no routing\n"
            + "    vlan access 2\n"
            + "    spanning-tree bpdu-guard\n"
            + "    spanning-tree port-type admin-edge\n"
            + "\n"
            + "interface lag 13 multi-chassis\n"
            + "    no shutdown\n"
            + "    description uan_can_lag\n"
            + "    no routing\n"
            + "    vlan trunk native 1\n"
            + "    vlan trunk allowed 7\n"
            + "    lacp mode active\n"
            + "    lacp fallback\n"
            + "    spanning-tree bpdu-guard\n"
            + "    spanning-tree port-type admin-edge\n"
            + "\n"
            + "interface 1/1/14\n"
            + "    no shutdown\n"
            + "    mtu 9198\n"
            + "    description sw-spine-002:14==>uan001:pcie-slot1:2\n"
            + "    lag 13\n"
        )
        assert uan in str(result.output)

        sw_spine_to_leaf_bmc = (
            "interface lag 151 multi-chassis\n"
            + "    no shutdown\n"
            + "    description sw-spine-002:51==>sw-leaf-bmc-001:47\n"
            + "    no routing\n"
            + "    vlan trunk native 1\n"
            + "    vlan trunk allowed 1-2,4\n"
            + "    lacp mode active\n"
            + "\n"
            + "interface 1/1/51\n"
            + "    no shutdown\n"
            + "    mtu 9198\n"
            + "    description sw-spine-002:51==>sw-leaf-bmc-001:47\n"
            + "    lag 151\n"
        )
        assert sw_spine_to_leaf_bmc in str(result.output)

        spine_to_cdu = (
            "interface 1/1/49\n"
            + "    no shutdown\n"
            + "    mtu 9198\n"
            + "    description sw-spine-002:49==>sw-cdu-002:49\n"
            + "    lag 201\n"
            + "\n"
            + "interface lag 201 multi-chassis\n"
            + "    no shutdown\n"
            + "    description sw-spine-002:50==>sw-cdu-001:49\n"
            + "    no routing\n"
            + "    vlan trunk native 1\n"
            + "    vlan trunk allowed 1-2,4\n"
            + "    lacp mode active\n"
            + "    spanning-tree root-guard\n"
            + "\n"
            + "interface 1/1/50\n"
            + "    no shutdown\n"
            + "    mtu 9198\n"
            + "    description sw-spine-002:50==>sw-cdu-001:49\n"
            + "    lag 201\n"
        )
        assert spine_to_cdu in str(result.output)

        assert (
            "interface lag 256\n"
            + "    no shutdown\n"
            + "    description ISL link\n"
            + "    no routing\n"
            + "    vlan trunk native 1 tag\n"
            + "    vlan trunk allowed all\n"
            + "    lacp mode active\n"
            + "interface 1/1/54\n"
            + "    no shutdown\n"
            + "    vrf attach keepalive\n"
            + "    ip address 192.168.255.1/31\n"
            + "interface 1/1/55\n"
            + "    no shutdown\n"
            + "    mtu 9198\n"
            + "    description vsx isl\n"
            + "    lag 256\n"
            + "interface 1/1/56\n"
            + "    no shutdown\n"
            + "    mtu 9198\n"
            + "    description vsx isl\n"
            + "    lag 256\n"
            + "interface loopback 0\n"
            + "    ip address 10.2.0.3/32\n"
            + "    ip ospf 1 area 0.0.0.0\n"
            + "interface vlan 1\n"
            + "    ip mtu 9198\n"
            + "    ip address 192.168.1.3/16\n"
            + "    active-gateway ip mac 12:00:00:00:6b:00\n"
            + "    active-gateway ip 192.168.1.1\n"
            + "    ip helper-address 10.92.100.222\n"
            + "interface vlan 2\n"
            + "    ip mtu 9198\n"
            + "    ip address 192.168.3.3/17\n"
            + "    active-gateway ip mac 12:00:00:00:6b:00\n"
            + "    active-gateway ip 192.168.3.1\n"
            + "    ip helper-address 10.92.100.222\n"
            + "    ip ospf 1 area 0.0.0.0\n"
            + "interface vlan 4\n"
            + "    ip mtu 9198\n"
            + "    ip address 192.168.0.3/17\n"
            + "    active-gateway ip mac 12:00:00:00:6b:00\n"
            + "    active-gateway ip 192.168.0.1\n"
            + "    ip helper-address 10.92.100.222\n"
            + "    ip ospf 1 area 0.0.0.0\n"
            + "interface vlan 7\n"
            + "    ip mtu 9198\n"
            + "    ip address 192.168.11.3/24\n"
            + "    active-gateway ip mac 12:00:00:00:6b:00\n"
            + "    active-gateway ip 192.168.11.1\n"
            + "    ip helper-address 10.92.100.222\n"
            + "vsx\n"
            + "    system-mac 02:00:00:00:6b:00\n"
            + "    inter-switch-link lag 256\n"
            + "    role secondary\n"
            + "    keepalive peer 192.168.255.0 source 192.168.255.1 vrf keepalive\n"
            + "    linkup-delay-timer 600\n"
            + "    vsx-sync vsx-global\n"
            + "router ospf 1\n"
            + "    router-id 10.2.0.3\n"
            + "    redistribute bgp\n"
            + "    area 0.0.0.0\n"
            + "router ospfv3 1\n"
            + "    router-id 10.2.0.3\n"
            + "    area 0.0.0.0\n"
            + "https-server vrf default\n"
            + "https-server vrf mgmt\n"
            + "https-server vrf CAN\n"
        ) in str(result.output)


def test_switch_config_tds_spine_secondary_override():
    """Test that the `canu generate switch config` command runs and returns valid TDS secondary spine config with overrides."""
    spine_secondary = "sw-spine-002"

    with runner.isolated_filesystem():
        with open(sls_file, "w") as f:
            json.dump(sls_input, f)

        result = runner.invoke(
            cli,
            [
                "--cache",
                cache_minutes,
                "generate",
                "switch",
                "config",
                "--shasta",
                shasta,
                "--architecture",
                architecture_tds,
                "--shcd",
                test_file_tds,
                "--tabs",
                tabs_tds,
                "--corners",
                corners_tds,
                "--sls-file",
                sls_file,
                "--name",
                spine_secondary,
                "--override",
                override_file,
            ],
        )
        assert result.exit_code == 0

        assert (
            "# OVERRIDE CONFIG\n"
            + "# The configuration below has been ignored and is not included in the GENERATED CONFIG\n"
            + "\n"
            + "#vsx\n"
            + "#  role secondary\n"
            + "#https-server vrf CAN\n"
        ) in str(result.output)

        assert (
            "hostname sw-spine-002\n"
            + "no ip icmp redirect\n"
            + "vrf CAN\n"
            + "vrf keepalive\n"
            + "ntp server 192.168.4.4\n"
            + "ntp server 192.168.4.5\n"
            + "ntp server 192.168.4.6\n"
            + "ntp enable\n"
        ) in str(result.output)

        assert (
            "ssh server vrf default\n"
            + "ssh server vrf keepalive\n"
            + "ssh server vrf mgmt\n"
            + "access-list ip nmn-hmn\n"
            + "    10 deny any 192.168.3.0/255.255.128.0 192.168.0.0/255.255.128.0\n"
            + "    20 deny any 192.168.0.0/255.255.128.0 192.168.3.0/255.255.128.0\n"
            + "    30 deny any 192.168.3.0/255.255.128.0 192.168.200.0/255.255.128.0\n"
            + "    40 deny any 192.168.0.0/255.255.128.0 192.168.100.0/255.255.128.0\n"
            + "    50 deny any 192.168.100.0/255.255.128.0 192.168.0.0/255.255.128.0\n"
            + "    60 deny any 192.168.100.0/255.255.128.0 192.168.200.0/255.255.128.0\n"
            + "    70 deny any 192.168.200.0/255.255.128.0 192.168.3.0/255.255.128.0\n"
            + "    80 deny any 192.168.200.0/255.255.128.0 192.168.100.0/255.255.128.0\n"
            + "    90 permit any any any\n"
            + "vlan 1\n"
            + "vlan 2\n"
            + "    name NMN\n"
            + "    apply access-list ip nmn-hmn in\n"
            + "    apply access-list ip nmn-hmn out\n"
            + "vlan 4\n"
            + "    name HMN\n"
            + "    apply access-list ip nmn-hmn in\n"
            + "    apply access-list ip nmn-hmn out\n"
            + "vlan 7\n"
            + "    name CAN\n"
            + "vlan 10\n"
            + "    name SUN\n"
            + "spanning-tree\n"
            + "spanning-tree priority 0\n"
            + "spanning-tree config-name MST0\n"
            + "spanning-tree config-revision 1\n"
            + "interface mgmt\n"
            + "    shutdown\n"
            + "    ip dhcp\n"
        ) in str(result.output)

        ncn_m = (
            "interface lag 1 multi-chassis\n"
            + "    no shutdown\n"
            + "    description sw-spine-002:1==>ncn-m001:pcie-slot1:1\n"
            + "    no routing\n"
            + "    vlan trunk native 1\n"
            + "    vlan trunk allowed 1-2,4,7\n"
            + "    lacp mode active\n"
            + "    lacp fallback\n"
            + "    spanning-tree bpdu-guard\n"
            + "    spanning-tree port-type admin-edge\n"
            + "interface 1/1/1\n"
            + "    no shutdown\n"
            + "    mtu 9198\n"
            + "    description sw-spine-002:1==>ncn-m001:pcie-slot1:1\n"
            + "    lag 1\n"
            + "interface lag 2 multi-chassis\n"
            + "    no shutdown\n"
            + "    description sw-spine-002:2==>ncn-m002:pcie-slot1:1\n"
            + "    no routing\n"
            + "    vlan trunk native 1\n"
            + "    vlan trunk allowed 1-2,4,7\n"
            + "    lacp mode active\n"
            + "    lacp fallback\n"
            + "    spanning-tree bpdu-guard\n"
            + "    spanning-tree port-type admin-edge\n"
            + "interface 1/1/2\n"
            + "    no shutdown\n"
            + "    mtu 9198\n"
            + "    description sw-spine-002:2==>ncn-m002:pcie-slot1:1\n"
            + "    lag 2\n"
            + "interface lag 3 multi-chassis\n"
            + "    no shutdown\n"
            + "    description sw-spine-002:3==>ncn-m003:pcie-slot1:1\n"
            + "    no routing\n"
            + "    vlan trunk native 1\n"
            + "    vlan trunk allowed 1-2,4,7\n"
            + "    lacp mode active\n"
            + "    lacp fallback\n"
            + "    spanning-tree bpdu-guard\n"
            + "    spanning-tree port-type admin-edge\n"
            + "interface 1/1/3\n"
            + "    no shutdown\n"
            + "    mtu 9198\n"
            + "    description sw-spine-002:3==>ncn-m003:pcie-slot1:1\n"
            + "    lag 3\n"
        )

        assert ncn_m in str(result.output)

        ncn_w = (
            "interface lag 4 multi-chassis\n"
            + "    no shutdown\n"
            + "    description sw-spine-002:4==>ncn-w001:ocp:2\n"
            + "    no routing\n"
            + "    vlan trunk native 1\n"
            + "    vlan trunk allowed 1-2,4,7\n"
            + "    lacp mode active\n"
            + "    lacp fallback\n"
            + "    spanning-tree bpdu-guard\n"
            + "    spanning-tree port-type admin-edge\n"
            + "interface 1/1/4\n"
            + "    no shutdown\n"
            + "    mtu 9198\n"
            + "    description sw-spine-002:4==>ncn-w001:ocp:2\n"
            + "    lag 4\n"
            + "interface lag 5 multi-chassis\n"
            + "    no shutdown\n"
            + "    description sw-spine-002:5==>ncn-w002:ocp:2\n"
            + "    no routing\n"
            + "    vlan trunk native 1\n"
            + "    vlan trunk allowed 1-2,4,7\n"
            + "    lacp mode active\n"
            + "    lacp fallback\n"
            + "    spanning-tree bpdu-guard\n"
            + "    spanning-tree port-type admin-edge\n"
            + "interface 1/1/5\n"
            + "    no shutdown\n"
            + "    mtu 9198\n"
            + "    description sw-spine-002:5==>ncn-w002:ocp:2\n"
            + "    lag 5\n"
            + "interface lag 6 multi-chassis\n"
            + "    no shutdown\n"
            + "    description sw-spine-002:6==>ncn-w003:ocp:2\n"
            + "    no routing\n"
            + "    vlan trunk native 1\n"
            + "    vlan trunk allowed 1-2,4,7\n"
            + "    lacp mode active\n"
            + "    lacp fallback\n"
            + "    spanning-tree bpdu-guard\n"
            + "    spanning-tree port-type admin-edge\n"
            + "interface 1/1/6\n"
            + "    no shutdown\n"
            + "    mtu 9198\n"
            + "    description sw-spine-002:6==>ncn-w003:ocp:2\n"
            + "    lag 6\n"
        )

        assert ncn_w in str(result.output)

        ncn_s = (
            "interface lag 7 multi-chassis\n"
            + "    no shutdown\n"
            + "    description sw-spine-002:7==>ncn-s001:pcie-slot1:1\n"
            + "    no routing\n"
            + "    vlan trunk native 1\n"
            + "    vlan trunk allowed 1-2,4,7\n"
            + "    lacp mode active\n"
            + "    lacp fallback\n"
            + "    spanning-tree bpdu-guard\n"
            + "    spanning-tree port-type admin-edge\n"
            + "interface 1/1/7\n"
            + "    no shutdown\n"
            + "    mtu 9198\n"
            + "    description sw-spine-002:7==>ncn-s001:pcie-slot1:1\n"
            + "    lag 7\n"
            + "interface lag 8 multi-chassis\n"
            + "    no shutdown\n"
            + "    description sw-spine-002:8==>ncn-s001:pcie-slot1:2\n"
            + "    no routing\n"
            + "    vlan trunk native 1\n"
            + "    vlan trunk allowed 10\n"
            + "    lacp mode active\n"
            + "    lacp fallback\n"
            + "    spanning-tree bpdu-guard\n"
            + "    spanning-tree port-type admin-edge\n"
            + "interface 1/1/8\n"
            + "    no shutdown\n"
            + "    mtu 9198\n"
            + "    description sw-spine-002:8==>ncn-s001:pcie-slot1:2\n"
            + "    lag 8\n"
            + "interface lag 9 multi-chassis\n"
            + "    no shutdown\n"
            + "    description sw-spine-002:9==>ncn-s002:pcie-slot1:1\n"
            + "    no routing\n"
            + "    vlan trunk native 1\n"
            + "    vlan trunk allowed 1-2,4,7\n"
            + "    lacp mode active\n"
            + "    lacp fallback\n"
            + "    spanning-tree bpdu-guard\n"
            + "    spanning-tree port-type admin-edge\n"
            + "interface 1/1/9\n"
            + "    no shutdown\n"
            + "    mtu 9198\n"
            + "    description sw-spine-002:9==>ncn-s002:pcie-slot1:1\n"
            + "    lag 9\n"
            + "interface lag 10 multi-chassis\n"
            + "    no shutdown\n"
            + "    description sw-spine-002:10==>ncn-s002:pcie-slot1:2\n"
            + "    no routing\n"
            + "    vlan trunk native 1\n"
            + "    vlan trunk allowed 10\n"
            + "    lacp mode active\n"
            + "    lacp fallback\n"
            + "    spanning-tree bpdu-guard\n"
            + "    spanning-tree port-type admin-edge\n"
            + "interface 1/1/10\n"
            + "    no shutdown\n"
            + "    mtu 9198\n"
            + "    description sw-spine-002:10==>ncn-s002:pcie-slot1:2\n"
            + "    lag 10\n"
            + "interface lag 11 multi-chassis\n"
            + "    no shutdown\n"
            + "    description sw-spine-002:11==>ncn-s003:pcie-slot1:1\n"
            + "    no routing\n"
            + "    vlan trunk native 1\n"
            + "    vlan trunk allowed 1-2,4,7\n"
            + "    lacp mode active\n"
            + "    lacp fallback\n"
            + "    spanning-tree bpdu-guard\n"
            + "    spanning-tree port-type admin-edge\n"
            + "interface 1/1/11\n"
            + "    no shutdown\n"
            + "    mtu 9198\n"
            + "    description sw-spine-002:11==>ncn-s003:pcie-slot1:1\n"
            + "    lag 11\n"
            + "interface lag 12 multi-chassis\n"
            + "    no shutdown\n"
            + "    description sw-spine-002:12==>ncn-s003:pcie-slot1:2\n"
            + "    no routing\n"
            + "    vlan trunk native 1\n"
            + "    vlan trunk allowed 10\n"
            + "    lacp mode active\n"
            + "    lacp fallback\n"
            + "    spanning-tree bpdu-guard\n"
            + "    spanning-tree port-type admin-edge\n"
            + "interface 1/1/12\n"
            + "    no shutdown\n"
            + "    mtu 9198\n"
            + "    description sw-spine-002:12==>ncn-s003:pcie-slot1:2\n"
            + "    lag 12\n"
        )

        assert ncn_s in str(result.output)

        uan = (
            "interface 1/1/13\n"
            + "    mtu 9198\n"
            + "    description sw-spine-002:13==>uan001:pcie-slot1:1\n"
            + "    no routing\n"
            + "    vlan access 2\n"
            + "    spanning-tree bpdu-guard\n"
            + "    spanning-tree port-type admin-edge\n"
            + "interface lag 13 multi-chassis\n"
            + "    no shutdown\n"
            + "    description uan_can_lag\n"
            + "    no routing\n"
            + "    vlan trunk native 1\n"
            + "    vlan trunk allowed 7\n"
            + "    lacp mode active\n"
            + "    lacp fallback\n"
            + "    spanning-tree bpdu-guard\n"
            + "    spanning-tree port-type admin-edge\n"
            + "interface 1/1/14\n"
            + "    no shutdown\n"
            + "    mtu 9198\n"
            + "    description sw-spine-002:14==>uan001:pcie-slot1:2\n"
            + "    lag 13\n"
        )
        assert uan in str(result.output)

        sw_spine_to_leaf_bmc = (
            "interface lag 151 multi-chassis\n"
            + "    no shutdown\n"
            + "    description sw-spine-002:51==>sw-leaf-bmc-001:47\n"
            + "    no routing\n"
            + "    vlan trunk native 1\n"
            + "    vlan trunk allowed 1-2,4\n"
            + "    lacp mode active\n"
            + "interface 1/1/51\n"
            + "    no shutdown\n"
            + "    mtu 9198\n"
            + "    description sw-spine-002:51==>sw-leaf-bmc-001:47\n"
            + "    lag 151\n"
        )
        assert sw_spine_to_leaf_bmc in str(result.output)

        spine_to_cdu = (
            "interface 1/1/49\n"
            + "    no shutdown\n"
            + "    mtu 9198\n"
            + "    description sw-spine-002:49==>sw-cdu-002:49\n"
            + "    lag 201\n"
            + "interface lag 201 multi-chassis\n"
            + "    no shutdown\n"
            + "    description sw-spine-002:50==>sw-cdu-001:49\n"
            + "    no routing\n"
            + "    vlan trunk native 1\n"
            + "    vlan trunk allowed 1-2,4\n"
            + "    lacp mode active\n"
            + "    spanning-tree root-guard\n"
            + "interface 1/1/50\n"
            + "    no shutdown\n"
            + "    mtu 9198\n"
            + "    description sw-spine-002:50==>sw-cdu-001:49\n"
            + "    lag 201\n"
        )
        assert spine_to_cdu in str(result.output)

        assert (
            "interface lag 256\n"
            + "    no shutdown\n"
            + "    description ISL link\n"
            + "    no routing\n"
            + "    vlan trunk native 1 tag\n"
            + "    vlan trunk allowed all\n"
            + "    lacp mode active\n"
            + "interface 1/1/54\n"
            + "    no shutdown\n"
            + "    vrf attach keepalive\n"
            + "    ip address 192.168.255.1/31\n"
            + "interface 1/1/55\n"
            + "    no shutdown\n"
            + "    mtu 9198\n"
            + "    description vsx isl\n"
            + "    lag 256\n"
            + "interface 1/1/56\n"
            + "    no shutdown\n"
            + "    mtu 9198\n"
            + "    description vsx isl\n"
            + "    lag 256\n"
            + "interface loopback 0\n"
            + "    ip address 10.2.0.3/32\n"
            + "    ip ospf 1 area 0.0.0.0\n"
            + "interface vlan 1\n"
            + "    ip mtu 9198\n"
            + "    ip address 192.168.1.3/16\n"
            + "    active-gateway ip mac 12:00:00:00:6b:00\n"
            + "    active-gateway ip 192.168.1.1\n"
            + "    ip helper-address 10.92.100.222\n"
            + "interface vlan 2\n"
            + "    ip mtu 9198\n"
            + "    ip address 192.168.3.3/17\n"
            + "    active-gateway ip mac 12:00:00:00:6b:00\n"
            + "    active-gateway ip 192.168.3.1\n"
            + "    ip helper-address 10.92.100.222\n"
            + "    ip ospf 1 area 0.0.0.0\n"
            + "interface vlan 4\n"
            + "    ip mtu 9198\n"
            + "    ip address 192.168.0.3/17\n"
            + "    active-gateway ip mac 12:00:00:00:6b:00\n"
            + "    active-gateway ip 192.168.0.1\n"
            + "    ip helper-address 10.92.100.222\n"
            + "    ip ospf 1 area 0.0.0.0\n"
            + "interface vlan 7\n"
            + "    ip mtu 9198\n"
            + "    ip address 192.168.11.3/24\n"
            + "    active-gateway ip mac 12:00:00:00:6b:00\n"
            + "    active-gateway ip 192.168.11.1\n"
            + "    ip helper-address 10.92.100.222\n"
            + "vsx\n"
            + "    system-mac 02:00:00:00:6b:00\n"
            + "    inter-switch-link lag 256\n"
            + "    keepalive peer 192.168.255.0 source 192.168.255.1 vrf keepalive\n"
            + "    linkup-delay-timer 600\n"
            + "    vsx-sync vsx-global\n"
            + "router ospf 1\n"
            + "    router-id 10.2.0.3\n"
            + "    redistribute bgp\n"
            + "    area 0.0.0.0\n"
            + "router ospfv3 1\n"
            + "    router-id 10.2.0.3\n"
            + "    area 0.0.0.0\n"
            + "https-server vrf default\n"
            + "https-server vrf mgmt\n"
        ) in str(result.output)


def test_switch_config_tds_cdu_primary():
    """Test that the `canu generate switch config` command runs and returns valid tds primary cdu config."""
    cdu_primary_tds = "sw-cdu-001"

    with runner.isolated_filesystem():
        with open(sls_file, "w") as f:
            json.dump(sls_input, f)

        result = runner.invoke(
            cli,
            [
                "--cache",
                cache_minutes,
                "generate",
                "switch",
                "config",
                "--shasta",
                shasta,
                "--architecture",
                architecture_tds,
                "--shcd",
                test_file_tds,
                "--tabs",
                tabs_tds,
                "--corners",
                corners_tds,
                "--sls-file",
                sls_file,
                "--name",
                cdu_primary_tds,
            ],
        )
        assert result.exit_code == 0
        assert (
            "hostname sw-cdu-001\n"
            + "no ip icmp redirect\n"
            + "vrf keepalive\n"
            + "ntp server 192.168.4.4\n"
            + "ntp server 192.168.4.5\n"
            + "ntp server 192.168.4.6\n"
            + "ntp enable\n"
        ) in str(result.output)

        assert (
            "ssh server vrf default\n"
            + "ssh server vrf keepalive\n"
            + "ssh server vrf mgmt\n"
            + "access-list ip nmn-hmn\n"
            + "    10 deny any 192.168.3.0/255.255.128.0 192.168.0.0/255.255.128.0\n"
            + "    20 deny any 192.168.0.0/255.255.128.0 192.168.3.0/255.255.128.0\n"
            + "    30 deny any 192.168.3.0/255.255.128.0 192.168.200.0/255.255.128.0\n"
            + "    40 deny any 192.168.0.0/255.255.128.0 192.168.100.0/255.255.128.0\n"
            + "    50 deny any 192.168.100.0/255.255.128.0 192.168.0.0/255.255.128.0\n"
            + "    60 deny any 192.168.100.0/255.255.128.0 192.168.200.0/255.255.128.0\n"
            + "    70 deny any 192.168.200.0/255.255.128.0 192.168.3.0/255.255.128.0\n"
            + "    80 deny any 192.168.200.0/255.255.128.0 192.168.100.0/255.255.128.0\n"
            + "    90 permit any any any\n"
            + "\n"
            + "vlan 1\n"
            + "vlan 2\n"
            + "    name NMN\n"
            + "    apply access-list ip nmn-hmn in\n"
            + "    apply access-list ip nmn-hmn out\n"
            + "vlan 4\n"
            + "    name HMN\n"
            + "    apply access-list ip nmn-hmn in\n"
            + "    apply access-list ip nmn-hmn out\n"
            + "spanning-tree\n"
            + "spanning-tree config-name MST0\n"
            + "spanning-tree config-revision 1\n"
            + "interface mgmt\n"
            + "    shutdown\n"
            + "    ip dhcp\n"
        ) in str(result.output)

        cmm = (
            "interface lag 2 multi-chassis static\n"
            + "    no shutdown\n"
            + "    description sw-cdu-001:2==>cmm-x3002-000:1\n"
            + "    no routing\n"
            + "    vlan trunk native 2000\n"
            + "    vlan trunk allowed 2000,3000\n"
            + "    spanning-tree root-guard\n"
            + "\n"
            + "interface 1/1/2\n"
            + "    no shutdown\n"
            + "    mtu 9198\n"
            + "    description sw-cdu-001:2==>cmm-x3002-000:1\n"
            + "    lag 2\n"
            + "interface lag 3 multi-chassis static\n"
            + "    no shutdown\n"
            + "    description sw-cdu-001:3==>cmm-x3002-001:1\n"
            + "    no routing\n"
            + "    vlan trunk native 2000\n"
            + "    vlan trunk allowed 2000,3000\n"
            + "    spanning-tree root-guard\n"
            + "\n"
            + "interface 1/1/3\n"
            + "    no shutdown\n"
            + "    mtu 9198\n"
            + "    description sw-cdu-001:3==>cmm-x3002-001:1\n"
            + "    lag 3\n"
            + "interface lag 4 multi-chassis static\n"
            + "    no shutdown\n"
            + "    description sw-cdu-001:4==>cmm-x3002-002:1\n"
            + "    no routing\n"
            + "    vlan trunk native 2000\n"
            + "    vlan trunk allowed 2000,3000\n"
            + "    spanning-tree root-guard\n"
            + "\n"
            + "interface 1/1/4\n"
            + "    no shutdown\n"
            + "    mtu 9198\n"
            + "    description sw-cdu-001:4==>cmm-x3002-002:1\n"
            + "    lag 4\n"
            + "interface lag 5 multi-chassis static\n"
            + "    no shutdown\n"
            + "    description sw-cdu-001:5==>cmm-x3002-003:1\n"
            + "    no routing\n"
            + "    vlan trunk native 2000\n"
            + "    vlan trunk allowed 2000,3000\n"
            + "    spanning-tree root-guard\n"
            + "\n"
            + "interface 1/1/5\n"
            + "    no shutdown\n"
            + "    mtu 9198\n"
            + "    description sw-cdu-001:5==>cmm-x3002-003:1\n"
            + "    lag 5\n"
        )
        assert cmm in str(result.output)

        cec = (
            "interface 1/1/1\n"
            + "    no shutdown\n"
            + "    mtu 9198\n"
            + "    description sw-cdu-001:1==>cec-x3002-000:1\n"
            + "    no routing\n"
            + "    vlan access 3000\n"
            + "    spanning-tree bpdu-guard\n"
            + "    spanning-tree port-type admin-edge\n"
        )
        assert cec in str(result.output)

        cdu_to_spine = (
            "interface lag 255 multi-chassis\n"
            + "    no shutdown\n"
            + "    description cdu_to_spines_lag\n"
            + "    no routing\n"
            + "    vlan trunk native 1\n"
            + "    vlan trunk allowed 1-2,4\n"
            + "    lacp mode active\n"
            + "\n"
            + "interface 1/1/49\n"
            + "    no shutdown\n"
            + "    mtu 9198\n"
            + "    description sw-cdu-001:49==>sw-spine-002:50\n"
            + "    lag 255\n"
            + "\n"
            + "interface 1/1/50\n"
            + "    no shutdown\n"
            + "    mtu 9198\n"
            + "    description sw-cdu-001:50==>sw-spine-001:50\n"
            + "    lag 255\n"
        )
        assert cdu_to_spine in str(result.output)

        assert (
            "interface lag 256\n"
            + "    no shutdown\n"
            + "    description ISL link\n"
            + "    no routing\n"
            + "    vlan trunk native 1 tag\n"
            + "    vlan trunk allowed all\n"
            + "    lacp mode active\n"
            + "\n"
            + "interface 1/1/48\n"
            + "    no shutdown\n"
            + "    mtu 9198\n"
            + "    vrf attach keepalive\n"
            + "    description vsx keepalive\n"
            + "    ip address 192.168.255.0/31\n"
            + "\n"
            + "interface 1/1/51\n"
            + "    no shutdown\n"
            + "    mtu 9198\n"
            + "    description vsx isl\n"
            + "    lag 256\n"
            + "\n"
            + "interface 1/1/52\n"
            + "    no shutdown\n"
            + "    mtu 9198\n"
            + "    description vsx isl\n"
            + "    lag 256\n"
            + "\n"
            + "interface loopback 0\n"
            + "    ip address 10.2.0.16/32\n"
            + "    ip ospf 1 area 0.0.0.0\n"
            + "interface vlan 1\n"
            + "    ip mtu 9198\n"
            + "    ip address 192.168.1.16/16\n"
        ) in str(result.output)

        mtn_hmn_vlan = (
            "vlan 3000\n"
            + "    name cabinet_3002\n"
            + "    apply access-list ip nmn-hmn in\n"
            + "    apply access-list ip nmn-hmn out\n"
            + "\n"
            + "interface vlan 3000\n"
            + "    ip mtu 9198\n"
            + "    ip address 192.168.104.2/22\n"
            + "    active-gateway ip mac 12:00:00:00:73:00\n"
            + "    active-gateway ip 192.168.104.1\n"
            + "    ipv6 address autoconfig\n"
            + "    ip helper-address 10.94.100.222\n"
            + "    ip ospf 1 area 0.0.0.0\n"
        )
        assert mtn_hmn_vlan in str(result.output)

        mtn_nmn_vlan = (
            "vlan 2000\n"
            + "    name cabinet_3002\n"
            + "    apply access-list ip nmn-hmn in\n"
            + "    apply access-list ip nmn-hmn out\n"
            + "\n"
            + "interface vlan 2000\n"
            + "    ip mtu 9198\n"
            + "    ip address 192.168.100.2/22\n"
            + "    active-gateway ip mac 12:00:00:00:73:00\n"
            + "    active-gateway ip 192.168.100.1\n"
            + "    ip helper-address 10.92.100.222\n"
            + "    ip ospf 1 area 0.0.0.0\n"
        )
        assert mtn_nmn_vlan in str(result.output)

        assert (
            "vsx\n"
            + "    system-mac 02:00:00:00:73:00\n"
            + "    inter-switch-link lag 256\n"
            + "    role primary\n"
            + "    keepalive peer 192.168.255.1 source 192.168.255.0 vrf keepalive\n"
            + "    linkup-delay-timer 600\n"
            + "    vsx-sync vsx-global\n"
            + "\n"
            + "router ospf 1\n"
            + "    router-id 10.2.0.16\n"
            + "    area 0.0.0.0\n"
            + "router ospfv3 1\n"
            + "    router-id 10.2.0.16\n"
            + "    area 0.0.0.0\n"
            + "https-server vrf default\n"
            + "https-server vrf mgmt\n"
        ) in str(result.output)


def test_switch_config_tds_cdu_primary_override():
    """Test that the `canu generate switch config` command runs and returns valid tds primary cdu config with overrides."""
    cdu_primary_tds = "sw-cdu-001"

    with runner.isolated_filesystem():
        with open(sls_file, "w") as f:
            json.dump(sls_input, f)

        result = runner.invoke(
            cli,
            [
                "--cache",
                cache_minutes,
                "generate",
                "switch",
                "config",
                "--shasta",
                shasta,
                "--architecture",
                architecture_tds,
                "--shcd",
                test_file_tds,
                "--tabs",
                tabs_tds,
                "--corners",
                corners_tds,
                "--sls-file",
                sls_file,
                "--name",
                cdu_primary_tds,
                "--override",
                override_file,
            ],
        )
        assert result.exit_code == 0
        assert (
            "# OVERRIDE CONFIG\n"
            + "# The configuration below has been ignored and is not included in the GENERATED CONFIG\n"
            + "\n"
            + "#ssh server vrf keepalive\n"
            + "#interface loopback 0\n"
            + "#  ip address 10.2.0.16/32\n"
            + "#vsx\n"
            + "#  inter-switch-link lag 256\n"
        ) in str(result.output)

        assert (
            "hostname sw-cdu-001\n"
            + "no ip icmp redirect\n"
            + "vrf keepalive\n"
            + "ntp server 192.168.4.4\n"
            + "ntp server 192.168.4.5\n"
            + "ntp server 192.168.4.6\n"
            + "ntp enable\n"
        ) in str(result.output)

        assert (
            "ssh server vrf default\n"
            + "ssh server vrf mgmt\n"
            + "access-list ip nmn-hmn\n"
            + "    10 deny any 192.168.3.0/255.255.128.0 192.168.0.0/255.255.128.0\n"
            + "    20 deny any 192.168.0.0/255.255.128.0 192.168.3.0/255.255.128.0\n"
            + "    30 deny any 192.168.3.0/255.255.128.0 192.168.200.0/255.255.128.0\n"
            + "    40 deny any 192.168.0.0/255.255.128.0 192.168.100.0/255.255.128.0\n"
            + "    50 deny any 192.168.100.0/255.255.128.0 192.168.0.0/255.255.128.0\n"
            + "    60 deny any 192.168.100.0/255.255.128.0 192.168.200.0/255.255.128.0\n"
            + "    70 deny any 192.168.200.0/255.255.128.0 192.168.3.0/255.255.128.0\n"
            + "    80 deny any 192.168.200.0/255.255.128.0 192.168.100.0/255.255.128.0\n"
            + "    90 permit any any any\n"
            + "vlan 1\n"
            + "vlan 2\n"
            + "    name NMN\n"
            + "    apply access-list ip nmn-hmn in\n"
            + "    apply access-list ip nmn-hmn out\n"
            + "vlan 4\n"
            + "    name HMN\n"
            + "    apply access-list ip nmn-hmn in\n"
            + "    apply access-list ip nmn-hmn out\n"
            + "spanning-tree\n"
            + "spanning-tree config-name MST0\n"
            + "spanning-tree config-revision 1\n"
            + "interface mgmt\n"
            + "    shutdown\n"
            + "    ip dhcp\n"
        ) in str(result.output)

        cmm = (
            "interface lag 2 multi-chassis static\n"
            + "    no shutdown\n"
            + "    description sw-cdu-001:2==>cmm-x3002-000:1\n"
            + "    no routing\n"
            + "    vlan trunk native 2000\n"
            + "    vlan trunk allowed 2000,3000\n"
            + "    spanning-tree root-guard\n"
            + "interface 1/1/2\n"
            + "    no shutdown\n"
            + "    mtu 9198\n"
            + "    description sw-cdu-001:2==>cmm-x3002-000:1\n"
            + "    lag 2\n"
            + "interface lag 3 multi-chassis static\n"
            + "    no shutdown\n"
            + "    description sw-cdu-001:3==>cmm-x3002-001:1\n"
            + "    no routing\n"
            + "    vlan trunk native 2000\n"
            + "    vlan trunk allowed 2000,3000\n"
            + "    spanning-tree root-guard\n"
            + "interface 1/1/3\n"
            + "    no shutdown\n"
            + "    mtu 9198\n"
            + "    description sw-cdu-001:3==>cmm-x3002-001:1\n"
            + "    lag 3\n"
            + "interface lag 4 multi-chassis static\n"
            + "    no shutdown\n"
            + "    description sw-cdu-001:4==>cmm-x3002-002:1\n"
            + "    no routing\n"
            + "    vlan trunk native 2000\n"
            + "    vlan trunk allowed 2000,3000\n"
            + "    spanning-tree root-guard\n"
            + "interface 1/1/4\n"
            + "    no shutdown\n"
            + "    mtu 9198\n"
            + "    description sw-cdu-001:4==>cmm-x3002-002:1\n"
            + "    lag 4\n"
            + "interface lag 5 multi-chassis static\n"
            + "    no shutdown\n"
            + "    description sw-cdu-001:5==>cmm-x3002-003:1\n"
            + "    no routing\n"
            + "    vlan trunk native 2000\n"
            + "    vlan trunk allowed 2000,3000\n"
            + "    spanning-tree root-guard\n"
            + "interface 1/1/5\n"
            + "    no shutdown\n"
            + "    mtu 9198\n"
            + "    description sw-cdu-001:5==>cmm-x3002-003:1\n"
            + "    lag 5\n"
        )
        assert cmm in str(result.output)

        cec = (
            "interface 1/1/1\n"
            + "    no shutdown\n"
            + "    mtu 9198\n"
            + "    description sw-cdu-001:1==>cec-x3002-000:1\n"
            + "    no routing\n"
            + "    vlan access 3000\n"
            + "    spanning-tree bpdu-guard\n"
            + "    spanning-tree port-type admin-edge\n"
        )
        assert cec in str(result.output)

        cdu_to_spine = (
            "interface lag 255 multi-chassis\n"
            + "    no shutdown\n"
            + "    description cdu_to_spines_lag\n"
            + "    no routing\n"
            + "    vlan trunk native 1\n"
            + "    vlan trunk allowed 1-2,4\n"
            + "    lacp mode active\n"
            + "interface 1/1/49\n"
            + "    no shutdown\n"
            + "    mtu 9198\n"
            + "    description sw-cdu-001:49==>sw-spine-002:50\n"
            + "    lag 255\n"
            + "interface 1/1/50\n"
            + "    no shutdown\n"
            + "    mtu 9198\n"
            + "    description sw-cdu-001:50==>sw-spine-001:50\n"
            + "    lag 255\n"
        )
        assert cdu_to_spine in str(result.output)

        assert (
            "interface lag 256\n"
            + "    no shutdown\n"
            + "    description ISL link\n"
            + "    no routing\n"
            + "    vlan trunk native 1 tag\n"
            + "    vlan trunk allowed all\n"
            + "    lacp mode active\n"
            + "interface 1/1/48\n"
            + "    no shutdown\n"
            + "    mtu 9198\n"
            + "    vrf attach keepalive\n"
            + "    description vsx keepalive\n"
            + "    ip address 192.168.255.0/31\n"
            + "interface 1/1/51\n"
            + "    no shutdown\n"
            + "    mtu 9198\n"
            + "    description vsx isl\n"
            + "    lag 256\n"
            + "interface 1/1/52\n"
            + "    no shutdown\n"
            + "    mtu 9198\n"
            + "    description vsx isl\n"
            + "    lag 256\n"
            + "interface loopback 0\n"
            + "    ip ospf 1 area 0.0.0.0\n"
            + "interface vlan 1\n"
            + "    ip mtu 9198\n"
            + "    ip address 192.168.1.16/16\n"
        ) in str(result.output)

        mtn_hmn_vlan = (
            "vlan 3000\n"
            + "    name cabinet_3002\n"
            + "    apply access-list ip nmn-hmn in\n"
            + "    apply access-list ip nmn-hmn out\n"
            + "interface vlan 3000\n"
            + "    ip mtu 9198\n"
            + "    ip address 192.168.104.2/22\n"
            + "    active-gateway ip mac 12:00:00:00:73:00\n"
            + "    active-gateway ip 192.168.104.1\n"
            + "    ipv6 address autoconfig\n"
            + "    ip helper-address 10.94.100.222\n"
            + "    ip ospf 1 area 0.0.0.0\n"
        )
        assert mtn_hmn_vlan in str(result.output)

        mtn_nmn_vlan = (
            "vlan 2000\n"
            + "    name cabinet_3002\n"
            + "    apply access-list ip nmn-hmn in\n"
            + "    apply access-list ip nmn-hmn out\n"
            + "interface vlan 2000\n"
            + "    ip mtu 9198\n"
            + "    ip address 192.168.100.2/22\n"
            + "    active-gateway ip mac 12:00:00:00:73:00\n"
            + "    active-gateway ip 192.168.100.1\n"
            + "    ip helper-address 10.92.100.222\n"
            + "    ip ospf 1 area 0.0.0.0\n"
        )
        assert mtn_nmn_vlan in str(result.output)

        assert (
            "vsx\n"
            + "    system-mac 02:00:00:00:73:00\n"
            + "    role primary\n"
            + "    keepalive peer 192.168.255.1 source 192.168.255.0 vrf keepalive\n"
            + "    linkup-delay-timer 600\n"
            + "    vsx-sync vsx-global\n"
            + "router ospf 1\n"
            + "    router-id 10.2.0.16\n"
            + "    area 0.0.0.0\n"
            + "router ospfv3 1\n"
            + "    router-id 10.2.0.16\n"
            + "    area 0.0.0.0\n"
            + "https-server vrf default\n"
            + "https-server vrf mgmt\n"
        ) in str(result.output)


def test_switch_config_tds_cdu_secondary():
    """Test that the `canu generate switch config` command runs and returns valid tds secondary cdu config."""
    cdu_secondary_tds = "sw-cdu-002"

    with runner.isolated_filesystem():
        with open(sls_file, "w") as f:
            json.dump(sls_input, f)

        result = runner.invoke(
            cli,
            [
                "--cache",
                cache_minutes,
                "generate",
                "switch",
                "config",
                "--shasta",
                shasta,
                "--architecture",
                architecture_tds,
                "--shcd",
                test_file_tds,
                "--tabs",
                tabs_tds,
                "--corners",
                corners_tds,
                "--sls-file",
                sls_file,
                "--name",
                cdu_secondary_tds,
            ],
        )
        assert result.exit_code == 0
        assert (
            "hostname sw-cdu-002\n"
            + "no ip icmp redirect\n"
            + "vrf keepalive\n"
            + "ntp server 192.168.4.4\n"
            + "ntp server 192.168.4.5\n"
            + "ntp server 192.168.4.6\n"
            + "ntp enable\n"
        ) in str(result.output)

        assert (
            "ssh server vrf default\n"
            + "ssh server vrf keepalive\n"
            + "ssh server vrf mgmt\n"
            + "access-list ip nmn-hmn\n"
            + "    10 deny any 192.168.3.0/255.255.128.0 192.168.0.0/255.255.128.0\n"
            + "    20 deny any 192.168.0.0/255.255.128.0 192.168.3.0/255.255.128.0\n"
            + "    30 deny any 192.168.3.0/255.255.128.0 192.168.200.0/255.255.128.0\n"
            + "    40 deny any 192.168.0.0/255.255.128.0 192.168.100.0/255.255.128.0\n"
            + "    50 deny any 192.168.100.0/255.255.128.0 192.168.0.0/255.255.128.0\n"
            + "    60 deny any 192.168.100.0/255.255.128.0 192.168.200.0/255.255.128.0\n"
            + "    70 deny any 192.168.200.0/255.255.128.0 192.168.3.0/255.255.128.0\n"
            + "    80 deny any 192.168.200.0/255.255.128.0 192.168.100.0/255.255.128.0\n"
            + "    90 permit any any any\n"
            + "\n"
            + "vlan 1\n"
            + "vlan 2\n"
            + "    name NMN\n"
            + "    apply access-list ip nmn-hmn in\n"
            + "    apply access-list ip nmn-hmn out\n"
            + "vlan 4\n"
            + "    name HMN\n"
            + "    apply access-list ip nmn-hmn in\n"
            + "    apply access-list ip nmn-hmn out\n"
            + "spanning-tree\n"
            + "spanning-tree config-name MST0\n"
            + "spanning-tree config-revision 1\n"
            + "interface mgmt\n"
            + "    shutdown\n"
            + "    ip dhcp\n"
        ) in str(result.output)

        cmm = (
            "interface lag 2 multi-chassis static\n"
            + "    no shutdown\n"
            + "    description sw-cdu-002:2==>cmm-x3002-000:2\n"
            + "    no routing\n"
            + "    vlan trunk native 2000\n"
            + "    vlan trunk allowed 2000,3000\n"
            + "    spanning-tree root-guard\n"
            + "\n"
            + "interface 1/1/2\n"
            + "    no shutdown\n"
            + "    mtu 9198\n"
            + "    description sw-cdu-002:2==>cmm-x3002-000:2\n"
            + "    lag 2\n"
            + "interface lag 3 multi-chassis static\n"
            + "    no shutdown\n"
            + "    description sw-cdu-002:3==>cmm-x3002-001:2\n"
            + "    no routing\n"
            + "    vlan trunk native 2000\n"
            + "    vlan trunk allowed 2000,3000\n"
            + "    spanning-tree root-guard\n"
            + "\n"
            + "interface 1/1/3\n"
            + "    no shutdown\n"
            + "    mtu 9198\n"
            + "    description sw-cdu-002:3==>cmm-x3002-001:2\n"
            + "    lag 3\n"
            + "interface lag 4 multi-chassis static\n"
            + "    no shutdown\n"
            + "    description sw-cdu-002:4==>cmm-x3002-002:2\n"
            + "    no routing\n"
            + "    vlan trunk native 2000\n"
            + "    vlan trunk allowed 2000,3000\n"
            + "    spanning-tree root-guard\n"
            + "\n"
            + "interface 1/1/4\n"
            + "    no shutdown\n"
            + "    mtu 9198\n"
            + "    description sw-cdu-002:4==>cmm-x3002-002:2\n"
            + "    lag 4\n"
            + "interface lag 5 multi-chassis static\n"
            + "    no shutdown\n"
            + "    description sw-cdu-002:5==>cmm-x3002-003:2\n"
            + "    no routing\n"
            + "    vlan trunk native 2000\n"
            + "    vlan trunk allowed 2000,3000\n"
            + "    spanning-tree root-guard\n"
            + "\n"
            + "interface 1/1/5\n"
            + "    no shutdown\n"
            + "    mtu 9198\n"
            + "    description sw-cdu-002:5==>cmm-x3002-003:2\n"
            + "    lag 5\n"
        )
        assert cmm in str(result.output)

        cdu_to_spine = (
            "interface lag 255 multi-chassis\n"
            + "    no shutdown\n"
            + "    description cdu_to_spines_lag\n"
            + "    no routing\n"
            + "    vlan trunk native 1\n"
            + "    vlan trunk allowed 1-2,4\n"
            + "    lacp mode active\n"
            + "\n"
            + "interface 1/1/49\n"
            + "    no shutdown\n"
            + "    mtu 9198\n"
            + "    description sw-cdu-002:49==>sw-spine-002:49\n"
            + "    lag 255\n"
            + "\n"
            + "interface 1/1/50\n"
            + "    no shutdown\n"
            + "    mtu 9198\n"
            + "    description sw-cdu-002:50==>sw-spine-001:49\n"
            + "    lag 255\n"
        )
        assert cdu_to_spine in str(result.output)

        assert (
            "interface lag 256\n"
            + "    no shutdown\n"
            + "    description ISL link\n"
            + "    no routing\n"
            + "    vlan trunk native 1 tag\n"
            + "    vlan trunk allowed all\n"
            + "    lacp mode active\n"
            + "\n"
            + "interface 1/1/48\n"
            + "    no shutdown\n"
            + "    mtu 9198\n"
            + "    vrf attach keepalive\n"
            + "    description vsx keepalive\n"
            + "    ip address 192.168.255.1/31\n"
            + "\n"
            + "interface 1/1/51\n"
            + "    no shutdown\n"
            + "    mtu 9198\n"
            + "    description vsx isl\n"
            + "    lag 256\n"
            + "\n"
            + "interface 1/1/52\n"
            + "    no shutdown\n"
            + "    mtu 9198\n"
            + "    description vsx isl\n"
            + "    lag 256\n"
            + "\n"
            + "interface loopback 0\n"
            + "    ip address 10.2.0.17/32\n"
            + "    ip ospf 1 area 0.0.0.0\n"
            + "interface vlan 1\n"
            + "    ip mtu 9198\n"
            + "    ip address 192.168.1.17/16\n"
        ) in str(result.output)

        mtn_hmn_vlan = (
            "vlan 3000\n"
            + "    name cabinet_3002\n"
            + "    apply access-list ip nmn-hmn in\n"
            + "    apply access-list ip nmn-hmn out\n"
            + "\n"
            + "interface vlan 3000\n"
            + "    ip mtu 9198\n"
            + "    ip address 192.168.104.3/22\n"
            + "    active-gateway ip mac 12:00:00:00:73:00\n"
            + "    active-gateway ip 192.168.104.1\n"
            + "    ipv6 address autoconfig\n"
            + "    ip helper-address 10.94.100.222\n"
            + "    ip ospf 1 area 0.0.0.0\n"
        )
        assert mtn_hmn_vlan in str(result.output)

        mtn_nmn_vlan = (
            "vlan 2000\n"
            + "    name cabinet_3002\n"
            + "    apply access-list ip nmn-hmn in\n"
            + "    apply access-list ip nmn-hmn out\n"
            + "\n"
            + "interface vlan 2000\n"
            + "    ip mtu 9198\n"
            + "    ip address 192.168.100.3/22\n"
            + "    active-gateway ip mac 12:00:00:00:73:00\n"
            + "    active-gateway ip 192.168.100.1\n"
            + "    ip helper-address 10.92.100.222\n"
            + "    ip ospf 1 area 0.0.0.0\n"
        )
        assert mtn_nmn_vlan in str(result.output)

        assert (
            "vsx\n"
            + "    system-mac 02:00:00:00:73:00\n"
            + "    inter-switch-link lag 256\n"
            + "    role secondary\n"
            + "    keepalive peer 192.168.255.0 source 192.168.255.1 vrf keepalive\n"
            + "    linkup-delay-timer 600\n"
            + "    vsx-sync vsx-global\n"
            + "\n"
            + "router ospf 1\n"
            + "    router-id 10.2.0.17\n"
            + "    area 0.0.0.0\n"
            + "router ospfv3 1\n"
            + "    router-id 10.2.0.17\n"
            + "    area 0.0.0.0\n"
            + "https-server vrf default\n"
            + "https-server vrf mgmt\n"
        ) in str(result.output)


def test_switch_config_tds_cdu_secondary_override():
    """Test that the `canu generate switch config` command runs and returns valid tds secondary cdu config with overrides."""
    cdu_secondary_tds = "sw-cdu-002"

    with runner.isolated_filesystem():
        with open(sls_file, "w") as f:
            json.dump(sls_input, f)

        result = runner.invoke(
            cli,
            [
                "--cache",
                cache_minutes,
                "generate",
                "switch",
                "config",
                "--shasta",
                shasta,
                "--architecture",
                architecture_tds,
                "--shcd",
                test_file_tds,
                "--tabs",
                tabs_tds,
                "--corners",
                corners_tds,
                "--sls-file",
                sls_file,
                "--name",
                cdu_secondary_tds,
                "--override",
                override_file,
            ],
        )
        assert result.exit_code == 0
        assert (
            "# OVERRIDE CONFIG\n"
            + "# The configuration below has been ignored and is not included in the GENERATED CONFIG\n"
            + "\n"
            + "#ssh server vrf keepalive\n"
            + "#interface loopback 0\n"
            + "#  ip address 10.2.0.17/32\n"
            + "#vsx\n"
            + "#  inter-switch-link lag 256\n"
        ) in str(result.output)

        assert (
            "hostname sw-cdu-002\n"
            + "no ip icmp redirect\n"
            + "vrf keepalive\n"
            + "ntp server 192.168.4.4\n"
            + "ntp server 192.168.4.5\n"
            + "ntp server 192.168.4.6\n"
            + "ntp enable\n"
        ) in str(result.output)

        assert (
            "ssh server vrf default\n"
            + "ssh server vrf mgmt\n"
            + "access-list ip nmn-hmn\n"
            + "    10 deny any 192.168.3.0/255.255.128.0 192.168.0.0/255.255.128.0\n"
            + "    20 deny any 192.168.0.0/255.255.128.0 192.168.3.0/255.255.128.0\n"
            + "    30 deny any 192.168.3.0/255.255.128.0 192.168.200.0/255.255.128.0\n"
            + "    40 deny any 192.168.0.0/255.255.128.0 192.168.100.0/255.255.128.0\n"
            + "    50 deny any 192.168.100.0/255.255.128.0 192.168.0.0/255.255.128.0\n"
            + "    60 deny any 192.168.100.0/255.255.128.0 192.168.200.0/255.255.128.0\n"
            + "    70 deny any 192.168.200.0/255.255.128.0 192.168.3.0/255.255.128.0\n"
            + "    80 deny any 192.168.200.0/255.255.128.0 192.168.100.0/255.255.128.0\n"
            + "    90 permit any any any\n"
            + "vlan 1\n"
            + "vlan 2\n"
            + "    name NMN\n"
            + "    apply access-list ip nmn-hmn in\n"
            + "    apply access-list ip nmn-hmn out\n"
            + "vlan 4\n"
            + "    name HMN\n"
            + "    apply access-list ip nmn-hmn in\n"
            + "    apply access-list ip nmn-hmn out\n"
            + "spanning-tree\n"
            + "spanning-tree config-name MST0\n"
            + "spanning-tree config-revision 1\n"
            + "interface mgmt\n"
            + "    shutdown\n"
            + "    ip dhcp\n"
        ) in str(result.output)

        cmm = (
            "interface lag 2 multi-chassis static\n"
            + "    no shutdown\n"
            + "    description sw-cdu-002:2==>cmm-x3002-000:2\n"
            + "    no routing\n"
            + "    vlan trunk native 2000\n"
            + "    vlan trunk allowed 2000,3000\n"
            + "    spanning-tree root-guard\n"
            + "interface 1/1/2\n"
            + "    no shutdown\n"
            + "    mtu 9198\n"
            + "    description sw-cdu-002:2==>cmm-x3002-000:2\n"
            + "    lag 2\n"
            + "interface lag 3 multi-chassis static\n"
            + "    no shutdown\n"
            + "    description sw-cdu-002:3==>cmm-x3002-001:2\n"
            + "    no routing\n"
            + "    vlan trunk native 2000\n"
            + "    vlan trunk allowed 2000,3000\n"
            + "    spanning-tree root-guard\n"
            + "interface 1/1/3\n"
            + "    no shutdown\n"
            + "    mtu 9198\n"
            + "    description sw-cdu-002:3==>cmm-x3002-001:2\n"
            + "    lag 3\n"
            + "interface lag 4 multi-chassis static\n"
            + "    no shutdown\n"
            + "    description sw-cdu-002:4==>cmm-x3002-002:2\n"
            + "    no routing\n"
            + "    vlan trunk native 2000\n"
            + "    vlan trunk allowed 2000,3000\n"
            + "    spanning-tree root-guard\n"
            + "interface 1/1/4\n"
            + "    no shutdown\n"
            + "    mtu 9198\n"
            + "    description sw-cdu-002:4==>cmm-x3002-002:2\n"
            + "    lag 4\n"
            + "interface lag 5 multi-chassis static\n"
            + "    no shutdown\n"
            + "    description sw-cdu-002:5==>cmm-x3002-003:2\n"
            + "    no routing\n"
            + "    vlan trunk native 2000\n"
            + "    vlan trunk allowed 2000,3000\n"
            + "    spanning-tree root-guard\n"
            + "interface 1/1/5\n"
            + "    no shutdown\n"
            + "    mtu 9198\n"
            + "    description sw-cdu-002:5==>cmm-x3002-003:2\n"
            + "    lag 5\n"
        )
        assert cmm in str(result.output)

        cdu_to_spine = (
            "interface lag 255 multi-chassis\n"
            + "    no shutdown\n"
            + "    description cdu_to_spines_lag\n"
            + "    no routing\n"
            + "    vlan trunk native 1\n"
            + "    vlan trunk allowed 1-2,4\n"
            + "    lacp mode active\n"
            + "interface 1/1/49\n"
            + "    no shutdown\n"
            + "    mtu 9198\n"
            + "    description sw-cdu-002:49==>sw-spine-002:49\n"
            + "    lag 255\n"
            + "interface 1/1/50\n"
            + "    no shutdown\n"
            + "    mtu 9198\n"
            + "    description sw-cdu-002:50==>sw-spine-001:49\n"
            + "    lag 255\n"
        )
        assert cdu_to_spine in str(result.output)

        assert (
            "interface lag 256\n"
            + "    no shutdown\n"
            + "    description ISL link\n"
            + "    no routing\n"
            + "    vlan trunk native 1 tag\n"
            + "    vlan trunk allowed all\n"
            + "    lacp mode active\n"
            + "interface 1/1/48\n"
            + "    no shutdown\n"
            + "    mtu 9198\n"
            + "    vrf attach keepalive\n"
            + "    description vsx keepalive\n"
            + "    ip address 192.168.255.1/31\n"
            + "interface 1/1/51\n"
            + "    no shutdown\n"
            + "    mtu 9198\n"
            + "    description vsx isl\n"
            + "    lag 256\n"
            + "interface 1/1/52\n"
            + "    no shutdown\n"
            + "    mtu 9198\n"
            + "    description vsx isl\n"
            + "    lag 256\n"
            + "interface loopback 0\n"
            + "    ip ospf 1 area 0.0.0.0\n"
            + "interface vlan 1\n"
            + "    ip mtu 9198\n"
            + "    ip address 192.168.1.17/16\n"
        ) in str(result.output)

        mtn_hmn_vlan = (
            "vlan 3000\n"
            + "    name cabinet_3002\n"
            + "    apply access-list ip nmn-hmn in\n"
            + "    apply access-list ip nmn-hmn out\n"
            + "interface vlan 3000\n"
            + "    ip mtu 9198\n"
            + "    ip address 192.168.104.3/22\n"
            + "    active-gateway ip mac 12:00:00:00:73:00\n"
            + "    active-gateway ip 192.168.104.1\n"
            + "    ipv6 address autoconfig\n"
            + "    ip helper-address 10.94.100.222\n"
            + "    ip ospf 1 area 0.0.0.0\n"
        )
        assert mtn_hmn_vlan in str(result.output)

        mtn_nmn_vlan = (
            "vlan 2000\n"
            + "    name cabinet_3002\n"
            + "    apply access-list ip nmn-hmn in\n"
            + "    apply access-list ip nmn-hmn out\n"
            + "interface vlan 2000\n"
            + "    ip mtu 9198\n"
            + "    ip address 192.168.100.3/22\n"
            + "    active-gateway ip mac 12:00:00:00:73:00\n"
            + "    active-gateway ip 192.168.100.1\n"
            + "    ip helper-address 10.92.100.222\n"
            + "    ip ospf 1 area 0.0.0.0\n"
        )
        assert mtn_nmn_vlan in str(result.output)

        assert (
            "vsx\n"
            + "    system-mac 02:00:00:00:73:00\n"
            + "    role secondary\n"
            + "    keepalive peer 192.168.255.0 source 192.168.255.1 vrf keepalive\n"
            + "    linkup-delay-timer 600\n"
            + "    vsx-sync vsx-global\n"
            + "router ospf 1\n"
            + "    router-id 10.2.0.17\n"
            + "    area 0.0.0.0\n"
            + "router ospfv3 1\n"
            + "    router-id 10.2.0.17\n"
            + "    area 0.0.0.0\n"
            + "https-server vrf default\n"
            + "https-server vrf mgmt\n"
        ) in str(result.output)


def test_switch_config_tds_leaf_bmc():
    """Test that the `canu generate switch config` command runs and returns valid tds leaf-bmc config."""
    leaf_bmc_tds = "sw-leaf-bmc-001"

    with runner.isolated_filesystem():
        with open(sls_file, "w") as f:
            json.dump(sls_input, f)

        result = runner.invoke(
            cli,
            [
                "--cache",
                cache_minutes,
                "generate",
                "switch",
                "config",
                "--shasta",
                shasta,
                "--architecture",
                architecture_tds,
                "--shcd",
                test_file_tds,
                "--tabs",
                tabs_tds,
                "--corners",
                corners_tds,
                "--sls-file",
                sls_file,
                "--name",
                leaf_bmc_tds,
            ],
        )
        assert result.exit_code == 0
        assert (
            "hostname sw-leaf-bmc-001\n"
            + "no ip icmp redirect\n"
            + "ntp server 192.168.4.4\n"
            + "ntp server 192.168.4.5\n"
            + "ntp server 192.168.4.6\n"
            + "ntp enable\n"
        ) in str(result.output)

        assert (
            "ssh server vrf default\n"
            + "ssh server vrf mgmt\n"
            + "access-list ip nmn-hmn\n"
            + "    10 deny any 192.168.3.0/255.255.128.0 192.168.0.0/255.255.128.0\n"
            + "    20 deny any 192.168.0.0/255.255.128.0 192.168.3.0/255.255.128.0\n"
            + "    30 deny any 192.168.3.0/255.255.128.0 192.168.200.0/255.255.128.0\n"
            + "    40 deny any 192.168.0.0/255.255.128.0 192.168.100.0/255.255.128.0\n"
            + "    50 deny any 192.168.100.0/255.255.128.0 192.168.0.0/255.255.128.0\n"
            + "    60 deny any 192.168.100.0/255.255.128.0 192.168.200.0/255.255.128.0\n"
            + "    70 deny any 192.168.200.0/255.255.128.0 192.168.3.0/255.255.128.0\n"
            + "    80 deny any 192.168.200.0/255.255.128.0 192.168.100.0/255.255.128.0\n"
            + "    90 permit any any any\n"
            + "\n"
            + "vlan 1\n"
            + "vlan 2\n"
            + "    name NMN\n"
            + "    apply access-list ip nmn-hmn in\n"
            + "    apply access-list ip nmn-hmn out\n"
            + "vlan 4\n"
            + "    name HMN\n"
            + "    apply access-list ip nmn-hmn in\n"
            + "    apply access-list ip nmn-hmn out\n"
            + "vlan 7\n"
            + "    name CAN\n"
            + "\n"
            + "spanning-tree\n"
            + "spanning-tree config-name MST0\n"
            + "spanning-tree config-revision 1\n"
            + "interface mgmt\n"
            + "    shutdown\n"
            + "    ip dhcp\n"
        ) in str(result.output)

        leaf_bmc_to_leaf = (
            "interface lag 255\n"
            + "    no shutdown\n"
            + "    description leaf_bmc_to_spine_lag\n"
            + "    no routing\n"
            + "    vlan trunk native 1\n"
            + "    vlan trunk allowed 1-2,4\n"
            + "    lacp mode active\n"
            + "interface 1/1/47\n"
            + "    no shutdown\n"
            + "    mtu 9198\n"
            + "    description sw-leaf-bmc-001:47==>sw-spine-002:51\n"
            + "    lag 255\n"
            + "interface 1/1/48\n"
            + "    no shutdown\n"
            + "    mtu 9198\n"
            + "    description sw-leaf-bmc-001:48==>sw-spine-001:51\n"
            + "    lag 255\n"
        )

        assert leaf_bmc_to_leaf in str(result.output)

        bmc = (
            "interface 1/1/1\n"
            + "    no shutdown\n"
            + "    mtu 9198\n"
            + "    description sw-leaf-bmc-001:1==>ncn-m001:bmc:1\n"
            + "    no routing\n"
            + "    vlan access 4\n"
            + "    spanning-tree bpdu-guard\n"
            + "    spanning-tree port-type admin-edge\n"
            + "interface 1/1/2\n"
            + "    no shutdown\n"
            + "    mtu 9198\n"
            + "    description sw-leaf-bmc-001:2==>ncn-m002:bmc:1\n"
            + "    no routing\n"
            + "    vlan access 4\n"
            + "    spanning-tree bpdu-guard\n"
            + "    spanning-tree port-type admin-edge\n"
            + "interface 1/1/3\n"
            + "    no shutdown\n"
            + "    mtu 9198\n"
            + "    description sw-leaf-bmc-001:3==>ncn-m003:bmc:1\n"
            + "    no routing\n"
            + "    vlan access 4\n"
            + "    spanning-tree bpdu-guard\n"
            + "    spanning-tree port-type admin-edge\n"
            + "interface 1/1/4\n"
            + "    no shutdown\n"
            + "    mtu 9198\n"
            + "    description sw-leaf-bmc-001:4==>ncn-w001:bmc:1\n"
            + "    no routing\n"
            + "    vlan access 4\n"
            + "    spanning-tree bpdu-guard\n"
            + "    spanning-tree port-type admin-edge\n"
            + "interface 1/1/5\n"
            + "    no shutdown\n"
            + "    mtu 9198\n"
            + "    description sw-leaf-bmc-001:5==>ncn-w002:bmc:1\n"
            + "    no routing\n"
            + "    vlan access 4\n"
            + "    spanning-tree bpdu-guard\n"
            + "    spanning-tree port-type admin-edge\n"
            + "interface 1/1/6\n"
            + "    no shutdown\n"
            + "    mtu 9198\n"
            + "    description sw-leaf-bmc-001:6==>ncn-w003:bmc:1\n"
            + "    no routing\n"
            + "    vlan access 4\n"
            + "    spanning-tree bpdu-guard\n"
            + "    spanning-tree port-type admin-edge\n"
            + "interface 1/1/7\n"
            + "    no shutdown\n"
            + "    mtu 9198\n"
            + "    description sw-leaf-bmc-001:7==>ncn-s001:bmc:1\n"
            + "    no routing\n"
            + "    vlan access 4\n"
            + "    spanning-tree bpdu-guard\n"
            + "    spanning-tree port-type admin-edge\n"
            + "interface 1/1/8\n"
            + "    no shutdown\n"
            + "    mtu 9198\n"
            + "    description sw-leaf-bmc-001:8==>ncn-s002:bmc:1\n"
            + "    no routing\n"
            + "    vlan access 4\n"
            + "    spanning-tree bpdu-guard\n"
            + "    spanning-tree port-type admin-edge\n"
            + "interface 1/1/9\n"
            + "    no shutdown\n"
            + "    mtu 9198\n"
            + "    description sw-leaf-bmc-001:9==>ncn-s003:bmc:1\n"
            + "    no routing\n"
            + "    vlan access 4\n"
            + "    spanning-tree bpdu-guard\n"
            + "    spanning-tree port-type admin-edge\n"
            + "interface 1/1/10\n"
            + "    no shutdown\n"
            + "    mtu 9198\n"
            + "    description sw-leaf-bmc-001:10==>uan001:bmc:1\n"
            + "    no routing\n"
            + "    vlan access 4\n"
            + "    spanning-tree bpdu-guard\n"
            + "    spanning-tree port-type admin-edge\n"
        )
        assert bmc in str(result.output)

        assert (
            "interface loopback 0\n"
            + "    ip address 10.2.0.12/32\n"
            + "    ip ospf 1 area 0.0.0.0\n"
            + "interface vlan 1\n"
            + "    ip mtu 9198\n"
            + "    ip address 192.168.1.12/16\n"
            + "interface vlan 2\n"
            + "    description NMN\n"
            + "    ip mtu 9198\n"
            + "    ip address 192.168.3.12/17\n"
            + "    ip ospf 1 area 0.0.0.0\n"
            + "interface vlan 4\n"
            + "    description HMN\n"
            + "    ip mtu 9198\n"
            + "    ip address 192.168.0.12/17\n"
            + "    ip ospf 1 area 0.0.0.0\n"
            + "snmp-server vrf default\n"
            + "\n"
            + "router ospf 1\n"
            + "    router-id 10.2.0.12\n"
            + "    area 0.0.0.0\n"
            + "router ospfv3 1\n"
            + "    router-id 10.2.0.12\n"
            + "    area 0.0.0.0\n"
            + "https-server vrf default\n"
            + "https-server vrf mgmt\n"
        ) in str(result.output)


def test_switch_config_tds_leaf_bmc_override():
    """Test that the `canu generate switch config` command runs and returns valid tds leaf-bmc config with overrides."""
    leaf_bmc_tds = "sw-leaf-bmc-001"

    with runner.isolated_filesystem():
        with open(sls_file, "w") as f:
            json.dump(sls_input, f)

        result = runner.invoke(
            cli,
            [
                "--cache",
                cache_minutes,
                "generate",
                "switch",
                "config",
                "--shasta",
                shasta,
                "--architecture",
                architecture_tds,
                "--shcd",
                test_file_tds,
                "--tabs",
                tabs_tds,
                "--corners",
                corners_tds,
                "--sls-file",
                sls_file,
                "--name",
                leaf_bmc_tds,
                "--override",
                override_file,
            ],
        )
        assert result.exit_code == 0
        assert (
            "# OVERRIDE CONFIG\n"
            + "# The configuration below has been ignored and is not included in the GENERATED CONFIG\n"
            + "\n"
            + "#ssh server vrf mgmt\n"
            + "#interface vlan 2\n"
            + "#  ip address 192.168.3.12/17\n"
        ) in str(result.output)

        assert (
            "hostname sw-leaf-bmc-001\n"
            + "no ip icmp redirect\n"
            + "ntp server 192.168.4.4\n"
            + "ntp server 192.168.4.5\n"
            + "ntp server 192.168.4.6\n"
            + "ntp enable\n"
        ) in str(result.output)

        assert (
            "ssh server vrf default\n"
            + "access-list ip nmn-hmn\n"
            + "    10 deny any 192.168.3.0/255.255.128.0 192.168.0.0/255.255.128.0\n"
            + "    20 deny any 192.168.0.0/255.255.128.0 192.168.3.0/255.255.128.0\n"
            + "    30 deny any 192.168.3.0/255.255.128.0 192.168.200.0/255.255.128.0\n"
            + "    40 deny any 192.168.0.0/255.255.128.0 192.168.100.0/255.255.128.0\n"
            + "    50 deny any 192.168.100.0/255.255.128.0 192.168.0.0/255.255.128.0\n"
            + "    60 deny any 192.168.100.0/255.255.128.0 192.168.200.0/255.255.128.0\n"
            + "    70 deny any 192.168.200.0/255.255.128.0 192.168.3.0/255.255.128.0\n"
            + "    80 deny any 192.168.200.0/255.255.128.0 192.168.100.0/255.255.128.0\n"
            + "    90 permit any any any\n"
            + "vlan 1\n"
            + "vlan 2\n"
            + "    name NMN\n"
            + "    apply access-list ip nmn-hmn in\n"
            + "    apply access-list ip nmn-hmn out\n"
            + "vlan 4\n"
            + "    name HMN\n"
            + "    apply access-list ip nmn-hmn in\n"
            + "    apply access-list ip nmn-hmn out\n"
            + "vlan 7\n"
            + "    name CAN\n"
            + "spanning-tree\n"
            + "spanning-tree config-name MST0\n"
            + "spanning-tree config-revision 1\n"
            + "interface mgmt\n"
            + "    shutdown\n"
            + "    ip dhcp\n"
        ) in str(result.output)

        leaf_bmc_to_leaf = (
            "interface lag 255\n"
            + "    no shutdown\n"
            + "    description leaf_bmc_to_spine_lag\n"
            + "    no routing\n"
            + "    vlan trunk native 1\n"
            + "    vlan trunk allowed 1-2,4\n"
            + "    lacp mode active\n"
            + "interface 1/1/47\n"
            + "    no shutdown\n"
            + "    mtu 9198\n"
            + "    description sw-leaf-bmc-001:47==>sw-spine-002:51\n"
            + "    lag 255\n"
            + "interface 1/1/48\n"
            + "    no shutdown\n"
            + "    mtu 9198\n"
            + "    description sw-leaf-bmc-001:48==>sw-spine-001:51\n"
            + "    lag 255\n"
        )

        assert leaf_bmc_to_leaf in str(result.output)

        bmc = (
            "interface 1/1/1\n"
            + "    no shutdown\n"
            + "    mtu 9198\n"
            + "    description sw-leaf-bmc-001:1==>ncn-m001:bmc:1\n"
            + "    no routing\n"
            + "    vlan access 4\n"
            + "    spanning-tree bpdu-guard\n"
            + "    spanning-tree port-type admin-edge\n"
            + "interface 1/1/2\n"
            + "    no shutdown\n"
            + "    mtu 9198\n"
            + "    description sw-leaf-bmc-001:2==>ncn-m002:bmc:1\n"
            + "    no routing\n"
            + "    vlan access 4\n"
            + "    spanning-tree bpdu-guard\n"
            + "    spanning-tree port-type admin-edge\n"
            + "interface 1/1/3\n"
            + "    no shutdown\n"
            + "    mtu 9198\n"
            + "    description sw-leaf-bmc-001:3==>ncn-m003:bmc:1\n"
            + "    no routing\n"
            + "    vlan access 4\n"
            + "    spanning-tree bpdu-guard\n"
            + "    spanning-tree port-type admin-edge\n"
            + "interface 1/1/4\n"
            + "    no shutdown\n"
            + "    mtu 9198\n"
            + "    description sw-leaf-bmc-001:4==>ncn-w001:bmc:1\n"
            + "    no routing\n"
            + "    vlan access 4\n"
            + "    spanning-tree bpdu-guard\n"
            + "    spanning-tree port-type admin-edge\n"
            + "interface 1/1/5\n"
            + "    no shutdown\n"
            + "    mtu 9198\n"
            + "    description sw-leaf-bmc-001:5==>ncn-w002:bmc:1\n"
            + "    no routing\n"
            + "    vlan access 4\n"
            + "    spanning-tree bpdu-guard\n"
            + "    spanning-tree port-type admin-edge\n"
            + "interface 1/1/6\n"
            + "    no shutdown\n"
            + "    mtu 9198\n"
            + "    description sw-leaf-bmc-001:6==>ncn-w003:bmc:1\n"
            + "    no routing\n"
            + "    vlan access 4\n"
            + "    spanning-tree bpdu-guard\n"
            + "    spanning-tree port-type admin-edge\n"
            + "interface 1/1/7\n"
            + "    no shutdown\n"
            + "    mtu 9198\n"
            + "    description sw-leaf-bmc-001:7==>ncn-s001:bmc:1\n"
            + "    no routing\n"
            + "    vlan access 4\n"
            + "    spanning-tree bpdu-guard\n"
            + "    spanning-tree port-type admin-edge\n"
            + "interface 1/1/8\n"
            + "    no shutdown\n"
            + "    mtu 9198\n"
            + "    description sw-leaf-bmc-001:8==>ncn-s002:bmc:1\n"
            + "    no routing\n"
            + "    vlan access 4\n"
            + "    spanning-tree bpdu-guard\n"
            + "    spanning-tree port-type admin-edge\n"
            + "interface 1/1/9\n"
            + "    no shutdown\n"
            + "    mtu 9198\n"
            + "    description sw-leaf-bmc-001:9==>ncn-s003:bmc:1\n"
            + "    no routing\n"
            + "    vlan access 4\n"
            + "    spanning-tree bpdu-guard\n"
            + "    spanning-tree port-type admin-edge\n"
            + "interface 1/1/10\n"
            + "    no shutdown\n"
            + "    mtu 9198\n"
            + "    description sw-leaf-bmc-001:10==>uan001:bmc:1\n"
            + "    no routing\n"
            + "    vlan access 4\n"
            + "    spanning-tree bpdu-guard\n"
            + "    spanning-tree port-type admin-edge\n"
        )
        assert bmc in str(result.output)

        assert (
            "interface loopback 0\n"
            + "    ip address 10.2.0.12/32\n"
            + "    ip ospf 1 area 0.0.0.0\n"
            + "interface vlan 1\n"
            + "    ip mtu 9198\n"
            + "    ip address 192.168.1.12/16\n"
            + "interface vlan 2\n"
            + "    description NMN\n"
            + "    ip mtu 9198\n"
            + "    ip ospf 1 area 0.0.0.0\n"
            + "interface vlan 4\n"
            + "    description HMN\n"
            + "    ip mtu 9198\n"
            + "    ip address 192.168.0.12/17\n"
            + "    ip ospf 1 area 0.0.0.0\n"
            + "snmp-server vrf default\n"
            + "router ospf 1\n"
            + "    router-id 10.2.0.12\n"
            + "    area 0.0.0.0\n"
            + "router ospfv3 1\n"
            + "    router-id 10.2.0.12\n"
            + "    area 0.0.0.0\n"
            + "https-server vrf default\n"
            + "https-server vrf mgmt\n"
        ) in str(result.output)


sls_input = {
    "Networks": {
        "CAN": {
            "Name": "CAN",
            "ExtraProperties": {
                "CIDR": "192.168.11.0/24",
                "Subnets": [
                    {
                        "Name": "bootstrap_dhcp",
                        "CIDR": "192.168.11.0/24",
                        "IPReservations": [
                            {"Name": "can-switch-1", "IPAddress": "192.168.11.2"},
                            {"Name": "can-switch-2", "IPAddress": "192.168.11.3"},
                        ],
                        "VlanID": 7,
                        "Gateway": "192.168.11.1",
                    },
                ],
            },
        },
        "HMN": {
            "Name": "HMN",
            "ExtraProperties": {
                "CIDR": "192.168.0.0/17",
                "Subnets": [
                    {
                        "Name": "network_hardware",
                        "CIDR": "192.168.0.0/17",
                        "IPReservations": [
                            {"Name": "sw-spine-001", "IPAddress": "192.168.0.2"},
                            {"Name": "sw-spine-002", "IPAddress": "192.168.0.3"},
                            {"Name": "sw-agg-001", "IPAddress": "192.168.0.4"},
                            {"Name": "sw-agg-002", "IPAddress": "192.168.0.5"},
                            {"Name": "sw-agg-003", "IPAddress": "192.168.0.6"},
                            {"Name": "sw-agg-004", "IPAddress": "192.168.0.7"},
                            {"Name": "sw-leaf-001", "IPAddress": "192.168.0.12"},
                            {"Name": "sw-leaf-002", "IPAddress": "192.168.0.13"},
                            {"Name": "sw-leaf-003", "IPAddress": "192.168.0.14"},
                            {"Name": "sw-leaf-004", "IPAddress": "192.168.0.15"},
                            {"Name": "sw-cdu-001", "IPAddress": "192.168.0.16"},
                            {"Name": "sw-cdu-002", "IPAddress": "192.168.0.17"},
                        ],
                        "VlanID": 4,
                        "Gateway": "192.168.0.1",
                    },
                ],
            },
        },
        "MTL": {
            "Name": "MTL",
            "ExtraProperties": {
                "CIDR": "192.168.1.0/16",
                "Subnets": [
                    {
                        "Name": "network_hardware",
                        "CIDR": "192.168.1.0/16",
                        "IPReservations": [
                            {"Name": "sw-spine-001", "IPAddress": "192.168.1.2"},
                            {"Name": "sw-spine-002", "IPAddress": "192.168.1.3"},
                            {"Name": "sw-agg-001", "IPAddress": "192.168.1.4"},
                            {"Name": "sw-agg-002", "IPAddress": "192.168.1.5"},
                            {"Name": "sw-agg-003", "IPAddress": "192.168.1.6"},
                            {"Name": "sw-agg-004", "IPAddress": "192.168.1.7"},
                            {"Name": "sw-leaf-001", "IPAddress": "192.168.1.12"},
                            {"Name": "sw-leaf-002", "IPAddress": "192.168.1.13"},
                            {"Name": "sw-leaf-003", "IPAddress": "192.168.1.14"},
                            {"Name": "sw-leaf-004", "IPAddress": "192.168.1.15"},
                            {"Name": "sw-cdu-001", "IPAddress": "192.168.1.16"},
                            {"Name": "sw-cdu-002", "IPAddress": "192.168.1.17"},
                        ],
                        "VlanID": 0,
                        "Gateway": "192.168.1.1",
                    },
                ],
            },
        },
        "NMN": {
            "Name": "NMN",
            "FullName": "Node Management Network",
            "ExtraProperties": {
                "CIDR": "192.168.3.0/17",
                "Subnets": [
                    {
                        "FullName": "NMN Management Network Infrastructure",
                        "CIDR": "192.168.3.0/17",
                        "IPReservations": [
                            {"Name": "sw-spine-001", "IPAddress": "192.168.3.2"},
                            {"Name": "sw-spine-002", "IPAddress": "192.168.3.3"},
                            {"Name": "sw-agg-001", "IPAddress": "192.168.3.4"},
                            {"Name": "sw-agg-002", "IPAddress": "192.168.3.5"},
                            {"Name": "sw-agg-003", "IPAddress": "192.168.3.6"},
                            {"Name": "sw-agg-004", "IPAddress": "192.168.3.7"},
                            {"Name": "sw-leaf-001", "IPAddress": "192.168.3.12"},
                            {"Name": "sw-leaf-002", "IPAddress": "192.168.3.13"},
                            {"Name": "sw-leaf-003", "IPAddress": "192.168.3.14"},
                            {"Name": "sw-leaf-004", "IPAddress": "192.168.3.15"},
                            {"Name": "sw-cdu-001", "IPAddress": "192.168.3.16"},
                            {"Name": "sw-cdu-002", "IPAddress": "192.168.3.17"},
                        ],
                        "Name": "network_hardware",
                        "VlanID": 2,
                        "Gateway": "192.168.3.1",
                    },
                    {
                        "FullName": "NMN Bootstrap DHCP Subnet",
                        "CIDR": "192.168.4.0/17",
                        "IPReservations": [
                            {"Name": "ncn-w001", "IPAddress": "192.168.4.4"},
                            {"Name": "ncn-w002", "IPAddress": "192.168.4.5"},
                            {"Name": "ncn-w003", "IPAddress": "192.168.4.6"},
                        ],
                        "Name": "bootstrap_dhcp",
                        "VlanID": 2,
                        "Gateway": "192.168.3.1",
                    },
                ],
            },
        },
        "NMN_MTN": {
            "Name": "NMN_MTN",
            "ExtraProperties": {
                "CIDR": "192.168.100.0/17",
                "Subnets": [
                    {
                        "FullName": "",
                        "CIDR": "192.168.100.0/22",
                        "Name": "cabinet_3002",
                        "VlanID": 2000,
                        "Gateway": "192.168.100.1",
                        "DHCPStart": "192.168.100.10",
                        "DHCPEnd": "192.168.3.254",
                    },
                ],
            },
        },
        "HMN_MTN": {
            "Name": "HMN_MTN",
            "ExtraProperties": {
                "CIDR": "192.168.200.0/17",
                "Subnets": [
                    {
                        "FullName": "",
                        "CIDR": "192.168.104.0/22",
                        "Name": "cabinet_3002",
                        "VlanID": 3000,
                        "Gateway": "192.168.104.1",
                        "DHCPStart": "192.168.104.10",
                        "DHCPEnd": "192.168.104.254",
                    },
                ],
            },
        },
    },
}
sls_networks = [
    network[x] for network in [sls_input.get("Networks", {})] for x in network
]<|MERGE_RESOLUTION|>--- conflicted
+++ resolved
@@ -2779,10 +2779,6 @@
                 leaf_secondary_3,
             ],
         )
-<<<<<<< HEAD
-        assert result.exit_code == 2
-        assert "Error: Invalid value for '--shcd':" in str(result.output)
-=======
         assert result.exit_code == 0
         assert (
             "hostname sw-leaf-004\n"
@@ -2849,7 +2845,6 @@
             + "    lag 1\n"
         )
         assert ncn_m in str(result.output)
->>>>>>> d3473170
 
         ncn_w = (
             "interface lag 3 multi-chassis\n"
