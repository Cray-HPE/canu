--- conflicted
+++ resolved
@@ -61,33 +61,6 @@
 runner = testing.CliRunner()
 
 
-<<<<<<< HEAD
-def diff_config_files(golden_file_name, test_file_name):
-    """Compare a test config file with a golden config file."""
-    with open(golden_file_name, "r") as file:
-        golden_config = file.readlines()
-    with open(test_file_name, "r") as file:
-        test_config = file.readlines()
-
-    d = difflib.Differ()
-    full_diff = list(d.compare(golden_config, test_config))
-    # Clean up - remove same lines " ", diff description lines "?", and CANU version
-    # lines (tested elsewhere) so that a real diff size can be obtained. The CANU version
-    # banner actual number will often be different between golden and testing so we don't
-    # test this.
-    real_diff = [x for x in full_diff if x[0] != " " if x[0] != "?" if banner_version[:14] not in x]
-
-    # If there's a real diff then print out the verbose diff (in stdout)
-    # for debugging.
-    if len(real_diff) != 0:
-        for myline in full_diff:
-            print(myline, end="")
-
-    return len(real_diff)
-
-
-=======
->>>>>>> 79b83e73
 def test_switch_config_spine_primary():
     """Test that the `canu generate switch config` command runs and returns valid primary spine config."""
     switch_name = "sw-spine-001"
