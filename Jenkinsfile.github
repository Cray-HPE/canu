// (C) Copyright [2022] Hewlett Packard Enterprise Development LP
//
// Permission is hereby granted, free of charge, to any person obtaining a
// copy of this software and associated documentation files (the "Software"),
// to deal in the Software without restriction, including without limitation
// the rights to use, copy, modify, merge, publish, distribute, sublicense,
// and/or sell copies of the Software, and to permit persons to whom the
// Software is furnished to do so, subject to the following conditions:
//
// The above copyright notice and this permission notice shall be included
// in all copies or substantial portions of the Software.
//
// THE SOFTWARE IS PROVIDED "AS IS", WITHOUT WARRANTY OF ANY KIND, EXPRESS OR
// IMPLIED, INCLUDING BUT NOT LIMITED TO THE WARRANTIES OF MERCHANTABILITY,
// FITNESS FOR A PARTICULAR PURPOSE AND NONINFRINGEMENT.  IN NO EVENT SHALL
// THE AUTHORS OR COPYRIGHT HOLDERS BE LIABLE FOR ANY CLAIM, DAMAGES OR
// OTHER LIABILITY, WHETHER IN AN ACTION OF CONTRACT, TORT OR OTHERWISE,
// ARISING FROM, OUT OF OR IN CONNECTION WITH THE SOFTWARE OR THE USE OR
// OTHER DEALINGS IN THE SOFTWARE.

@Library('csm-shared-library') _

def pythonVersion = '3.10'
pipeline {
    agent {
        label "metal-gcp-builder"
    }

    options {
        buildDiscarder(logRotator(numToKeepStr: "10"))
        timeout(time: 20, unit: 'MINUTES')
        disableConcurrentBuilds()
        timestamps()
    }

    environment {
        DESCRIPTION = "CANU (CSM Automatic Network Utility) will float through a Shasta network and make switch setup and validation a breeze."
        IS_STABLE = getBuildIsStable()
        GIT_REPO_NAME = getRepoName()
        BUILD_METADATA = getRpmRevision(isStable: env.IS_STABLE)
        IMAGE_VERSION = getDockerBuildVersion(isStable: env.IS_STABLE)
        DOCKER_ARGS = getDockerBuildArgs(name: "cray-${getRepoName()}", description: env.DESCRIPTION)
    }

    stages {

        stage("Prepare: RPM") {
            agent {
                docker {
                    image "artifactory.algol60.net/csm-docker/stable/csm-docker-sle-python:${pythonVersion}"
                    reuseNode true
                    // Support docker in docker for clamav scan
                    args "-v /var/run/docker.sock:/var/run/docker.sock -v /usr/bin/docker:/usr/bin/docker --group-add 999"
                }
            }
            steps {
                script {
                    runLibraryScript("addRpmMetaData.sh", "${env.GIT_REPO_NAME}.spec")
                    sh "make prepare"
                }
            }
        }

        stage("Build: Binary") {
            steps {
                script {
                    sh "make binary"
                }
            }
        }


        stage("Build: RPMs") {
            agent {
                docker {
                    image "artifactory.algol60.net/csm-docker/stable/csm-docker-sle-python:${pythonVersion}"
                    reuseNode true
                    // Support docker in docker for clamav scan
                    args "-v /var/run/docker.sock:/var/run/docker.sock -v /usr/bin/docker:/usr/bin/docker --group-add 999"
                }
            }
            steps {
                sh "make rpm"
            }
        }

        stage('Publish: RPMs') {
            steps {
                script {
                    publishCsmRpms(component: env.GIT_REPO_NAME, pattern: "dist/rpmbuild/RPMS/x86_64/*.rpm", os: "sle-15sp2", arch: "x86_64", isStable: env.IS_STABLE)
<<<<<<< HEAD
                    publishCsmRpms(component: env.GIT_REPO_NAME, pattern: "dist/rpmbuild/RPMS/x86_64/*.rpm", os: "sle-15sp2", arch: "x86_64", isStable: env.IS_STABLE)
                    publishCsmRpms(component: env.GIT_REPO_NAME, pattern: "dist/rpmbuild/SRPMS/*.rpm", os: "sle-15sp3", arch: "src", isStable: env.IS_STABLE)
=======
                    publishCsmRpms(component: env.GIT_REPO_NAME, pattern: "dist/rpmbuild/RPMS/x86_64/*.rpm", os: "sle-15sp3", arch: "x86_64", isStable: env.IS_STABLE)
                    publishCsmRpms(component: env.GIT_REPO_NAME, pattern: "dist/rpmbuild/SRPMS/*.rpm", os: "sle-15sp2", arch: "src", isStable: env.IS_STABLE)
>>>>>>> bb41678d
                    publishCsmRpms(component: env.GIT_REPO_NAME, pattern: "dist/rpmbuild/SRPMS/*.rpm", os: "sle-15sp3", arch: "src", isStable: env.IS_STABLE)
                }
            }
        }

        stage('Build: Image') {
            steps {
                script {
                    sh "make image"
                }
            }
        }

        stage('Publish: Image') {
            steps {
                script {
                    publishCsmDockerImage(image: "cray-${env.GIT_REPO_NAME}", tag: env.IMAGE_VERSION, isStable: env.IS_STABLE)
                }
            }
        }
    }
    post {
        cleanup {
            postChownFiles()
        }
    }
}<|MERGE_RESOLUTION|>--- conflicted
+++ resolved
@@ -88,13 +88,8 @@
             steps {
                 script {
                     publishCsmRpms(component: env.GIT_REPO_NAME, pattern: "dist/rpmbuild/RPMS/x86_64/*.rpm", os: "sle-15sp2", arch: "x86_64", isStable: env.IS_STABLE)
-<<<<<<< HEAD
-                    publishCsmRpms(component: env.GIT_REPO_NAME, pattern: "dist/rpmbuild/RPMS/x86_64/*.rpm", os: "sle-15sp2", arch: "x86_64", isStable: env.IS_STABLE)
-                    publishCsmRpms(component: env.GIT_REPO_NAME, pattern: "dist/rpmbuild/SRPMS/*.rpm", os: "sle-15sp3", arch: "src", isStable: env.IS_STABLE)
-=======
                     publishCsmRpms(component: env.GIT_REPO_NAME, pattern: "dist/rpmbuild/RPMS/x86_64/*.rpm", os: "sle-15sp3", arch: "x86_64", isStable: env.IS_STABLE)
                     publishCsmRpms(component: env.GIT_REPO_NAME, pattern: "dist/rpmbuild/SRPMS/*.rpm", os: "sle-15sp2", arch: "src", isStable: env.IS_STABLE)
->>>>>>> bb41678d
                     publishCsmRpms(component: env.GIT_REPO_NAME, pattern: "dist/rpmbuild/SRPMS/*.rpm", os: "sle-15sp3", arch: "src", isStable: env.IS_STABLE)
                 }
             }
