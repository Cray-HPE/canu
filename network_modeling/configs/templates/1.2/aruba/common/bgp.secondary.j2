--- conflicted
+++ resolved
@@ -38,11 +38,7 @@
             {%- endfor %}
             {%- for name, ip in variables.CMN_IPs.items() if "ncn-w" in name %}
             neighbor {{ ip }} activate
-<<<<<<< HEAD
-            neighbor {{ ip }} route-map cmn in
-=======
             neighbor {{ ip }} route-map {{ name }}-Customer in
->>>>>>> 3a92ce1e
             {%- endfor %}
         exit-address-family
 {#- end bgp #}