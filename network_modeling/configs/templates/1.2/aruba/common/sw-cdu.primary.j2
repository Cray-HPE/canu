--- conflicted
+++ resolved
@@ -73,13 +73,7 @@
     ip address {{ variables.CMN_IP }}/{{variables.CMN_PREFIX_LEN}}
     ip ospf 2 area 0.0.0.0
 
-<<<<<<< HEAD
-{%- include '1.2/aruba/common/mtn_hmn_vlan.j2' %}
-{%- include '1.2/aruba/common/mtn_nmn_vlan.j2' %}
-
-=======
 ip dns server-address {{ variables.NMNLB_DNS }}
->>>>>>> 63fc7f2b
 router ospf 2 vrf Customer
     router-id {{ variables.LOOPBACK_IP }}
     area 0.0.0.0
