{#- sw-leaf.primary #}
{%- include '1.2/aruba/common/unknown.j2' %}
hostname {{ variables.HOSTNAME }}
{%- include '1.2/aruba/common/banner-motd.j2' %}
no ip icmp redirect
vrf Customer
vrf keepalive
ntp server {{ variables.NCN_W001 }}
ntp server {{ variables.NCN_W002 }}
ntp server {{ variables.NCN_W003 }}
ntp enable



ssh server vrf default
ssh server vrf keepalive
ssh server vrf mgmt
ssh server vrf Customer
{%- include '1.2/aruba/common/acl.j2' %}

vlan {{ variables.NATIVE_VLAN }}
vlan {{ variables.NMN_VLAN }}
    name NMN
    apply access-list ip nmn-hmn in
    apply access-list ip nmn-hmn out
vlan {{ variables.HMN_VLAN }}
    name HMN
    apply access-list ip nmn-hmn in
    apply access-list ip nmn-hmn out
vlan {{ variables.CMN_VLAN }}
    name CMN
    apply access-list ip cmn-can in
    apply access-list ip cmn-can out
vlan {{ variables.CAN_VLAN }}
    name CAN
    apply access-list ip cmn-can in
    apply access-list ip cmn-can out
vlan 10
    name SUN
spanning-tree
{#- forward delay added to help with pxe boots. CASMNET-1099 + CASMTRIAGE-2793 #}
spanning-tree forward-delay 4
spanning-tree config-name MST0
spanning-tree config-revision 1
interface mgmt
    shutdown
    ip dhcp

{% include '1.2/aruba/common/ncn-m.lag.j2' %}
{% include '1.2/aruba/common/ncn-w.lag.j2' %}
{% include '1.2/aruba/common/ncn-s.lag.j2' %}
{% include '1.2/aruba/common/uan.j2' %}
{% include '1.2/aruba/full/leaf-to-leaf-bmc.lag.j2' %}
{% include '1.2/aruba/full/leaf-to-spine.lag.j2' %}
{% include '1.2/aruba/common/vsx_isl.primary.j2' %}

interface loopback 0
    ip address {{ variables.LOOPBACK_IP }}/32
    ip ospf 1 area 0.0.0.0
interface vlan {{ variables.NATIVE_VLAN }}
    ip mtu 9198
    ip address {{ variables.MTL_IP }}/{{variables.MTL_PREFIX_LEN}}
interface vlan {{ variables.NMN_VLAN }}
    description NMN
    ip mtu 9198
    ip address {{ variables.NMN_IP }}/{{variables.NMN_PREFIX_LEN}}
    ip ospf 1 area 0.0.0.0
interface vlan {{ variables.HMN_VLAN }}
    description HMN
    ip mtu 9198
    ip address {{ variables.HMN_IP }}/{{variables.HMN_PREFIX_LEN}}
    ip ospf 1 area 0.0.0.0
interface vlan {{ variables.CMN_VLAN }}
    vrf attach Customer
    description CMN
    ip mtu 9198
    ip address {{ variables.CMN_IP }}/{{variables.CMN_PREFIX_LEN}}
<<<<<<< HEAD
    ip ospf 1 area 0.0.0.0
=======
    ip ospf 2 area 0.0.0.0
vsx
    system-mac 02:00:00:00:65:00
    inter-switch-link lag 256
    role primary
    keepalive peer 192.168.255.1 source 192.168.255.0 vrf keepalive
    linkup-delay-timer 600
    vsx-sync vsx-global
>>>>>>> ebc34c86
ip dns server-address {{ variables.NMNLB_DNS }}

router ospf 2 vrf Customer
    router-id {{ variables.LOOPBACK_IP }}
    area 0.0.0.0
router ospf 1
    router-id {{ variables.LOOPBACK_IP }}
    area 0.0.0.0
router ospfv3 1
    router-id {{ variables.LOOPBACK_IP }}
    area 0.0.0.0
https-server vrf Customer
https-server vrf default
https-server vrf mgmt
{# end sw-leaf.primary #}<|MERGE_RESOLUTION|>--- conflicted
+++ resolved
@@ -75,18 +75,7 @@
     description CMN
     ip mtu 9198
     ip address {{ variables.CMN_IP }}/{{variables.CMN_PREFIX_LEN}}
-<<<<<<< HEAD
-    ip ospf 1 area 0.0.0.0
-=======
     ip ospf 2 area 0.0.0.0
-vsx
-    system-mac 02:00:00:00:65:00
-    inter-switch-link lag 256
-    role primary
-    keepalive peer 192.168.255.1 source 192.168.255.0 vrf keepalive
-    linkup-delay-timer 600
-    vsx-sync vsx-global
->>>>>>> ebc34c86
 ip dns server-address {{ variables.NMNLB_DNS }}
 
 router ospf 2 vrf Customer
