{#- sw-spine.secondary #}
{%- include '1.2/aruba/common/unknown.j2' %}
hostname {{ variables.HOSTNAME }}
{%- include '1.2/aruba/common/banner-motd.j2' %}
no ip icmp redirect
vrf Customer
vrf keepalive
ntp server {{ variables.NCN_W001 }}
ntp server {{ variables.NCN_W002 }}
ntp server {{ variables.NCN_W003 }}
ntp enable


ssh server vrf Customer
ssh server vrf default
ssh server vrf keepalive
ssh server vrf mgmt
{%- include '1.2/aruba/common/acl.j2' %}

vlan {{ variables.NATIVE_VLAN }}
vlan {{ variables.NMN_VLAN }}
    name NMN
    apply access-list ip nmn-hmn in
    apply access-list ip nmn-hmn out
vlan {{ variables.HMN_VLAN }}
    name HMN
    apply access-list ip nmn-hmn in
    apply access-list ip nmn-hmn out
vlan {{ variables.CMN_VLAN }}
    name CMN
    apply access-list ip cmn-can in
    apply access-list ip cmn-can out
vlan {{ variables.CAN_VLAN }}
    name CAN
    apply access-list ip cmn-can in
    apply access-list ip cmn-can out
vlan 10
    name SUN
spanning-tree
{#- forward delay added to help with pxe boots. CASMNET-1099 + CASMTRIAGE-2793 #}
spanning-tree forward-delay 4
spanning-tree priority 0
spanning-tree config-name MST0
spanning-tree config-revision 1
interface mgmt
    shutdown
    ip dhcp

{% include '1.2/aruba/full/spine-to-leaf.lag.j2' %}
{% include '1.2/aruba/common/spine-to-cdu.lag.j2' %}
{% include '1.2/aruba/common/vsx_isl.secondary.j2' %}

interface loopback 0
    ip address {{ variables.LOOPBACK_IP }}/32
    ip ospf 1 area 0.0.0.0
interface vlan {{ variables.NATIVE_VLAN }}
    ip mtu 9198
    ip address {{ variables.MTL_IP }}/{{variables.MTL_PREFIX_LEN}}
    active-gateway ip mac 12:00:00:00:6b:00
    active-gateway ip {{ variables.MTL_IP_GATEWAY }}
    ip helper-address 10.92.100.222
    ip ospf 1 area 0.0.0.0
    ip ospf passive
interface vlan {{ variables.NMN_VLAN }}
    description NMN
    ip mtu 9198
    ip address {{ variables.NMN_IP }}/{{variables.NMN_PREFIX_LEN}}
    active-gateway ip mac 12:00:00:00:6b:00
    active-gateway ip {{ variables.NMN_IP_GATEWAY }}
    ip helper-address 10.92.100.222
    ip ospf 1 area 0.0.0.0
interface vlan {{ variables.HMN_VLAN }}
    description HMN
    ip mtu 9198
    ip address {{ variables.HMN_IP }}/{{variables.HMN_PREFIX_LEN}}
    active-gateway ip mac 12:00:00:00:6b:00
    active-gateway ip {{ variables.HMN_IP_GATEWAY }}
    ip helper-address 10.94.100.222
    ip ospf 1 area 0.0.0.0
    ip ospf passive
{%- if variables.CMN != None %}
interface vlan {{ variables.CMN_VLAN }}
    vrf attach Customer
    description CMN
    ip mtu 9198
    ip address {{ variables.CMN_IP }}/{{ variables.CMN_PREFIX_LEN }}
    active-gateway ip mac 12:00:00:00:6b:00
    active-gateway ip {{ variables.CMN_IP_GATEWAY }}
    ip ospf 2 area 0.0.0.0
{%- endif %}
interface vlan {{ variables.CAN_VLAN }}
    vrf attach Customer
    description CAN
    ip mtu 9198
    ip address {{ variables.CAN_IP_SECONDARY }}/{{ variables.CAN_PREFIX_LEN }}
    active-gateway ip mac 12:00:00:00:6b:00
    active-gateway ip {{ variables.CAN_IP_GATEWAY }}
<<<<<<< HEAD
=======
    ip ospf 2 area 0.0.0.0
vsx
    system-mac 02:00:00:00:6b:00
    inter-switch-link lag 256
    role secondary
    keepalive peer 192.168.255.0 source 192.168.255.1 vrf keepalive
    linkup-delay-timer 600
    vsx-sync vsx-global
>>>>>>> f7edac77
ip dns server-address {{ variables.NMNLB_DNS }}
{% include '1.2/aruba/common/prefix-list.j2' %}
{% include '1.2/aruba/common/route-map.j2' %}
router ospf 2 vrf Customer
    router-id {{ variables.LOOPBACK_IP }}
    default-information originate
    area 0.0.0.0
router ospf 1
    router-id {{ variables.LOOPBACK_IP }}
    redistribute bgp
    area 0.0.0.0
{% include '1.2/aruba/common/bgp.secondary.j2' %}
https-server vrf Customer
https-server vrf default
https-server vrf mgmt
{# end sw-spine.secondary #}<|MERGE_RESOLUTION|>--- conflicted
+++ resolved
@@ -95,17 +95,7 @@
     ip address {{ variables.CAN_IP_SECONDARY }}/{{ variables.CAN_PREFIX_LEN }}
     active-gateway ip mac 12:00:00:00:6b:00
     active-gateway ip {{ variables.CAN_IP_GATEWAY }}
-<<<<<<< HEAD
-=======
     ip ospf 2 area 0.0.0.0
-vsx
-    system-mac 02:00:00:00:6b:00
-    inter-switch-link lag 256
-    role secondary
-    keepalive peer 192.168.255.0 source 192.168.255.1 vrf keepalive
-    linkup-delay-timer 600
-    vsx-sync vsx-global
->>>>>>> f7edac77
 ip dns server-address {{ variables.NMNLB_DNS }}
 {% include '1.2/aruba/common/prefix-list.j2' %}
 {% include '1.2/aruba/common/route-map.j2' %}
