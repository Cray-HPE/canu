--- conflicted
+++ resolved
@@ -98,11 +98,8 @@
     ip address {{ variables.CAN_IP_SECONDARY }}/{{ variables.CAN_PREFIX_LEN }}
     active-gateway ip mac 12:00:00:00:6b:00
     active-gateway ip {{ variables.CAN_IP_GATEWAY }}
-<<<<<<< HEAD
-=======
     ip ospf 2 area 0.0.0.0
 {%- endif %}
->>>>>>> 63fc7f2b
 ip dns server-address {{ variables.NMNLB_DNS }}
 {% include '1.2/aruba/common/prefix-list.j2' %}
 {% include '1.2/aruba/common/route-map.j2' %}
