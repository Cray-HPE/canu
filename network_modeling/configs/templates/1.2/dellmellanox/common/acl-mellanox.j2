--- conflicted
+++ resolved
@@ -31,17 +31,6 @@
 {%- if variables.CMN and variables.CAN %}
 ipv4 access-list cmn-can seq-number {% set sequence = 10 %}{{ sequence }} deny ip {{ variables.CMN_NETWORK_IP }} mask {{ variables.CMN_NETMASK }} {{ variables.CAN_NETWORK_IP }} mask {{ variables.CAN_NETMASK }}
 ipv4 access-list cmn-can seq-number {% set sequence = sequence+10 %}{{ sequence }} deny ip {{ variables.CAN_NETWORK_IP }} mask {{ variables.CAN_NETMASK }} {{ variables.CMN_NETWORK_IP }} mask {{ variables.CMN_NETMASK }}
-<<<<<<< HEAD
-{%- endif %}
-{%- if not variables.CAN %}
-{% set sequence = 0 %}
-{%- endif %}
-{%- if variables.CMN and variables.CHN %}
-ipv4 access-list cmn-can seq-number {% set sequence = sequence+10 %}{{ sequence }} deny ip {{ variables.CMN_NETWORK_IP }} mask {{ variables.CMN_NETMASK }} {{ variables.CHN_NETWORK_IP }} mask {{ variables.CHN_NETMASK }}
-ipv4 access-list cmn-can seq-number {% set sequence = sequence+10 %}{{ sequence }} deny ip {{ variables.CHN_NETWORK_IP }} mask {{ variables.CHN_NETMASK }} {{ variables.CMN_NETWORK_IP }} mask {{ variables.CMN_NETMASK }}
-ipv4 access-list cmn-can seq-number {% set sequence = sequence+10 %}{{ sequence }} permit ip any any
-=======
->>>>>>> 9bb0e4a9
 {%- endif %}
 {%- if not variables.CAN %}
 {% set sequence = 0 %}
