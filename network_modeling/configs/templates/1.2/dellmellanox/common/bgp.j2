--- conflicted
+++ resolved
@@ -24,11 +24,7 @@
 {%- endfor %}
 {%- for cmn_name, cmn_ip in variables.CMN_IPs.items() if "ncn-w" in cmn_name %}
 router bgp {{ variables.SWITCH_ASN }} vrf Customer neighbor {{ cmn_ip }} transport connection-mode passive
-<<<<<<< HEAD
-router bgp {{ variables.SWITCH_ASN }} vrf Customer neighbor {{ cmn_ip }} route-map cmn
-=======
 router bgp {{ variables.SWITCH_ASN }} vrf Customer neighbor {{ cmn_ip }} route-map {{ cmn_name }}-Customer
->>>>>>> 3a92ce1e
 {%- endfor %}
 {%- for nmn_name, nmn_ip in variables.NMN_IPs.items() if "ncn-w" in nmn_name %}
 router bgp {{ variables.SWITCH_ASN }} vrf default neighbor {{ nmn_ip }} transport connection-mode passive
