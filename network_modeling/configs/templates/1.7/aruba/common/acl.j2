--- conflicted
+++ resolved
@@ -80,9 +80,7 @@
 {% set sequence = sequence+10 %}    {{ sequence }} deny any {{ variables.CHN_NETWORK_IP }}/{{ variables.CHN_NETMASK }} {{ variables.CMN_NETWORK_IP }}/{{ variables.CMN_NETMASK }}
 {%- endif %}
 {% set sequence = sequence+10 %}    {{ sequence }} permit any any any
-<<<<<<< HEAD
 {% include variables.CSM_VERSION+'/aruba/common/_acl_definitions.j2' %}
-=======
 {%- if variables.IPV6_ENABLED %}
 access-list ipv6 cmn-chn-ipv6
 {%- set sequence = 0 %}
@@ -90,7 +88,6 @@
 {% set sequence = sequence+10 %}    {{ sequence }} deny any {{ variables.CHN6 }} {{ variables.CMN6 }}
 {% set sequence = sequence+10 %}    {{ sequence }} permit any any any
 {%- endif  %}
->>>>>>> 79b83e73
 apply access-list ip mgmt control-plane vrf default
 apply access-list ip mgmt control-plane vrf {{ variables.VRF }}
 {#- end acl #}