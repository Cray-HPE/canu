--- conflicted
+++ resolved
@@ -31,15 +31,12 @@
     name HMN
 vlan {{ variables.CMN_VLAN }}
     name CMN
-<<<<<<< HEAD
-=======
     apply access-list ip cmn-can in
     apply access-list ip cmn-can out
 {%- if variables.IPV6_ENABLED %}
     apply access-list ipv6 cmn-chn-ipv6 in
     apply access-list ipv6 cmn-chn-ipv6 out
 {%- endif %}
->>>>>>> 79b83e73
 vlan {{ variables.BLACK_HOLE_VLAN_1 }}
     name NULL{{ variables.BLACK_HOLE_VLAN_1 }}
     description Black hole VLAN {{ variables.BLACK_HOLE_VLAN_1 }}
