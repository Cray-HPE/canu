--- conflicted
+++ resolved
@@ -47,6 +47,8 @@
 interface vlan {{ variables.NATIVE_VLAN }}
     ip mtu 9198
     ip address {{ variables.MTL_IP }}/{{variables.MTL_PREFIX_LEN}}
+    ip ospf 1 area 0.0.0.0
+    ip ospf passive
 interface vlan {{ variables.NMN_VLAN }}
     description NMN
     ip mtu 9198
@@ -57,17 +59,8 @@
     ip mtu 9198
     ip address {{ variables.HMN_IP }}/{{variables.HMN_PREFIX_LEN}}
     ip ospf 1 area 0.0.0.0
+    ip ospf passive
 
-<<<<<<< HEAD
-=======
-vsx
-    system-mac 02:00:00:00:73:00
-    inter-switch-link lag 256
-    role secondary
-    keepalive peer 192.168.255.0 source 192.168.255.1 vrf keepalive
-    linkup-delay-timer 600
-    vsx-sync vsx-global
->>>>>>> f7edac77
 router ospf 1
     router-id {{ variables.LOOPBACK_IP }}
     area 0.0.0.0
