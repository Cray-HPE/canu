--- conflicted
+++ resolved
@@ -44,7 +44,7 @@
 interface loopback 0
     ip address {{ variables.LOOPBACK_IP }}/32
     ip ospf 1 area 0.0.0.0
-interface vlan 1
+interface vlan {{ variables.NATIVE_VLAN }}
     ip mtu 9198
     ip address {{ variables.MTL_IP }}/{{variables.MTL_PREFIX_LEN}}
     ip ospf 1 area 0.0.0.0
@@ -61,16 +61,6 @@
     ip ospf 1 area 0.0.0.0
     ip ospf passive
 
-<<<<<<< HEAD
-=======
-vsx
-    system-mac 02:00:00:00:73:00
-    inter-switch-link lag 256
-    role primary
-    keepalive peer 192.168.255.1 source 192.168.255.0 vrf keepalive
-    linkup-delay-timer 600
-    vsx-sync vsx-global
->>>>>>> f7edac77
 router ospf 1
     router-id {{ variables.LOOPBACK_IP }}
     area 0.0.0.0
