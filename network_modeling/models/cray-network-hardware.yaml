--- conflicted
+++ resolved
@@ -227,11 +227,7 @@
     ports:
       - count: 1
         speed: 1
-<<<<<<< HEAD
-        slot: "bmc"
-=======
-        slot: "mgmt"
->>>>>>> 755e74b3
+        slot: "mgmt"
       - count: 64
         speed: 200
   - name: "River NCN Node - Generic 2 port stub Gigabyte"
